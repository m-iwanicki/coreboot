##
## This file is part of the coreboot project.
##
## This program is free software; you can redistribute it and/or modify
## it under the terms of the GNU General Public License as published by
## the Free Software Foundation; version 2 of the License.
##
## This program is distributed in the hope that it will be useful,
## but WITHOUT ANY WARRANTY; without even the implied warranty of
## MERCHANTABILITY or FITNESS FOR A PARTICULAR PURPOSE.  See the
## GNU General Public License for more details.
##

config PXE
	prompt "Add a PXE ROM"
	def_bool n
	depends on ARCH_X86

if PXE
menu "PXE Options"

choice
	prompt "PXE ROM to use"
	default PXE_ROM

config PXE_ROM
	bool "Add an existing PXE ROM image"
	help
	  Select this option if you have a PXE ROM image that you would
	  like to add to your ROM.

config BUILD_IPXE
	bool "Build and add an iPXE ROM"
	help
	  Select this option to fetch and build a ROM from the iPXE project.

endchoice

choice
	prompt "iPXE version"
	default IPXE_STABLE
	depends on BUILD_IPXE

config IPXE_STABLE
	bool "2017.3"
	help
	  iPXE uses a rolling release with no stable version, for
	  reproducibility, use the last commit of a given month as the
	  'stable' version.
	  This is iPXE from the end of March, 2017.

config IPXE_MASTER
	bool "master"
	help
	  Newest iPXE version.

endchoice

config PXE_ROM_FILE
	string "PXE ROM filename"
	depends on PXE_ROM
	default "pxe.rom"
	help
	  The path and filename of the file to use as PXE ROM.

config PXE_SERIAL_CONSOLE
	bool "Enable serial console"
	def_bool n
	help
	  Enable/disable iPXE serial console. Since SeaBIOS supports serial
	  console this option might be helpful to avoid duplicated output.

config PXE_ROM_ID
	string "network card PCI IDs"
	default "10ec,8168"
	help
	  The comma-separated PCI vendor and device ID that would associate
	  your PXE ROM to your network card.

	  Example: 10ec,8168

	  In the above example 10ec is the PCI vendor ID (in hex, but without
	  the "0x" prefix) and 8168 specifies the PCI device ID of the
	  network card (also in hex, without "0x" prefix).

	  Under GNU/Linux you can run `lspci -nn` to list the IDs of your PCI devices.

<<<<<<< HEAD
config PXE_CUSTOM_GENERAL_H
	string "iPXE custom general.h file"
	default "general.h"
	help
	  This option allows user to customize feature set built-in into iPXE ROM.

config PXE_CUSTOM_BOOTMENU_FILE
	string "iPXE custom menu.ipxe file"
	default "menu.ipxe"
	help
	  This option allows user to customize boot menu for iPXE ROM.
=======
config PXE_SERIAL_CONSOLE
	bool "Enable iPXE serial console"
	def_bool y
	help
	  Enable/disable iPXE serial console. Since SeaBIOS supports serial
	  console this option might be helpful to avoid duplicated output.

	  Unselect to let only SeaBIOS handle printing output.
>>>>>>> afc74cab

endmenu
endif<|MERGE_RESOLUTION|>--- conflicted
+++ resolved
@@ -63,13 +63,6 @@
 	help
 	  The path and filename of the file to use as PXE ROM.
 
-config PXE_SERIAL_CONSOLE
-	bool "Enable serial console"
-	def_bool n
-	help
-	  Enable/disable iPXE serial console. Since SeaBIOS supports serial
-	  console this option might be helpful to avoid duplicated output.
-
 config PXE_ROM_ID
 	string "network card PCI IDs"
 	default "10ec,8168"
@@ -85,7 +78,6 @@
 
 	  Under GNU/Linux you can run `lspci -nn` to list the IDs of your PCI devices.
 
-<<<<<<< HEAD
 config PXE_CUSTOM_GENERAL_H
 	string "iPXE custom general.h file"
 	default "general.h"
@@ -97,7 +89,7 @@
 	default "menu.ipxe"
 	help
 	  This option allows user to customize boot menu for iPXE ROM.
-=======
+
 config PXE_SERIAL_CONSOLE
 	bool "Enable iPXE serial console"
 	def_bool y
@@ -106,7 +98,6 @@
 	  console this option might be helpful to avoid duplicated output.
 
 	  Unselect to let only SeaBIOS handle printing output.
->>>>>>> afc74cab
 
 endmenu
 endif