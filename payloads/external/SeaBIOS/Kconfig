if PAYLOAD_SEABIOS

choice
	prompt "SeaBIOS version"
	default SEABIOS_STABLE

config SEABIOS_STABLE
	bool "1.11.2"
	help
	  Stable SeaBIOS version
config SEABIOS_MASTER
	bool "master"
	help
	  Newest SeaBIOS version
config SEABIOS_REVISION
	bool "git revision"
	help
	  Select this option if you have a specific commit or branch
	  that you want to use as the revision from which to
	  build SeaBIOS.

	  You will be able to specify the name of a branch or a commit id
	  later.

endchoice

config SEABIOS_REVISION_ID
	string "Insert a commit's SHA-1 or a branch name"
	depends on SEABIOS_REVISION
	default "origin/master"
	help
	   The commit's SHA-1 or branch name of the revision to use.

config SEABIOS_PS2_TIMEOUT
	prompt "PS/2 keyboard controller initialization timeout (milliseconds)"
	default 0
	int
	help
	  Some PS/2 keyboard controllers don't respond to commands immediately
	  after powering on. This specifies how long SeaBIOS will wait for the
	  keyboard controller to become ready before giving up.

config SEABIOS_THREAD_OPTIONROMS
	prompt "Hardware init during option ROM execution"
	default n
	bool
	help
	  Allow hardware init to run in parallel with optionrom execution.

	  This can reduce boot time, but can cause some timing
	  variations during option ROM code execution. It is not
	  known if all option ROMs will behave properly with this option.

config SEABIOS_VGA_COREBOOT
	prompt "Include generated option rom that implements legacy VGA BIOS compatibility"
	default y if !VENDOR_EMULATION
	depends on !(VGA_BIOS || VGA_ROM_RUN) && (VGA_TEXT_FRAMEBUFFER || LINEAR_FRAMEBUFFER)
	bool
	help
	  coreboot can initialize the GPU of some mainboards.

	  After initializing the GPU, the information about it can be passed to the payload.
	  Provide an option rom that implements this legacy VGA BIOS compatibility requirement.

config PAYLOAD_CONFIGFILE
	string "SeaBIOS config file"
	default ""
	help
	  This option allows a platform to set Kconfig options for a basic
	  SeaBIOS payload.  In general, if the option is used, the default
	  would be "$(top)/src/mainboard/$(MAINBOARDDIR)/config_seabios"

config SEABIOS_BOOTORDER_FILE
	string "SeaBIOS bootorder file"
	default ""
	help
	  Add a SeaBIOS bootorder file.  From the wiki:
	  "The bootorder file may be used to configure the boot up order. The file
	  should be ASCII text and contain one line per boot method. The description
	  of each boot method follows an Open Firmware device path format. SeaBIOS
	  will attempt to boot from each item in the file - first line of the file
	  first."

	  See: https://www.coreboot.org/SeaBIOS#Configuring_boot_order

	  If used, a typical value would be:
	    $(top)/src/mainboard/$(MAINBOARDDIR)/bootorder

<<<<<<< HEAD
config SEABIOS_BOOTORDER_MAP_FILE
	string "SeaBIOS bootorder_map file"
	default "$(top)/src/mainboard/$(MAINBOARDDIR)/bootorder_map"
	help
	  Determine mapping of keystrokes to group of positions in bootorder

config SEABIOS_BOOTORDER_DEF_FILE
	string "SeaBIOS bootorder_def file"
	default "$(top)/src/mainboard/$(MAINBOARDDIR)/bootorder_def"
	help
	  Determine default boot order and default values for runtime config
	  options e.g. usben, pxen, etc.

config SEABIOS_BOOTMENU_KEY_FILE
	string "SeaBIOS boot-menu-key file"
	default "$(top)/src/mainboard/$(MAINBOARDDIR)/boot-menu-key"
	help
	  Add SeaBIOS boot-menu-key file. From wiki:
	  "Controls which key activates the boot menu. The value stored is the
	  DOS scan code (eg, 0x86 for F12, 0x01 for Esc). If this field is set,
	  be sure to also customize the boot-menu-message field above. 

	  See: https://www.coreboot.org/SeaBIOS#Configuring_boot_order

config SEABIOS_BOOTMENU_WAIT_FILE
	string "SeaBIOS boot-menu-wait file"
	default "$(top)/src/mainboard/$(MAINBOARDDIR)/boot-menu-wait"
	help
	  Add SeaBIOS boot-menu-wait file. From wiki:
	  "Amount of time (in milliseconds) to wait at the boot menu prompt
	  before selecting the default boot."

	  See: https://www.coreboot.org/SeaBIOS#Configuring_boot_order

config SEABIOS_BOOTMENU_MESSAGE_FILE
	string "SeaBIOS boot-menu-message file"
	default "$(top)/src/mainboard/$(MAINBOARDDIR)/boot-menu-message"
	help
	  Customize the text boot menu message. From wiki:

	  "Customize the text boot menu message. Normally, when in text mode
	  SeaBIOS will report the string "\nPress ESC for boot menu.\n\n". This
	  field allows the string to be changed. (This is a string field, and
	  is added as a file containing the raw string.)"

	  See: https://www.seabios.org/Runtime_config#Other_Configuration_items

config SEABIOS_SERCON_PORT_FILE
	string "SeaBIOS sercon-port file"
	default "$(top)/src/mainboard/$(MAINBOARDDIR)/sercon-port"
	help
	  Enable serial port in SeaBIOS. From wiki:
	  "Set this to the IO address of a serial port to enable SeaBIOS' VGA
	  adapter emulation on the given serial port.

	  See: https://www.coreboot.org/SeaBIOS#Configuring_boot_order
=======
config SEABIOS_ADD_SERCON_PORT_FILE
	prompt "Add SeaBIOS sercon-port file to CBFS"
	default n
	bool
	help
	  Select this option to enable SeaBIOS' VGA adapter emulation
	  on serial port.

config SEABIOS_SERCON_PORT_ADDR
	hex "SeaBIOS sercon-port base address"
	depends on SEABIOS_ADD_SERCON_PORT_FILE
	default TTYS0_BASE
	help
	  Set this field to the IO address of a serial port for SeaBIOS' VGA
	  adapter emulation.

	  By default primary console UART defined by TTYS0_BASE is used.
>>>>>>> e27c096b

config PAYLOAD_FILE
	default "payloads/external/SeaBIOS/seabios/out/bios.bin.elf"

config PAYLOAD_VGABIOS_FILE
	string
	depends on SEABIOS_VGA_COREBOOT
	default "payloads/external/SeaBIOS/seabios/out/vgabios.bin"

config SEABIOS_DEBUG_LEVEL
	int "SeaBIOS debug level (verbosity)"
	default -1
	help
	  The higher the number, the more verbose SeaBIOS will be. See the table
	  below for the current values corresponding to various items as of SeaBIOS
	  version 1.10.1. Set this value to -1 to use SeaBIOS' default.

	  Output at various SeaBIOS log levels:
	  level 0  - Logging disabled
	  level 1  - Basic output, interrupts 5, 18h, 19h, 40h, SMP, PNP, PMM
	  level 2  - AHCI, Floppy, Basic ps2, interrupts 11h, 12h, 14h, 17h
	  level 3  - bootsplash, initializations, SeaBIOS VGA BIOS interrupts
	  level 4  - bios tables, more optionrom
	  level 5  - Extra bootsplash, more XHCI
	  level 6  - ATA commands, extra optionrom
	  level 7  - extra ps2 commands, more OHCI & EHCI
	  level 8  - extra malloc info, more AHCI
	  level 9  - interrupts 15h, 16h, 1ah, APM, PCI, SMIs, PCIBIOS,
	             USB-HID commands, SDcard commands, Floppy commands
	  level 10 - interrupt 13h (Drives other than floppy)
	  level 20 - interrupt 10h (Display)

comment "Using default SeaBIOS log level"
	depends on SEABIOS_DEBUG_LEVEL = -1

comment "SeaBIOS logging disabled"
	depends on SEABIOS_DEBUG_LEVEL = 0

endif<|MERGE_RESOLUTION|>--- conflicted
+++ resolved
@@ -86,7 +86,6 @@
 	  If used, a typical value would be:
 	    $(top)/src/mainboard/$(MAINBOARDDIR)/bootorder
 
-<<<<<<< HEAD
 config SEABIOS_BOOTORDER_MAP_FILE
 	string "SeaBIOS bootorder_map file"
 	default "$(top)/src/mainboard/$(MAINBOARDDIR)/bootorder_map"
@@ -107,7 +106,7 @@
 	  Add SeaBIOS boot-menu-key file. From wiki:
 	  "Controls which key activates the boot menu. The value stored is the
 	  DOS scan code (eg, 0x86 for F12, 0x01 for Esc). If this field is set,
-	  be sure to also customize the boot-menu-message field above. 
+	  be sure to also customize the boot-menu-message field above.
 
 	  See: https://www.coreboot.org/SeaBIOS#Configuring_boot_order
 
@@ -134,16 +133,6 @@
 
 	  See: https://www.seabios.org/Runtime_config#Other_Configuration_items
 
-config SEABIOS_SERCON_PORT_FILE
-	string "SeaBIOS sercon-port file"
-	default "$(top)/src/mainboard/$(MAINBOARDDIR)/sercon-port"
-	help
-	  Enable serial port in SeaBIOS. From wiki:
-	  "Set this to the IO address of a serial port to enable SeaBIOS' VGA
-	  adapter emulation on the given serial port.
-
-	  See: https://www.coreboot.org/SeaBIOS#Configuring_boot_order
-=======
 config SEABIOS_ADD_SERCON_PORT_FILE
 	prompt "Add SeaBIOS sercon-port file to CBFS"
 	default n
@@ -161,7 +150,6 @@
 	  adapter emulation.
 
 	  By default primary console UART defined by TTYS0_BASE is used.
->>>>>>> e27c096b
 
 config PAYLOAD_FILE
 	default "payloads/external/SeaBIOS/seabios/out/bios.bin.elf"
