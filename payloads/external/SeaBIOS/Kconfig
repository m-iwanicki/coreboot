if PAYLOAD_SEABIOS

choice
	prompt "SeaBIOS version"
	default SEABIOS_STABLE

config SEABIOS_STABLE
<<<<<<< HEAD
	bool "1.11.0.4"
=======
	bool "1.11.1"
>>>>>>> 14604dad
	help
	  Stable SeaBIOS version
config SEABIOS_MASTER
	bool "master"
	help
	  Newest SeaBIOS version
config SEABIOS_REVISION
	bool "git revision"
	help
	  Select this option if you have a specific commit or branch
	  that you want to use as the revision from which to
	  build SeaBIOS.

	  You will be able to specify the name of a branch or a commit id
	  later.

endchoice

config SEABIOS_REVISION_ID
	string "Insert a commit's SHA-1 or a branch name"
	depends on SEABIOS_REVISION
	default "origin/master"
	help
	   The commit's SHA-1 or branch name of the revision to use.

config SEABIOS_PS2_TIMEOUT
	prompt "PS/2 keyboard controller initialization timeout (milliseconds)"
	default 0
	int
	help
	  Some PS/2 keyboard controllers don't respond to commands immediately
	  after powering on. This specifies how long SeaBIOS will wait for the
	  keyboard controller to become ready before giving up.

config SEABIOS_THREAD_OPTIONROMS
	prompt "Hardware init during option ROM execution"
	default n
	bool
	help
	  Allow hardware init to run in parallel with optionrom execution.

	  This can reduce boot time, but can cause some timing
	  variations during option ROM code execution. It is not
	  known if all option ROMs will behave properly with this option.

config SEABIOS_VGA_COREBOOT
	prompt "Include generated option rom that implements legacy VGA BIOS compatibility"
	default y if !VENDOR_EMULATION
	depends on !(VGA_BIOS || VGA_ROM_RUN) && (VGA_TEXT_FRAMEBUFFER || LINEAR_FRAMEBUFFER)
	bool
	help
	  coreboot can initialize the GPU of some mainboards.

	  After initializing the GPU, the information about it can be passed to the payload.
	  Provide an option rom that implements this legacy VGA BIOS compatibility requirement.

config PAYLOAD_CONFIGFILE
	string "SeaBIOS config file"
	default ""
	help
	  This option allows a platform to set Kconfig options for a basic
	  SeaBIOS payload.  In general, if the option is used, the default
	  would be "$(top)/src/mainboard/$(MAINBOARDDIR)/config_seabios"

config SEABIOS_BOOTORDER_FILE
	string "SeaBIOS bootorder file"
	default "$(top)/src/mainboard/$(MAINBOARDDIR)/variants/$(CONFIG_VARIANT_DIR)/bootorder"
	help
	  Add a SeaBIOS bootorder file.  From the wiki:
	  "The bootorder file may be used to configure the boot up order. The file
	  should be ASCII text and contain one line per boot method. The description
	  of each boot method follows an Open Firmware device path format. SeaBIOS
	  will attempt to boot from each item in the file - first line of the file
	  first."

	  See: https://www.coreboot.org/SeaBIOS#Configuring_boot_order

	  If used, a typical value would be:
	    $(top)/src/mainboard/$(MAINBOARDDIR)/bootorder

config SEABIOS_BOOTORDER_MAP_FILE
	string "SeaBIOS bootorder_map file"
	default "$(top)/src/mainboard/$(MAINBOARDDIR)/bootorder_map"
	help
	  TBD

config SEABIOS_BOOTORDER_DEF_FILE
	string "SeaBIOS bootorder_def file"
	default "$(top)/src/mainboard/$(MAINBOARDDIR)/bootorder_def"
	help
	  TBD

config SEABIOS_BOOTMENU_KEY_FILE
	string "SeaBIOS boot-menu-key file"
	default "$(top)/src/mainboard/$(MAINBOARDDIR)/boot-menu-key"
	help
	  TBD

config SEABIOS_BOOTMENU_WAIT_FILE
	string "SeaBIOS boot-menu-wait file"
	default "$(top)/src/mainboard/$(MAINBOARDDIR)/boot-menu-wait"
	help
	  TBD

config SEABIOS_BOOTMENU_MESSAGE_FILE
	string "SeaBIOS boot-menu-message file"
	default "$(top)/src/mainboard/$(MAINBOARDDIR)/boot-menu-message"
	help
	  TBD

config SEABIOS_SERCON_PORT_FILE
	string "SeaBIOS sercon-port file"
	default "$(top)/src/mainboard/$(MAINBOARDDIR)/sercon-port"
	help
	  TBD

config PAYLOAD_FILE
	default "payloads/external/SeaBIOS/seabios/out/bios.bin.elf"

config PAYLOAD_VGABIOS_FILE
	string
	depends on SEABIOS_VGA_COREBOOT
	default "payloads/external/SeaBIOS/seabios/out/vgabios.bin"

config SEABIOS_DEBUG_LEVEL
	int "SeaBIOS debug level (verbosity)"
	default -1
	help
	  The higher the number, the more verbose SeaBIOS will be. See the table
	  below for the current values corresponding to various items as of SeaBIOS
	  version 1.10.1. Set this value to -1 to use SeaBIOS' default.

	  Output at various SeaBIOS log levels:
	  level 0  - Logging disabled
	  level 1  - Basic output, interrupts 5, 18h, 19h, 40h, SMP, PNP, PMM
	  level 2  - AHCI, Floppy, Basic ps2, interrupts 11h, 12h, 14h, 17h
	  level 3  - bootsplash, initializations, SeaBIOS VGA BIOS interrupts
	  level 4  - bios tables, more optionrom
	  level 5  - Extra bootsplash, more XHCI
	  level 6  - ATA commands, extra optionrom
	  level 7  - extra ps2 commands, more OHCI & EHCI
	  level 8  - extra malloc info, more AHCI
	  level 9  - interrupts 15h, 16h, 1ah, APM, PCI, SMIs, PCIBIOS,
	             USB-HID commands, SDcard commands, Floppy commands
	  level 10 - interrupt 13h (Drives other than floppy)
	  level 20 - interrupt 10h (Display)

comment "Using default SeaBIOS log level"
	depends on SEABIOS_DEBUG_LEVEL = -1

comment "SeaBIOS logging disabled"
	depends on SEABIOS_DEBUG_LEVEL = 0

endif<|MERGE_RESOLUTION|>--- conflicted
+++ resolved
@@ -5,12 +5,7 @@
 	default SEABIOS_STABLE
 
 config SEABIOS_STABLE
-<<<<<<< HEAD
 	bool "1.11.0.4"
-=======
-	bool "1.11.1"
->>>>>>> 14604dad
-	help
 	  Stable SeaBIOS version
 config SEABIOS_MASTER
 	bool "master"
