/*
 * This file is part of the libpayload project.
 *
 * Patrick Rudolph 2017 <siro@das-labor.org>
 *
 * Redistribution and use in source and binary forms, with or without
 * modification, are permitted provided that the following conditions
 * are met:
 * 1. Redistributions of source code must retain the above copyright
 *    notice, this list of conditions and the following disclaimer.
 * 2. Redistributions in binary form must reproduce the above copyright
 *    notice, this list of conditions and the following disclaimer in the
 *    documentation and/or other materials provided with the distribution.
 * 3. The name of the author may not be used to endorse or promote products
 *    derived from this software without specific prior written permission.
 *
 * THIS SOFTWARE IS PROVIDED BY THE AUTHOR AND CONTRIBUTORS ``AS IS'' AND
 * ANY EXPRESS OR IMPLIED WARRANTIES, INCLUDING, BUT NOT LIMITED TO, THE
 * IMPLIED WARRANTIES OF MERCHANTABILITY AND FITNESS FOR A PARTICULAR PURPOSE
 * ARE DISCLAIMED.  IN NO EVENT SHALL THE AUTHOR OR CONTRIBUTORS BE LIABLE
 * FOR ANY DIRECT, INDIRECT, INCIDENTAL, SPECIAL, EXEMPLARY, OR CONSEQUENTIAL
 * DAMAGES (INCLUDING, BUT NOT LIMITED TO, PROCUREMENT OF SUBSTITUTE GOODS
 * OR SERVICES; LOSS OF USE, DATA, OR PROFITS; OR BUSINESS INTERRUPTION)
 * HOWEVER CAUSED AND ON ANY THEORY OF LIABILITY, WHETHER IN CONTRACT, STRICT
 * LIABILITY, OR TORT (INCLUDING NEGLIGENCE OR OTHERWISE) ARISING IN ANY WAY
 * OUT OF THE USE OF THIS SOFTWARE, EVEN IF ADVISED OF THE POSSIBILITY OF
 * SUCH DAMAGE.
 */

#include <libpayload-config.h>
#include <libpayload.h>
#include <stddef.h>

#include "i8042.h"

/* Overflowing FIFO implementation */

struct fifo {
	u8 *buf;
	size_t tx;
	size_t rx;
	size_t len;
};

/** Initialize a new fifo queue.
 * Initialize a new fifo with length @len.
 * @len: Length of new fifo
 * Returns NULL on error.
 */
static struct fifo *fifo_init(size_t len)
{
	struct fifo *ret;

	ret = malloc(sizeof(*ret));
	if (!ret)
		return NULL;

	memset(ret, 0, sizeof(*ret));

	ret->buf = malloc(len);
	if (!ret->buf) {
		free(ret);
		return NULL;
	}

	ret->len = len;

	return ret;
}

/** Push object onto fifo queue.
 * Pushes a new object onto the fifo. In case the fifo
 * is full the oldest object is overwritten.
 * @fifo: Fifo to use
 * @c: Element to push
 */
static void fifo_push(struct fifo *fifo, u8 c)
{
	fifo->buf[fifo->tx++] = c;
	fifo->tx = fifo->tx % fifo->len;
	if (fifo->tx == fifo->rx)
		fifo->rx++;
	fifo->rx = fifo->rx % fifo->len;
}

/** Test fifo queue element count.
 * Returns 1 if fifo is empty.
 * @fifo: Fifo to use
 */
static int fifo_is_empty(struct fifo *fifo)
{
	if (!fifo)
		return 1;
	return fifo->tx == fifo->rx;
}

/** Pop element from fifo queue.
 * Returns the oldest object from queue if any.
 * In case the queue is empty 0 is returned.
 * @fifo: Fifo to use
 */
static u8 fifo_pop(struct fifo *fifo)
{
	u8 ret;

	if (fifo_is_empty(fifo))
		return 0;

	ret = fifo->buf[fifo->rx++];
	fifo->rx = fifo->rx % fifo->len;

	return ret;
}

/** Destroys a fifo queue.
 * @fifo: Fifo to use
 */
static void fifo_destroy(struct fifo *fifo)
{
	if (fifo && fifo->buf)
		free(fifo->buf);
	if (fifo)
		free(fifo);
}

/* i8042 keyboard controller implementation */

static inline u8 read_status(void) { return inb(0x64); }
static inline u8 read_data(void) { return inb(0x60); }
static inline void write_cmd(u8 cmd) { outb(cmd, 0x64); }
static inline void write_data(u8 data) { outb(data, 0x60); }

#define OBF 1
#define IBF 2

/* Keyboard controller methods */
static int initialized = 0;
static int kbc_init = 0;
static struct fifo *aux_fifo = NULL;
static struct fifo *ps2_fifo = NULL;

static int i8042_cmd_with_response(u8 cmd);

/** Wait for command ready.
 * Wait for the keyboard controller to accept a new command.
 * Returns: 0 on timeout
 */
static u8 i8042_wait_cmd_rdy(void)
{
	int retries = 10000;
	while (retries-- && (read_status() & IBF))
		udelay(50);

	return retries > 0;
}

/** Wait for data ready.
 * Wait for the keyboard controller to accept new data.
 * Returns: 0 on timeout
 */
static u8 i8042_wait_data_rdy(void)
{
	int retries = 10000;
	while (retries-- && !(read_status() & OBF))
		udelay(50);

	return retries > 0;
}

/** Keyboard controller has a ps2 port.
 * Returns if ps2 port is available.
 */
size_t i8042_has_ps2(void)
{
	return !!ps2_fifo;
}

/** Keyboard controller has an aux port.
 * Returns if aux port is available.
 */
size_t i8042_has_aux(void)
{
	return !!aux_fifo;
}

/**
 * Probe for keyboard controller
 * Returns: 1 for success, 0 for failure
 */
u8 i8042_probe(void)
{
	if (initialized)
		return 1;

	aux_fifo = NULL;
	ps2_fifo = NULL;

	/* If 0x64 returns 0xff, then we have no keyboard
	 * controller */
	if (read_status() == 0xFF)
		return 0;

	if (!i8042_wait_cmd_rdy())
		return 0;

	kbc_init = 1;

	/* Disable first device */
	if (i8042_cmd(I8042_CMD_DIS_KB) != 0) {
		kbc_init = 0;
		return 0;
	}

	/* Disable second device */
	if (i8042_cmd(I8042_CMD_DIS_AUX) != 0) {
		kbc_init = 0;
		return 0;
	}

	/* Flush buffer */
	while (read_status() & OBF)
		read_data();

	/* Self test. */
	if (i8042_cmd_with_response(I8042_CMD_SELF_TEST)
	    != I8042_SELF_TEST_RSP) {
		kbc_init = 0;
		return 0;
	}

	/* Test secondary port */
<<<<<<< HEAD
	if (IS_ENABLED(CONFIG_LP_PC_MOUSE)) {
=======
	if (CONFIG(LP_PC_MOUSE)) {
>>>>>>> 28def8b5
		if (i8042_cmd_with_response(I8042_CMD_AUX_TEST) == 0)
			aux_fifo = fifo_init(4 * 32);
	}

	/* Test first PS/2 port */
	if (i8042_cmd_with_response(I8042_CMD_KB_TEST) == 0)
		ps2_fifo = fifo_init(2 * 16);

	kbc_init = 0;

	initialized = aux_fifo || ps2_fifo;

	return initialized;
}

/* Close the keyboard controller */
void i8042_close(void)
{
	if (!initialized)
		return;

	fifo_destroy(aux_fifo);
	fifo_destroy(ps2_fifo);

	initialized = 0;
	aux_fifo = NULL;
	ps2_fifo = NULL;
}

/** Send command to keyboard controller.
 * @param cmd: The command to be send.
 * returns: 0 on success, -1 on failure.
 */
int i8042_cmd(u8 cmd)
{
	if (!initialized && !kbc_init)
		return -1;

	if (!i8042_wait_cmd_rdy())
		return -1;

	write_cmd(cmd);

	if (!i8042_wait_cmd_rdy())
		return -1;

	return 0;
}

/** Send command to keyboard controller.
 * @param cmd: The command to be send.
 * returns: Response on success, -1 on failure.
 */
static int i8042_cmd_with_response(u8 cmd)
{
	const int ret = i8042_cmd(cmd);
	if (ret != 0)
		return ret;

	if (!i8042_wait_data_rdy())
		return -1;

	return read_data();
}

/** Send additional data to keyboard controller.
 * @param data The data to be send.
 */
void i8042_write_data(u8 data)
{
	if (!initialized)
		return;

	if (!i8042_wait_cmd_rdy())
		return;

	write_data(data);

	if (!i8042_wait_cmd_rdy())
		return;
}

/**
 * Probe for keyboard controller data and queue it.
 */
static void i8042_data_poll(void)
{
	u8 c;

	if (!initialized)
		return;

	c = read_status();
	while ((c != 0xFF) && (c & OBF)) {
		const u8 in = read_data();
		/* Assume "second PS/2 port output buffer full" flag works */
		struct fifo *const fifo = (c & 0x20) ? aux_fifo : ps2_fifo;
		if (fifo)
			fifo_push(fifo, in);

		c = read_status();
	}
}

/** Keyboard controller data ready status.
 * Signals that keyboard data is ready for reading.
 */
u8 i8042_data_ready_ps2(void)
{
	if (!initialized)
		return 0;
	i8042_data_poll();
	return !fifo_is_empty(ps2_fifo);
}

/** Keyboard controller data ready status.
 * Signals that mouse data is ready for reading.
 */
u8 i8042_data_ready_aux(void)
{
	if (!initialized)
		return 0;
	i8042_data_poll();
	return !fifo_is_empty(aux_fifo);
}

/**
 * Returns available keyboard data, if any.
 */
u8 i8042_read_data_ps2(void)
{
	i8042_data_poll();
	return fifo_pop(ps2_fifo);
}

/**
 * Returns available mouse data, if any.
 */
u8 i8042_read_data_aux(void)
{
	i8042_data_poll();
	return fifo_pop(aux_fifo);
}

/**
 * Waits for keyboard data.
 * Waits for up to 500msec to receive data.
 * Returns: -1 on timeout, data received otherwise
 */
int i8042_wait_read_ps2(void)
{
	int retries = 10000;

	while (retries-- && !i8042_data_ready_ps2())
		udelay(50);

	return (retries <= 0) ? -1 : i8042_read_data_ps2();
}

/** Waits for mouse data.
 * Waits for up to 500msec to receive data.
 * Returns: -1 on timeout, data received otherwise
 */
int i8042_wait_read_aux(void)
{
	int retries = 10000;

	while (retries-- && !i8042_data_ready_aux())
		udelay(50);

	return (retries <= 0) ? -1 : i8042_read_data_aux();
}<|MERGE_RESOLUTION|>--- conflicted
+++ resolved
@@ -229,11 +229,7 @@
 	}
 
 	/* Test secondary port */
-<<<<<<< HEAD
-	if (IS_ENABLED(CONFIG_LP_PC_MOUSE)) {
-=======
 	if (CONFIG(LP_PC_MOUSE)) {
->>>>>>> 28def8b5
 		if (i8042_cmd_with_response(I8042_CMD_AUX_TEST) == 0)
 			aux_fifo = fifo_init(4 * 32);
 	}
