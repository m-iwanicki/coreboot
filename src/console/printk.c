--- conflicted
+++ resolved
@@ -44,13 +44,6 @@
 {
 	__cbmemc_tx_byte(byte);
 }
-<<<<<<< HEAD
-
-int vprintk(int msg_level, const char *fmt, va_list args)
-{
-	int i, log_this;
-=======
->>>>>>> 28def8b5
 
 int vprintk(int msg_level, const char *fmt, va_list args)
 {
