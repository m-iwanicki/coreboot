--- conflicted
+++ resolved
@@ -73,11 +73,7 @@
 	if (msg_level <= log_level)
 		return CONSOLE_LOG_ALL;
 
-<<<<<<< HEAD
-	if (IS_ENABLED(CONFIG_CONSOLE_CBMEM) && (msg_level <= BIOS_DEBUG))
-=======
 	if (CONFIG(CONSOLE_CBMEM) && (msg_level <= BIOS_DEBUG))
->>>>>>> 28def8b5
 		return CONSOLE_LOG_FAST;
 
 	return 0;
@@ -90,11 +86,7 @@
 	if (CONFIG(DEBUG_CONSOLE_INIT))
 		car_set_var(console_inited, 1);
 
-<<<<<<< HEAD
-	if (IS_ENABLED(CONFIG_EARLY_PCI_BRIDGE) && !ENV_SMM && !ENV_RAMSTAGE)
-=======
 	if (CONFIG(EARLY_PCI_BRIDGE) && !ENV_SMM && !ENV_RAMSTAGE)
->>>>>>> 28def8b5
 		pci_early_bridge_init();
 
 	console_hw_init();
