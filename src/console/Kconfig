--- conflicted
+++ resolved
@@ -308,11 +308,7 @@
 
 choice
 	prompt "Default console log level"
-<<<<<<< HEAD
 	default DEFAULT_CONSOLE_LOGLEVEL_1
-=======
-	default DEFAULT_CONSOLE_LOGLEVEL_7
->>>>>>> 14604dad
 
 config DEFAULT_CONSOLE_LOGLEVEL_8
 	bool "8: SPEW"
