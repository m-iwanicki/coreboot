/*
 * This file is part of the coreboot project.
 *
 * Copyright (C) 2013 Vladimir Serbinenko
 *
 * This program is free software; you can redistribute it and/or modify
 * it under the terms of the GNU General Public License as published by
 * the Free Software Foundation; version 2 of the License.
 *
 * This program is distributed in the hope that it will be useful,
 * but WITHOUT ANY WARRANTY; without even the implied warranty of
 * MERCHANTABILITY or FITNESS FOR A PARTICULAR PURPOSE.  See the
 * GNU General Public License for more details.
 */

#include <types.h>
<<<<<<< HEAD
#include <string.h>
=======
>>>>>>> 28def8b5
#include <device/device.h>
#include <device/smbus.h>
#include <smbios.h>
#include <console/console.h>

static void at24rf08c_init(struct device *dev)
{
	int i, j;

	if (!dev->enabled)
		return;

	/* Ensure that EEPROM/RFID chip is not accessible through RFID.
	   Need to do it only on 5c.  */
	if (dev->path.type != DEVICE_PATH_I2C || dev->path.i2c.device != 0x5c)
		return;

	printk (BIOS_DEBUG, "Locking EEPROM RFID\n");

	for (i = 0; i < 8; i++)
	{
		/* After a register write AT24RF08C sometimes stops responding.
		   Retry several times in case of failure.
		 */
		for (j = 0; j < 100; j++)
			if (smbus_write_byte(dev, i, 0x0f) >= 0)
				break;
	}

	printk (BIOS_DEBUG, "init EEPROM done\n");
}

static struct device_operations at24rf08c_operations = {
	.read_resources = DEVICE_NOOP,
	.set_resources = DEVICE_NOOP,
	.enable_resources = DEVICE_NOOP,
	.init = at24rf08c_init,
};

static void enable_dev(struct device *dev)
{
	dev->ops = &at24rf08c_operations;
}

struct chip_operations drivers_i2c_at24rf08c_ops = {
	CHIP_NAME("AT24RF08C")
	.enable_dev = enable_dev,
};<|MERGE_RESOLUTION|>--- conflicted
+++ resolved
@@ -14,10 +14,6 @@
  */
 
 #include <types.h>
-<<<<<<< HEAD
-#include <string.h>
-=======
->>>>>>> 28def8b5
 #include <device/device.h>
 #include <device/smbus.h>
 #include <smbios.h>
