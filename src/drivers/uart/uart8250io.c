/*
 * This file is part of the coreboot project.
 *
 * This program is free software; you can redistribute it and/or modify
 * it under the terms of the GNU General Public License as published by
 * the Free Software Foundation; version 2 of the License.
 *
 * This program is distributed in the hope that it will be useful,
 * but WITHOUT ANY WARRANTY; without even the implied warranty of
 * MERCHANTABILITY or FITNESS FOR A PARTICULAR PURPOSE.  See the
 * GNU General Public License for more details.
 */

#include <stdlib.h>
#include <arch/early_variables.h>
#include <arch/io.h>
#include <boot/coreboot_tables.h>
#include <console/uart.h>
#include <trace.h>
#include "uart8250reg.h"

#if CONFIG(BOARD_PCENGINES_APU1)
#include "mainboard/pcengines/apu1/bios_knobs.h"
#else
#include "mainboard/pcengines/apu2/bios_knobs.h"
#endif

/* Should support 8250, 16450, 16550, 16550A type UARTs */

/* Expected character delay at 1200bps is 9ms for a working UART
 * and no flow-control. Assume UART as stuck if shift register
 * or FIFO takes more than 50ms per character to appear empty.
 *
 * Estimated that inb() from UART takes 1 microsecond.
 */
#define SINGLE_CHAR_TIMEOUT	(50 * 1000)
#define FIFO_TIMEOUT		(16 * SINGLE_CHAR_TIMEOUT)

<<<<<<< HEAD
static int port_index CAR_GLOBAL;

static int uart8250_can_tx_byte(unsigned base_port)
=======
static int uart8250_can_tx_byte(unsigned int base_port)
>>>>>>> 2d90cb15
{
	return inb(base_port + UART8250_LSR) & UART8250_LSR_THRE;
}

static void uart8250_tx_byte(unsigned int base_port, unsigned char data)
{
	unsigned long int i = SINGLE_CHAR_TIMEOUT;
	while (i-- && !uart8250_can_tx_byte(base_port));
	outb(data, base_port + UART8250_TBR);
}

static void uart8250_tx_flush(unsigned int base_port)
{
	unsigned long int i = FIFO_TIMEOUT;
	while (i-- && !(inb(base_port + UART8250_LSR) & UART8250_LSR_TEMT));
}

static int uart8250_can_rx_byte(unsigned int base_port)
{
	return inb(base_port + UART8250_LSR) & UART8250_LSR_DR;
}

static unsigned char uart8250_rx_byte(unsigned int base_port)
{
	unsigned long int i = SINGLE_CHAR_TIMEOUT;
	while (i && !uart8250_can_rx_byte(base_port))
		i--;

	if (i)
		return inb(base_port + UART8250_RBR);
	else
		return 0x0;
}

static void uart8250_init(unsigned int base_port, unsigned int divisor)
{
	DISABLE_TRACE;
	/* Disable interrupts */
	outb(0x0, base_port + UART8250_IER);
	/* Enable FIFOs */
	outb(UART8250_FCR_FIFO_EN, base_port + UART8250_FCR);

	/* assert DTR and RTS so the other end is happy */
	outb(UART8250_MCR_DTR | UART8250_MCR_RTS, base_port + UART8250_MCR);

	/* DLAB on */
	outb(UART8250_LCR_DLAB | CONFIG_TTYS0_LCS, base_port + UART8250_LCR);

	/* Set Baud Rate Divisor. 12 ==> 9600 Baud */
	outb(divisor & 0xFF,   base_port + UART8250_DLL);
	outb((divisor >> 8) & 0xFF,    base_port + UART8250_DLM);

	/* Set to 3 for 8N1 */
	outb(CONFIG_TTYS0_LCS, base_port + UART8250_LCR);
	ENABLE_TRACE;
}

static const unsigned int bases[] = { 0x3f8, 0x2f8, 0x3e8, 0x2e8 };

uintptr_t uart_platform_base(int idx)
{
	if (idx < ARRAY_SIZE(bases))
		return bases[idx];
	return 0;
}

void uart_init(int idx)
{
	if (!CONFIG(DRIVERS_UART_8250IO_SKIP_INIT)) {
		unsigned int div;
		div = uart_baudrate_divisor(get_uart_baudrate(),
			uart_platform_refclk(), uart_input_clock_divider());
		if ((check_com2() || idx == 1) &&
		    !CONFIG(BOARD_PCENGINES_APU5))
			car_set_var(port_index, 1);
		else
			car_set_var(port_index, idx);

		uart8250_init(uart_platform_base(car_get_var(port_index)), div);
	}
}

void uart_tx_byte(int idx, unsigned char data)
{
	uart8250_tx_byte(uart_platform_base(car_get_var(port_index)), data);
}

unsigned char uart_rx_byte(int idx)
{
	return uart8250_rx_byte(uart_platform_base(car_get_var(port_index)));
}

void uart_tx_flush(int idx)
{
	uart8250_tx_flush(uart_platform_base(car_get_var(port_index)));
}

void uart_fill_lb(void *data)
{
	struct lb_serial serial;
	serial.type = LB_SERIAL_TYPE_IO_MAPPED;
	serial.baseaddr = uart_platform_base(car_get_var(port_index));
	serial.baud = get_uart_baudrate();
	serial.regwidth = 1;
	serial.input_hertz = uart_platform_refclk();
	serial.uart_pci_addr = CONFIG_UART_PCI_ADDR;
	lb_add_serial(&serial, data);

	lb_add_console(LB_TAG_CONSOLE_SERIAL8250, data);
}<|MERGE_RESOLUTION|>--- conflicted
+++ resolved
@@ -36,13 +36,8 @@
 #define SINGLE_CHAR_TIMEOUT	(50 * 1000)
 #define FIFO_TIMEOUT		(16 * SINGLE_CHAR_TIMEOUT)
 
-<<<<<<< HEAD
 static int port_index CAR_GLOBAL;
-
-static int uart8250_can_tx_byte(unsigned base_port)
-=======
 static int uart8250_can_tx_byte(unsigned int base_port)
->>>>>>> 2d90cb15
 {
 	return inb(base_port + UART8250_LSR) & UART8250_LSR_THRE;
 }
