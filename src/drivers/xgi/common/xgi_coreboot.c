--- conflicted
+++ resolved
@@ -17,10 +17,6 @@
  */
 #include <delay.h>
 #include <stdlib.h>
-<<<<<<< HEAD
-#include <string.h>
-=======
->>>>>>> 28def8b5
 #include <vbe.h>
 
 #include <console/console.h>
