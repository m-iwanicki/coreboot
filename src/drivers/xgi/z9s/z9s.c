--- conflicted
+++ resolved
@@ -14,10 +14,6 @@
  */
 #include <delay.h>
 #include <stdlib.h>
-<<<<<<< HEAD
-#include <string.h>
-=======
->>>>>>> 28def8b5
 
 #include <console/console.h>
 #include <device/device.h>
