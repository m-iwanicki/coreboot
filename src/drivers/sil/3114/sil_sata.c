/*
 * This file is part of the coreboot project.
 *
 * Copyright (C) 2003-2004 Tyan Computer - Yinghai Lu <yhlu@tyan.com>
 * Copyright (C) 2010 Rudolf Marek <r.marek@assembler.cz>
 *
 * This program is free software; you can redistribute it and/or modify
 * it under the terms of the GNU General Public License as published by
 * the Free Software Foundation; version 2 of the License.
 *
 * This program is distributed in the hope that it will be useful,
 * but WITHOUT ANY WARRANTY; without even the implied warranty of
 * MERCHANTABILITY or FITNESS FOR A PARTICULAR PURPOSE.  See the
 * GNU General Public License for more details.
 */

#include <delay.h>
#include <stdlib.h>
<<<<<<< HEAD
#include <string.h>

=======
>>>>>>> 28def8b5
#include <console/console.h>
#include <device/device.h>
#include <device/pci.h>
#include <device/pci_ops.h>

static void si_sata_init(struct device *dev)
{
	uint32_t dword;
	/* enable change device id and class id */
	dword = pci_read_config32(dev,0x40);
	dword |= (1<<0);
	pci_write_config32(dev, 0x40, dword);
	/* Set IDE Class, Native mode, two drives per channel */
	dword = 0x01018f00;
	pci_write_config32(dev, 0x08, dword);
	/* disable change device id and class id*/
	dword = pci_read_config32(dev,0x40);
	dword &= ~(1<<0);
	pci_write_config32(dev, 0x40, dword);
	printk(BIOS_INFO, "SIL3114 set to IDE compatible mode\n");
}

static struct device_operations si_sata_ops  = {
	.read_resources   = pci_dev_read_resources,
	.set_resources    = pci_dev_set_resources,
	.enable_resources = pci_dev_enable_resources,
	.init             = si_sata_init,
	.scan_bus         = 0,
};

static const struct pci_driver si_sata_driver __pci_driver = {
	.ops    = &si_sata_ops,
	.vendor = 0x1095,
	.device = 0x3114,
};

static const struct pci_driver si_sata_driver_2 __pci_driver = {
	.ops    = &si_sata_ops,
	.vendor = 0x1095,
	.device = 0x0680,
};<|MERGE_RESOLUTION|>--- conflicted
+++ resolved
@@ -16,11 +16,6 @@
 
 #include <delay.h>
 #include <stdlib.h>
-<<<<<<< HEAD
-#include <string.h>
-
-=======
->>>>>>> 28def8b5
 #include <console/console.h>
 #include <device/device.h>
 #include <device/pci.h>
