--- conflicted
+++ resolved
@@ -693,15 +693,7 @@
 	.write = winbond_write,
 	.erase = spi_flash_cmd_erase,
 	.status = spi_flash_cmd_status,
-<<<<<<< HEAD
-#if CONFIG(SPI_FLASH_NO_FAST_READ)
-	.read = spi_flash_cmd_read_slow,
-#else
-	.read = spi_flash_cmd_read_fast,
-#endif
 	.read_sec = winbond_sec_read,
-=======
->>>>>>> c32ccb77
 	.get_write_protection = winbond_get_write_protection,
 	.set_write_protection = winbond_set_write_protection,
 };
