/*
 * Copyright 2008, Network Appliance Inc.
 * Jason McMullan <mcmullan@netapp.com>
 *
 * This program is free software; you can redistribute it and/or
 * modify it under the terms of the GNU General Public License as
 * published by the Free Software Foundation; either version 2 of
 * the License, or (at your option) any later version.
 *
 * This program is distributed in the hope that it will be useful,
 * but WITHOUT ANY WARRANTY; without even the implied warranty of
 * MERCHANTABILITY or FITNESS FOR A PARTICULAR PURPOSE.  See the
 * GNU General Public License for more details.
 */

#include <console/console.h>
#include <stdlib.h>
#include <spi_flash.h>
#include <spi-generic.h>
#include <string.h>
#include <delay.h>
#include <lib.h>

#include "spi_flash_internal.h"
<<<<<<< HEAD

/* M25Pxx-specific commands */
#define CMD_W25_WREN		0x06	/* Write Enable */
#define CMD_W25_WRDI		0x04	/* Write Disable */
#define CMD_W25_RDSR		0x05	/* Read Status Register */
#define CMD_W25_WRSR		0x01	/* Write Status Register */
#define CMD_W25_RDSR2		0x35	/* Read Status2 Register */
#define CMD_W25_WRSR2		0x31	/* Write Status2 Register */
#define CMD_W25_READ		0x03	/* Read Data Bytes */
#define CMD_W25_FAST_READ	0x0b	/* Read Data Bytes at Higher Speed */
#define CMD_W25_PP		0x02	/* Page Program */
#define CMD_W25_SE		0x20	/* Sector (4K) Erase */
#define CMD_W25_BE		0xd8	/* Block (64K) Erase */
#define CMD_W25_CE		0xc7	/* Chip Erase */
#define CMD_W25_DP		0xb9	/* Deep Power-down */
#define CMD_W25_RES		0xab	/* Release from DP, and Read Signature */
#define CMD_W25_RD_SEC		0x48	/* Read security registers */
#define CMD_VOLATILE_SREG_WREN	0x50	/* Write Enable for Volatile SREG */

#define ADDR_W25_SEC1      0x10
#define ADDR_W25_SEC2      0x20
#define ADDR_W25_SEC3      0x30


/* tw: Maximum time to write a flash cell in milliseconds */
#define WINBOND_FLASH_TIMEOUT 30
=======
#include "spi_winbond.h"

>>>>>>> fe80bf2f
struct winbond_spi_flash_params {
	uint16_t id;
	uint8_t l2_page_size_shift;
	uint8_t pages_per_sector_shift : 4;
	uint8_t sectors_per_block_shift : 4;
	uint8_t nr_blocks_shift;
	uint8_t bp_bits : 3;
	uint8_t protection_granularity_shift : 5;
	char name[10];
};

union status_reg1_bp3 {
	uint8_t u;
	struct {
		uint8_t busy : 1;
		uint8_t wel  : 1;
		uint8_t bp   : 3;
		uint8_t tb   : 1;
		uint8_t sec  : 1;
		uint8_t srp0 : 1;
	};
};

union status_reg1_bp4 {
	uint8_t u;
	struct {
		uint8_t busy : 1;
		uint8_t wel  : 1;
		uint8_t bp   : 4;
		uint8_t tb   : 1;
		uint8_t srp0 : 1;
	};
};

union status_reg2 {
	uint8_t u;
	struct {
		uint8_t srp1 : 1;
		uint8_t   qe : 1;
		uint8_t  res : 1;
		uint8_t   lb : 3;
		uint8_t  cmp : 1;
		uint8_t  sus : 1;
	};
};

struct status_regs {
	union {
		struct {
#if defined(__BIG_ENDIAN)
			union status_reg2 reg2;
			union {
				union status_reg1_bp3 reg1_bp3;
				union status_reg1_bp4 reg1_bp4;
			};
#else
			union {
				union status_reg1_bp3 reg1_bp3;
				union status_reg1_bp4 reg1_bp4;
			};
			union status_reg2 reg2;
#endif
		};
		u16 u;
	};
};

static const struct winbond_spi_flash_params winbond_spi_flash_table[] = {
	{
		.id				= 0x2014,
		.l2_page_size_shift		= 8,
		.pages_per_sector_shift		= 4,
		.sectors_per_block_shift	= 4,
		.nr_blocks_shift		= 4,
		.name				= "W25P80",
	},
	{
		.id				= 0x2015,
		.l2_page_size_shift		= 8,
		.pages_per_sector_shift		= 4,
		.sectors_per_block_shift	= 4,
		.nr_blocks_shift		= 5,
		.name				= "W25P16",
	},
	{
		.id				= 0x2016,
		.l2_page_size_shift		= 8,
		.pages_per_sector_shift		= 4,
		.sectors_per_block_shift	= 4,
		.nr_blocks_shift		= 6,
		.name				= "W25P32",
	},
	{
		.id				= 0x3014,
		.l2_page_size_shift		= 8,
		.pages_per_sector_shift		= 4,
		.sectors_per_block_shift	= 4,
		.nr_blocks_shift		= 4,
		.name				= "W25X80",
	},
	{
		.id				= 0x3015,
		.l2_page_size_shift		= 8,
		.pages_per_sector_shift		= 4,
		.sectors_per_block_shift	= 4,
		.nr_blocks_shift		= 5,
		.name				= "W25X16",
	},
	{
		.id				= 0x3016,
		.l2_page_size_shift		= 8,
		.pages_per_sector_shift		= 4,
		.sectors_per_block_shift	= 4,
		.nr_blocks_shift		= 6,
		.name				= "W25X32",
	},
	{
		.id				= 0x3017,
		.l2_page_size_shift		= 8,
		.pages_per_sector_shift		= 4,
		.sectors_per_block_shift	= 4,
		.nr_blocks_shift		= 7,
		.name				= "W25X64",
	},
	{
		.id				= 0x4014,
		.l2_page_size_shift		= 8,
		.pages_per_sector_shift		= 4,
		.sectors_per_block_shift	= 4,
		.nr_blocks_shift		= 4,
		.name				= "W25Q80_V",
	},
	{
		.id				= 0x4015,
		.l2_page_size_shift		= 8,
		.pages_per_sector_shift		= 4,
		.sectors_per_block_shift	= 4,
		.nr_blocks_shift		= 5,
		.name				= "W25Q16_V",
		.protection_granularity_shift	= 16,
		.bp_bits			= 3,
	},
	{
		.id				= 0x6015,
		.l2_page_size_shift		= 8,
		.pages_per_sector_shift		= 4,
		.sectors_per_block_shift	= 4,
		.nr_blocks_shift		= 5,
		.name				= "W25Q16DW",
		.protection_granularity_shift	= 16,
		.bp_bits			= 3,
	},
	{
		.id				= 0x4016,
		.l2_page_size_shift		= 8,
		.pages_per_sector_shift		= 4,
		.sectors_per_block_shift	= 4,
		.nr_blocks_shift		= 6,
		.name				= "W25Q32_V",
		.protection_granularity_shift	= 16,
		.bp_bits			= 3,
	},
	{
		.id				= 0x6016,
		.l2_page_size_shift		= 8,
		.pages_per_sector_shift		= 4,
		.sectors_per_block_shift	= 4,
		.nr_blocks_shift		= 6,
		.name				= "W25Q32DW",
		.protection_granularity_shift	= 16,
		.bp_bits			= 3,
	},
	{
		.id				= 0x4017,
		.l2_page_size_shift		= 8,
		.pages_per_sector_shift		= 4,
		.sectors_per_block_shift	= 4,
		.nr_blocks_shift		= 7,
		.name				= "W25Q64_V",
		.protection_granularity_shift	= 17,
		.bp_bits			= 3,
	},
	{
		.id				= 0x6017,
		.l2_page_size_shift		= 8,
		.pages_per_sector_shift		= 4,
		.sectors_per_block_shift	= 4,
		.nr_blocks_shift		= 7,
		.name				= "W25Q64DW",
		.protection_granularity_shift	= 17,
		.bp_bits			= 3,
	},
	{
		.id				= 0x4018,
		.l2_page_size_shift		= 8,
		.pages_per_sector_shift		= 4,
		.sectors_per_block_shift	= 4,
		.nr_blocks_shift		= 8,
		.name				= "W25Q128_V",
		.protection_granularity_shift	= 18,
		.bp_bits			= 3,
	},
	{
		.id				= 0x6018,
		.l2_page_size_shift		= 8,
		.pages_per_sector_shift		= 4,
		.sectors_per_block_shift	= 4,
		.nr_blocks_shift		= 8,
		.name				= "W25Q128FW",
		.protection_granularity_shift	= 18,
		.bp_bits			= 3,
	},
	{
		.id				= 0x7018,
		.l2_page_size_shift		= 8,
		.pages_per_sector_shift		= 4,
		.sectors_per_block_shift	= 4,
		.nr_blocks_shift		= 8,
		.name				= "W25Q128J",
		.protection_granularity_shift	= 18,
		.bp_bits			= 3,
	},
	{
		.id				= 0x4019,
		.l2_page_size_shift		= 8,
		.pages_per_sector_shift		= 4,
		.sectors_per_block_shift	= 4,
		.nr_blocks_shift		= 9,
		.name				= "W25Q256_V",
		.protection_granularity_shift	= 16,
		.bp_bits			= 4,
	},
	{
		.id				= 0x7019,
		.l2_page_size_shift		= 8,
		.pages_per_sector_shift		= 4,
		.sectors_per_block_shift	= 4,
		.nr_blocks_shift		= 9,
		.name				= "W25Q256J",
		.protection_granularity_shift	= 16,
		.bp_bits			= 4,
	},
};

static int winbond_write(const struct spi_flash *flash, u32 offset, size_t len,
			const void *buf)
{
	unsigned long byte_addr;
	unsigned long page_size;
	size_t chunk_len;
	size_t actual;
	int ret = 0;
	u8 cmd[4];

	page_size = flash->page_size;

	for (actual = 0; actual < len; actual += chunk_len) {
		byte_addr = offset % page_size;
		chunk_len = min(len - actual, page_size - byte_addr);
		chunk_len = spi_crop_chunk(&flash->spi, sizeof(cmd), chunk_len);

		cmd[0] = CMD_W25_PP;
		cmd[1] = (offset >> 16) & 0xff;
		cmd[2] = (offset >> 8) & 0xff;
		cmd[3] = offset & 0xff;
#if CONFIG(DEBUG_SPI_FLASH)
		printk(BIOS_SPEW, "PP: 0x%p => cmd = { 0x%02x 0x%02x%02x%02x }"
		        " chunk_len = %zu\n", buf + actual,
			cmd[0], cmd[1], cmd[2], cmd[3], chunk_len);
#endif

		ret = spi_flash_cmd(&flash->spi, CMD_W25_WREN, NULL, 0);
		if (ret < 0) {
			printk(BIOS_WARNING, "SF: Enabling Write failed\n");
			goto out;
		}

		ret = spi_flash_cmd_write(&flash->spi, cmd, sizeof(cmd),
				buf + actual, chunk_len);
		if (ret < 0) {
			printk(BIOS_WARNING, "SF: Winbond Page Program failed\n");
			goto out;
		}

		ret = spi_flash_cmd_wait_ready(flash, SPI_FLASH_PROG_TIMEOUT);
		if (ret)
			goto out;

		offset += chunk_len;
	}

#if CONFIG(DEBUG_SPI_FLASH)
	printk(BIOS_SPEW, "SF: Winbond: Successfully programmed %zu bytes @"
			" 0x%lx\n", len, (unsigned long)(offset - len));
#endif
	ret = 0;

out:
	return ret;
}

static int winbond_sec_read(const struct spi_flash *flash, u32 offset,
				size_t len, void *buf)
{
	int ret = 1;
	u8 cmd[5];
	u8 reg = (offset >> 8) & 0xFF;
	u8 addr = offset & 0xFF;

	if (reg != ADDR_W25_SEC1 && reg != ADDR_W25_SEC2 &&
			reg != ADDR_W25_SEC3) {
		printk(BIOS_WARNING, "SF: Wrong security register\n");
		return 1;
	}

	cmd[0] = CMD_W25_RD_SEC;
	cmd[1] = 0x0;
	cmd[2] = reg;
	cmd[3] = addr;
	cmd[4] = 0x0; // dummy

	ret = spi_flash_cmd_read(&flash->spi, cmd, sizeof(cmd), buf, len);
	if (ret) {
		printk(BIOS_WARNING, "SF: Can't read sec register %d\n",
			reg >> 4);
	}

	return ret;
}

/*
 * Convert BPx, TB and CMP to a region.
 * SEC (if available) must be zero.
 */
static void winbond_bpbits_to_region(const size_t granularity,
				     const u8 bp,
				     bool tb,
				     const bool cmp,
				     const size_t flash_size,
				     struct region *out)
{
	size_t protected_size =
		min(bp ? granularity << (bp - 1) : 0, flash_size);

	if (cmp) {
		protected_size = flash_size - protected_size;
		tb = !tb;
	}

	out->offset = tb ? 0 : flash_size - protected_size;
	out->size = protected_size;
}

/*
 * Available on all devices.
 * Read block protect bits from Status/Status2 Reg.
 * Converts block protection bits to a region.
 *
 * Returns:
 * -1    on error
 *  1    if region is covered by write protection
 *  0    if a part of region isn't covered by write protection
 */
static int winbond_get_write_protection(const struct spi_flash *flash,
					const struct region *region)
{
	const struct winbond_spi_flash_params *params;
	struct region wp_region;
	union status_reg2 reg2;
	u8 bp, tb;
	int ret;

	params = (const struct winbond_spi_flash_params *)flash->driver_private;
	const size_t granularity = (1 << params->protection_granularity_shift);

	if (params->bp_bits == 3) {
		union status_reg1_bp3 reg1_bp3 = { .u = 0 };

		ret = spi_flash_cmd(&flash->spi, flash->status_cmd, &reg1_bp3.u,
				    sizeof(reg1_bp3.u));

		if (reg1_bp3.sec) {
			// FIXME: not supported
			return -1;
		}

		bp = reg1_bp3.bp;
		tb = reg1_bp3.tb;
	} else if (params->bp_bits == 4) {
		union status_reg1_bp4 reg1_bp4 = { .u = 0 };

		ret = spi_flash_cmd(&flash->spi, flash->status_cmd, &reg1_bp4.u,
				    sizeof(reg1_bp4.u));

		bp = reg1_bp4.bp;
		tb = reg1_bp4.tb;
	} else {
		// FIXME: not supported
		return -1;
	}
	if (ret)
		return ret;

	ret = spi_flash_cmd(&flash->spi, CMD_W25_RDSR2, &reg2.u,
			    sizeof(reg2.u));
	if (ret)
		return ret;

	winbond_bpbits_to_region(granularity, bp, tb, reg2.cmp, flash->size,
				 &wp_region);

	if (!region_sz(&wp_region)) {
		printk(BIOS_DEBUG, "WINBOND: flash isn't protected\n");

		return 0;
	}

	printk(BIOS_DEBUG, "WINBOND: flash protected range 0x%08zx-0x%08zx\n",
	       region_offset(&wp_region),
	       region_offset(&wp_region) + region_sz(&wp_region));

	return region_is_subregion(&wp_region, region);
}

/**
 * Common method to write some bit of the status register 1 & 2 at the same
 * time. Only change bits that are one in @mask.
 * Compare the final result to make sure that the register isn't locked.
 *
 * @param mask: The bits that are affected by @val
 * @param val: The bits to write
 * @param non_volatile: Make setting permanent
 *
 * @return 0 on success
 */
static int winbond_flash_cmd_status(const struct spi_flash *flash,
				    const u16 mask,
				    const u16 val,
				    const bool non_volatile)
{
	struct {
		u8 cmd;
		u16 sreg;
	} __packed cmdbuf;
	u8 reg8;
	int ret;

	if (!flash)
		return -1;

	ret = spi_flash_cmd(&flash->spi, CMD_W25_RDSR, &reg8, sizeof(reg8));
	if (ret)
		return ret;

	cmdbuf.sreg = reg8;

	ret = spi_flash_cmd(&flash->spi, CMD_W25_RDSR2, &reg8, sizeof(reg8));
	if (ret)
		return ret;

	cmdbuf.sreg |= reg8 << 8;

	if ((val & mask) == (cmdbuf.sreg & mask))
		return 0;

	if (non_volatile) {
		ret = spi_flash_cmd(&flash->spi, CMD_W25_WREN, NULL, 0);
	} else {
		ret = spi_flash_cmd(&flash->spi, CMD_VOLATILE_SREG_WREN, NULL,
				    0);
	}
	if (ret)
		return ret;

	cmdbuf.sreg &= ~mask;
	cmdbuf.sreg |= val & mask;
	cmdbuf.cmd = CMD_W25_WRSR;

	/* Legacy method of writing status register 1 & 2 */
	ret = spi_flash_cmd_write(&flash->spi, (u8 *)&cmdbuf, sizeof(cmdbuf),
				  NULL, 0);
	if (ret)
		return ret;

	if (non_volatile) {
		/* Wait tw */
		ret = spi_flash_cmd_wait_ready(flash, WINBOND_FLASH_TIMEOUT);
		if (ret)
			return ret;
	} else {
		/* Wait tSHSL */
		udelay(1);
	}

	/* Now read the status register to make sure it's not locked */
	ret = spi_flash_cmd(&flash->spi, CMD_W25_RDSR, &reg8, sizeof(reg8));
	if (ret)
		return ret;

	cmdbuf.sreg = reg8;

	ret = spi_flash_cmd(&flash->spi, CMD_W25_RDSR2, &reg8, sizeof(reg8));
	if (ret)
		return ret;

	cmdbuf.sreg |= reg8 << 8;

	printk(BIOS_DEBUG, "WINBOND: SREG=%02x SREG2=%02x\n",
	       cmdbuf.sreg & 0xff,
	       cmdbuf.sreg >> 8);

	/* Compare against expected result */
	if ((val & mask) != (cmdbuf.sreg & mask)) {
		printk(BIOS_ERR, "WINBOND: SREG is locked!\n");
		ret = -1;
	}

	return ret;
}

/*
 * Available on all devices.
 * Protect a region starting from start of flash or end of flash.
 * The caller must provide a supported protected region size.
 * SEC isn't supported and set to zero.
 * Write block protect bits to Status/Status2 Reg.
 * Optionally lock the status register if lock_sreg is set with the provided
 * mode.
 *
 * @param flash: The flash to operate on
 * @param region: The region to write protect
 * @param non_volatile: Make setting permanent
 * @param mode: Optional status register lock-down mode
 *
 * @return 0 on success
 */
static int
winbond_set_write_protection(const struct spi_flash *flash,
			     const struct region *region,
			     const bool non_volatile,
			     const enum spi_flash_status_reg_lockdown mode)
{
	const struct winbond_spi_flash_params *params;
	struct status_regs mask, val;
	struct region wp_region;
	u8 cmp, bp, tb;
	int ret;

	/* Need to touch TOP or BOTTOM */
	if (region_offset(region) != 0 &&
	    (region_offset(region) + region_sz(region)) != flash->size)
		return -1;

	params = (const struct winbond_spi_flash_params *)flash->driver_private;
	if (!params)
		return -1;

	if (params->bp_bits != 3 && params->bp_bits != 4) {
		/* FIXME: not implemented */
		return -1;
	}

	wp_region = *region;

	if (region_offset(&wp_region) == 0)
		tb = 1;
	else
		tb = 0;

	if (region_sz(&wp_region) > flash->size / 2) {
		cmp = 1;
		wp_region.offset = tb ? 0 : region_sz(&wp_region);
		wp_region.size = flash->size - region_sz(&wp_region);
		tb = !tb;
	} else {
		cmp = 0;
	}

	if (region_sz(&wp_region) == 0) {
		bp = 0;
	} else if (IS_POWER_OF_2(region_sz(&wp_region)) &&
		   (region_sz(&wp_region) >=
		    (1 << params->protection_granularity_shift))) {
		bp = log2(region_sz(&wp_region)) -
			  params->protection_granularity_shift + 1;
	} else {
		printk(BIOS_ERR, "WINBOND: ERROR: unsupported region size\n");
		return -1;
	}

	/* Write block protection bits */

	if (params->bp_bits == 3) {
		val.reg1_bp3 = (union status_reg1_bp3) { .bp = bp, .tb = tb,
							.sec = 0 };
		mask.reg1_bp3 = (union status_reg1_bp3) { .bp = ~0, .tb = 1,
							.sec = 1 };
	} else {
		val.reg1_bp4 = (union status_reg1_bp4) { .bp = bp, .tb = tb };
		mask.reg1_bp4 = (union status_reg1_bp4) { .bp = ~0, .tb = 1 };
	}

	val.reg2 = (union status_reg2) { .cmp = cmp };
	mask.reg2 = (union status_reg2) { .cmp = 1 };

	if (mode != SPI_WRITE_PROTECTION_PRESERVE) {
		u8 srp;
		switch (mode) {
		case SPI_WRITE_PROTECTION_NONE:
			srp = 0;
		break;
		case SPI_WRITE_PROTECTION_PIN:
			srp = 1;
		break;
		case SPI_WRITE_PROTECTION_REBOOT:
			srp = 2;
		break;
		case SPI_WRITE_PROTECTION_PERMANENT:
			srp = 3;
		break;
		default:
			return -1;
		}

		if (params->bp_bits == 3) {
			val.reg1_bp3.srp0 = !!(srp & 1);
			mask.reg1_bp3.srp0 = 1;
		} else {
			val.reg1_bp4.srp0 = !!(srp & 1);
			mask.reg1_bp4.srp0 = 1;
		}

		val.reg2.srp1 = !!(srp & 2);
		mask.reg2.srp1 = 1;
	}

	ret = winbond_flash_cmd_status(flash, mask.u, val.u, non_volatile);
	if (ret)
		return ret;

	printk(BIOS_DEBUG, "WINBOND: write-protection set to range "
	       "0x%08zx-0x%08zx\n", region_offset(region),
	       region_offset(region) + region_sz(region));

	return ret;
}

static const struct spi_flash_ops spi_flash_ops = {
	.write = winbond_write,
	.erase = spi_flash_cmd_erase,
	.status = spi_flash_cmd_status,
#if CONFIG(SPI_FLASH_NO_FAST_READ)
	.read = spi_flash_cmd_read_slow,
#else
	.read = spi_flash_cmd_read_fast,
#endif
	.read_sec = winbond_sec_read,
	.get_write_protection = winbond_get_write_protection,
	.set_write_protection = winbond_set_write_protection,
};

int spi_flash_probe_winbond(const struct spi_slave *spi, u8 *idcode,
			    struct spi_flash *flash)
{
	const struct winbond_spi_flash_params *params;
	unsigned int i;

	for (i = 0; i < ARRAY_SIZE(winbond_spi_flash_table); i++) {
		params = &winbond_spi_flash_table[i];
		if (params->id == ((idcode[1] << 8) | idcode[2]))
			break;
	}

	if (i == ARRAY_SIZE(winbond_spi_flash_table)) {
		printk(BIOS_WARNING, "SF: Unsupported Winbond ID %02x%02x\n",
				idcode[1], idcode[2]);
		return -1;
	}

	memcpy(&flash->spi, spi, sizeof(*spi));
	flash->name = params->name;

	/* Params are in power-of-two. */
	flash->page_size = 1 << params->l2_page_size_shift;
	flash->sector_size = flash->page_size *
			(1 << params->pages_per_sector_shift);
	flash->size = flash->sector_size *
			(1 << params->sectors_per_block_shift) *
			(1 << params->nr_blocks_shift);
	flash->erase_cmd = CMD_W25_SE;
	flash->status_cmd = CMD_W25_RDSR;

	flash->ops = &spi_flash_ops;
	flash->driver_private = params;

	return 0;
}<|MERGE_RESOLUTION|>--- conflicted
+++ resolved
@@ -22,37 +22,8 @@
 #include <lib.h>
 
 #include "spi_flash_internal.h"
-<<<<<<< HEAD
-
-/* M25Pxx-specific commands */
-#define CMD_W25_WREN		0x06	/* Write Enable */
-#define CMD_W25_WRDI		0x04	/* Write Disable */
-#define CMD_W25_RDSR		0x05	/* Read Status Register */
-#define CMD_W25_WRSR		0x01	/* Write Status Register */
-#define CMD_W25_RDSR2		0x35	/* Read Status2 Register */
-#define CMD_W25_WRSR2		0x31	/* Write Status2 Register */
-#define CMD_W25_READ		0x03	/* Read Data Bytes */
-#define CMD_W25_FAST_READ	0x0b	/* Read Data Bytes at Higher Speed */
-#define CMD_W25_PP		0x02	/* Page Program */
-#define CMD_W25_SE		0x20	/* Sector (4K) Erase */
-#define CMD_W25_BE		0xd8	/* Block (64K) Erase */
-#define CMD_W25_CE		0xc7	/* Chip Erase */
-#define CMD_W25_DP		0xb9	/* Deep Power-down */
-#define CMD_W25_RES		0xab	/* Release from DP, and Read Signature */
-#define CMD_W25_RD_SEC		0x48	/* Read security registers */
-#define CMD_VOLATILE_SREG_WREN	0x50	/* Write Enable for Volatile SREG */
-
-#define ADDR_W25_SEC1      0x10
-#define ADDR_W25_SEC2      0x20
-#define ADDR_W25_SEC3      0x30
-
-
-/* tw: Maximum time to write a flash cell in milliseconds */
-#define WINBOND_FLASH_TIMEOUT 30
-=======
 #include "spi_winbond.h"
 
->>>>>>> fe80bf2f
 struct winbond_spi_flash_params {
 	uint16_t id;
 	uint8_t l2_page_size_shift;
