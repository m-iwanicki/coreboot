--- conflicted
+++ resolved
@@ -24,30 +24,17 @@
 
 #define DPTF_TSR1_SENSOR_ID		2
 #define DPTF_TSR1_SENSOR_NAME		"Charger"
-<<<<<<< HEAD
-#define DPTF_TSR1_PASSIVE		53
-#define DPTF_TSR1_CRITICAL		90
-
-#define DPTF_TSR2_SENSOR_ID		3
-#define DPTF_TSR2_SENSOR_NAME		"DRAM"
-#define DPTF_TSR2_PASSIVE		54
-=======
 #define DPTF_TSR1_PASSIVE		57
 #define DPTF_TSR1_CRITICAL		75
 
 #define DPTF_TSR2_SENSOR_ID		3
 #define DPTF_TSR2_SENSOR_NAME		"DRAM"
 #define DPTF_TSR2_PASSIVE		55
->>>>>>> 28def8b5
 #define DPTF_TSR2_CRITICAL		75
 
 #define DPTF_TSR3_SENSOR_ID		4
 #define DPTF_TSR3_SENSOR_NAME		"eMMC"
-<<<<<<< HEAD
-#define DPTF_TSR3_PASSIVE		54
-=======
 #define DPTF_TSR3_PASSIVE		52
->>>>>>> 28def8b5
 #define DPTF_TSR3_CRITICAL		75
 
 #undef DPTF_ENABLE_FAN_CONTROL
@@ -66,27 +53,6 @@
 	Package () { \_SB.PCI0.B0D4, \_SB.PCI0.B0D4, 100, 50, 0, 0, 0, 0 },
 
 	/* CPU Throttle Effect on Ambient */
-<<<<<<< HEAD
-	Package () { \_SB.PCI0.B0D4, \_SB.DPTF.TSR0, 100, 600, 0, 0, 0, 0 },
-
-	/* CPU Throttle Effect on DRAM */
-	Package () { \_SB.PCI0.B0D4, \_SB.DPTF.TSR2, 100, 600, 0, 0, 0, 0 },
-
-	/* CPU Throttle Effect on eMMC */
-	Package () { \_SB.PCI0.B0D4, \_SB.DPTF.TSR3, 100, 600, 0, 0, 0, 0 },
-
-	/* Charger Throttle Effect on Ambient */
-	Package () { \_SB.DPTF.TCHG, \_SB.DPTF.TSR0, 200, 50, 0, 0, 0, 0 },
-
-	/* Charger Throttle Effect on Charger */
-	Package () { \_SB.DPTF.TCHG, \_SB.DPTF.TSR1, 200, 50, 0, 0, 0, 0 },
-
-	/* Charger Throttle Effect on DRAM */
-	Package () { \_SB.DPTF.TCHG, \_SB.DPTF.TSR2, 200, 50, 0, 0, 0, 0 },
-
-	/* Charger Throttle Effect on eMMC */
-	Package () { \_SB.DPTF.TCHG, \_SB.DPTF.TSR3, 200, 50, 0, 0, 0, 0 },
-=======
 	Package () { \_SB.PCI0.B0D4, \_SB.DPTF.TSR0, 100, 200, 0, 0, 0, 0 },
 
 	/* CPU Throttle Effect on DRAM */
@@ -106,7 +72,6 @@
 
 	/* Charger Throttle Effect on eMMC */
 	Package () { \_SB.DPTF.TCHG, \_SB.DPTF.TSR3, 200, 200, 0, 0, 0, 0 },
->>>>>>> 28def8b5
 })
 
 Name (MPPC, Package ()
