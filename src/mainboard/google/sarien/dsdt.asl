--- conflicted
+++ resolved
@@ -57,11 +57,7 @@
 	/* Low power idle table */
 	#include <soc/intel/cannonlake/acpi/lpit.asl>
 
-<<<<<<< HEAD
-#if IS_ENABLED(CONFIG_EC_GOOGLE_WILCO)
-=======
 #if CONFIG(EC_GOOGLE_WILCO)
->>>>>>> 28def8b5
 	/* Chrome OS Embedded Controller */
 	Scope (\_SB.PCI0.LPCB)
 	{
