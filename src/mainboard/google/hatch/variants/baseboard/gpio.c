/*
 * This file is part of the coreboot project.
 *
 * Copyright 2018 Google LLC
 *
 * This program is free software; you can redistribute it and/or modify
 * it under the terms of the GNU General Public License as published by
 * the Free Software Foundation; version 2 of the License.
 *
 * This program is distributed in the hope that it will be useful,
 * but WITHOUT ANY WARRANTY; without even the implied warranty of
 * MERCHANTABILITY or FITNESS FOR A PARTICULAR PURPOSE.See the
 * GNU General Public License for more details.
 */

#include <arch/acpi.h>
#include <baseboard/gpio.h>
#include <baseboard/variants.h>
#include <commonlib/helpers.h>

static const struct pad_config gpio_table[] = {
	/* A0  : SAR0_INT_ODL */
	PAD_CFG_GPI_APIC(GPP_A0, NONE, DEEP, LEVEL, NONE),
	/* A1  : ESPI_IO0 */
	/* A2  : ESPI_IO1 */
	/* A3  : ESPI_IO2 */
	/* A4  : ESPI_IO3 */
	/* A5  : ESPI_CS# */
	/* A6  : SAR1_INT_ODL */
	PAD_CFG_GPI_APIC(GPP_A6, NONE, DEEP, LEVEL, NONE),
	/* A7  : PP3300_SOC_A */
	PAD_NC(GPP_A7, NONE),
	/* A8  : EMR_GARAGE_DET */
	PAD_CFG_GPI_GPIO_DRIVER(GPP_A8, NONE, DEEP),
	/* A9  : ESPI_CLK */
	/* A10 : FPMCU_PCH_BOOT1 */
	PAD_CFG_GPO(GPP_A10, 0, DEEP),
	/* A11 : PCH_SPI_FPMCU_CS_L */
	PAD_CFG_NF(GPP_A11, NONE, DEEP, NF2),
	/* A12 : FPMCU_RST_ODL */
	PAD_CFG_GPO(GPP_A12, 1, DEEP),
	/* A13 : SUSWARN_L */
	PAD_CFG_NF(GPP_A13, NONE, DEEP, NF1),
	/* A14 : ESPI_RST_L */
	/* A15 : SUSACK_L */
	PAD_CFG_NF(GPP_A15, NONE, DEEP, NF1),
	/* A16 : SD_1P8_SEL => NC */
	PAD_NC(GPP_A16, NONE),
	/* A17 : EN_PP3300_SD_DX */
	PAD_CFG_NF(GPP_A17, NONE, DEEP, NF1),
	/* A18 : EN_PP3300_WWAN */
	PAD_CFG_GPO(GPP_A18, 1, DEEP),
	/* A19 : WWAN_RADIO_DISABLE_1V8_ODL */
	PAD_CFG_GPO(GPP_A19, 1, DEEP),
<<<<<<< HEAD
	/*
	 * TRACKPAD_INT_ODL (wake)
=======
	/* A20 : M2_INT_L */
	PAD_CFG_GPI_APIC(GPP_A20, NONE, DEEP, LEVEL, NONE),
	/*
	 * A21 : TRACKPAD_INT_ODL (wake)
>>>>>>> 28def8b5
	 * TODO Combine into single gpio, when ITSS IPCx configuration
	 * is fixed in FSP.
	 */
	PAD_CFG_GPI_SCI(GPP_A21, NONE, DEEP, EDGE_SINGLE, INVERT),
<<<<<<< HEAD
	/* SRCCLKREQ1 */
=======
	/* A22 : FPMCU_PCH_BOOT0 */
	PAD_CFG_GPO(GPP_A22, 0, DEEP),
	/* A23 : FPMCU_PCH_INT_ODL
	 * TODO Configure it back to invert mode, when
	 * ITSS IPCx configuration is fixed in FSP.
	*/
	PAD_CFG_GPI_APIC(GPP_A23, NONE, PLTRST, LEVEL, NONE),

	/* B0  : CORE_VID0 */
	PAD_CFG_NF(GPP_B0, NONE, DEEP, NF1),
	/* B1  : CORE_VID1 */
	PAD_CFG_NF(GPP_B1, NONE, DEEP, NF1),
	/* B2  : GPP_B2 ==> NC */
	PAD_NC(GPP_B2, NONE),
	/* B3  : GPP_B3 ==> NC */
	PAD_NC(GPP_B3, NONE),
	/* B4  : GPP_B4 ==> NC */
	PAD_NC(GPP_B4, NONE),
	/* B5  : GPP_B5 ==> NC */
	PAD_NC(GPP_B5, NONE),
	/* B6  : SRCCLKREQ1 */
>>>>>>> 28def8b5
	PAD_CFG_NF(GPP_B6, NONE, DEEP, NF1),
	/* B7  : GPP_B7 ==> NC */
	PAD_NC(GPP_B7, NONE),
	/* B8  : PCIE_14_WLAN_CLKREQ_ODL */
	PAD_CFG_NF(GPP_B8, NONE, DEEP, NF1),
	/* B9  : GPP_B9 ==> NC */
	PAD_NC(GPP_B9, NONE),
	/* B10 : GPP_B10 ==> NC */
	PAD_NC(GPP_B10, NONE),
	/* B11 : EXT_PWR_GATE_L */
	PAD_CFG_NF(GPP_B11, NONE, DEEP, NF1),
	/* B12 : SLP_S0_L */
	PAD_CFG_NF(GPP_B12, NONE, DEEP, NF1),
	/* B13 : PLT_RST_L */
	PAD_CFG_NF(GPP_B13, NONE, DEEP, NF1),
	/* B14 : GPP_B14_STRAP */
	PAD_NC(GPP_B14, NONE),
	/* B15 : H1_SLAVE_SPI_CS_L */
	PAD_CFG_NF(GPP_B15, NONE, DEEP, NF1),
	/* B16 : H1_SLAVE_SPI_CLK */
	PAD_CFG_NF(GPP_B16, NONE, DEEP, NF1),
	/* B17 : H1_SLAVE_SPI_MISO_R */
	PAD_CFG_NF(GPP_B17, NONE, DEEP, NF1),
	/* B18 : H1_SLAVE_SPI_MOSI_R */
	PAD_CFG_NF(GPP_B18, NONE, DEEP, NF1),
<<<<<<< HEAD
	/* GPP_C0 => NC */
	PAD_NC(GPP_C0, NONE),
	/* PCIE_14_WLAN_WAKE_ODL */
	PAD_CFG_GPI_SCI_LOW(GPP_C1, NONE, DEEP, EDGE_SINGLE),
	/* GPP_C2 => NC */
	PAD_NC(GPP_C2, NONE),
	/* WLAN_OFF_L */
	PAD_CFG_GPO(GPP_C3, 1, DEEP),
	/* TOUCHSCREEN_DIS_L */
	PAD_CFG_GPO(GPP_C4, 1, DEEP),
	/* GPP_C5 => NC */
	PAD_NC(GPP_C5, NONE),
	/* PEN_PDCT_OD_L */
	PAD_CFG_GPI(GPP_C6, NONE, DEEP),
	/* PEN_IRQ_OD_L */
	PAD_CFG_GPI_APIC(GPP_C7, NONE, DEEP, LEVEL, NONE),
	/* GPP_C10_TP */
=======
	/* B19 : GPP_B19 ==> NC */
	PAD_NC(GPP_B19, NONE),
	/* B20 : PCH_SPI_FPMCU_CLK_R */
	PAD_CFG_NF(GPP_B20, NONE, DEEP, NF1),
	/* B21 : PCH_SPI_FPMCU_MISO */
	PAD_CFG_NF(GPP_B21, NONE, DEEP, NF1),
	/* B22 : PCH_SPI_FPMCU_MOSI */
	PAD_CFG_NF(GPP_B22, NONE, DEEP, NF1),
	/* B23 : GPP_B23_STRAP */
	PAD_NC(GPP_B23, NONE),

	/* C0  : GPP_C0 => NC */
	PAD_NC(GPP_C0, NONE),
	/* C1  : PCIE_14_WLAN_WAKE_ODL */
	PAD_CFG_GPI_SCI_LOW(GPP_C1, NONE, DEEP, EDGE_SINGLE),
	/* C2  : GPP_C2 => NC */
	PAD_NC(GPP_C2, NONE),
	/* C3  : WLAN_OFF_L */
	PAD_CFG_GPO(GPP_C3, 1, DEEP),
	/* C4  : TOUCHSCREEN_DIS_L */
	PAD_CFG_GPO(GPP_C4, 1, DEEP),
	/* C5  : GPP_C5 => NC */
	PAD_NC(GPP_C5, NONE),
	/* C6  : PEN_PDCT_OD_L */
	PAD_NC(GPP_C6, NONE),
	/* C7  : PEN_IRQ_OD_L */
	PAD_NC(GPP_C7, NONE),
	/* C8  : UART_PCH_RX_DEBUG_TX */
	PAD_CFG_NF(GPP_C8, NONE, DEEP, NF1),
	/* C9  : UART_PCH_TX_DEBUG_RX */
	PAD_CFG_NF(GPP_C9, NONE, DEEP, NF1),
	/* C10 : GPP_10 ==> GPP_C10_TP */
>>>>>>> 28def8b5
	PAD_NC(GPP_C10, DN_20K),
	/* C11 : GPP_11 ==> GPP_C11_TP */
	PAD_NC(GPP_C11, DN_20K),
	/* C12 : GPP_C12 ==> NC */
	PAD_NC(GPP_C12, NONE),
	/* C13 : EC_PCH_INT_L
	 * TODO Configure it back to invert mode, when
	 * ITSS IPCx configuration is fixed in FSP.
	 */
	PAD_CFG_GPI_APIC(GPP_C13, NONE, DEEP, LEVEL, NONE),
	/* C14 : BT_DISABLE_L */
	PAD_CFG_GPO(GPP_C14, 1, DEEP),
	/* C15 : WWAN_DPR_SAR_ODL
	 *
	 * TODO: Driver doesn't use this pin as of now. In case driver starts
	 * using this pin, expose this pin to driver.
	 */
	PAD_CFG_GPO(GPP_C15, 1, DEEP),
	/* C16 : PCH_I2C_TRACKPAD_SDA */
	PAD_CFG_NF(GPP_C16, NONE, DEEP, NF1),
	/* C17 : PCH_I2C_TRACKPAD_SCL */
	PAD_CFG_NF(GPP_C17, NONE, DEEP, NF1),
	/* C18 : PCH_I2C_TOUCHSCREEN_SDA */
	PAD_CFG_NF(GPP_C18, NONE, DEEP, NF1),
	/* C19 : PCH_I2C_TOUCHSCREEN_SCL */
	PAD_CFG_NF(GPP_C19, NONE, DEEP, NF1),
	/* C20 : PCH_WP_OD */
	PAD_CFG_GPI(GPP_C20, NONE, DEEP),
	/*
<<<<<<< HEAD
	 * H1_PCH_INT_ODL
=======
	 * C21 : H1_PCH_INT_ODL
>>>>>>> 28def8b5
	 * TODO Configure it back to invert mode, when
	 * ITSS IPCx configuration is fixed in FSP.
	 */
	PAD_CFG_GPI_APIC(GPP_C21, NONE, DEEP, LEVEL, NONE),
<<<<<<< HEAD
	/* EC_IN_RW_OD */
=======
	/* C22 : EC_IN_RW_OD */
>>>>>>> 28def8b5
	PAD_CFG_GPI(GPP_C22, NONE, DEEP),
	/* C23 : WLAN_PE_RST# */
	PAD_CFG_GPO(GPP_C23, 1, DEEP),

	/* D0  : TP31 */
	PAD_NC(GPP_D0, NONE),
	/* D1  : TP16 */
	PAD_NC(GPP_D1, NONE),
	/* D2  : TP26 */
	PAD_NC(GPP_D2, NONE),
	/* D3  : TP27 */
	PAD_NC(GPP_D3, NONE),
	/* D4  : TP40 */
	PAD_NC(GPP_D4, NONE),
	/* D5  : WWAN_CONFIG_0 */
	PAD_NC(GPP_D5, NONE),
	/* D6  : WWAN_CONFIG_1 */
	PAD_NC(GPP_D6, NONE),
	/* D7  : WWAN_CONFIG_2 */
	PAD_NC(GPP_D7, NONE),
	/* D8  : WWAN_CONFIG_3 */
	PAD_NC(GPP_D8, NONE),
	/* D9  : GPP_D9 ==> NC */
	PAD_NC(GPP_D9, NONE),
	/* D10 : GPP_D10 ==> NC */
	PAD_NC(GPP_D10, NONE),
	/* D11 : GPP_D11 ==> NC */
	PAD_NC(GPP_D11, NONE),
	/* D12 : GPP_D12 */
	PAD_NC(GPP_D12, NONE),
	/* D13 : ISH_UART_RX */
	PAD_NC(GPP_D13, NONE),
	/* D14 : ISH_UART_TX */
	PAD_NC(GPP_D14, NONE),
	/* D15 : TOUCHSCREEN_RST_L */
	PAD_CFG_GPO(GPP_D15, 0, DEEP),
<<<<<<< HEAD
	/*
	 * TOUCHSCREEN_INT_L
	 * TODO Configure it back to invert mode, when
	 * ITSS IPCx configuration is fixed in FSP.
	 */
	PAD_CFG_GPI_APIC(GPP_D16, NONE, DEEP, LEVEL, NONE),
	/*
	 * TRACKPAD_INT_ODL
=======
	/* D16 : USI_INT */
	PAD_CFG_GPI_APIC(GPP_D16, NONE, DEEP, LEVEL, NONE),
	/* D17 : PCH_HP_SDW_CLK */
	PAD_NC(GPP_D17, NONE),
	/* D18 : PCH_HP_SDW_DAT */
	PAD_NC(GPP_D18, NONE),
	/* D19 : DMIC_CLK_0_SNDW4_CLK */
	PAD_CFG_NF(GPP_D19, NONE, DEEP, NF1),
	/* D20 : DMIC_DATA_0_SNDW4_DATA */
	PAD_CFG_NF(GPP_D20, NONE, DEEP, NF1),
	/*
	 * D21 : TRACKPAD_INT_ODL
>>>>>>> 28def8b5
	 * TODO Combine into single gpio with invert mode, when ITSS
	 * IPCx configuration is fixed in FSP.
	 */
	PAD_CFG_GPI_APIC(GPP_D21, NONE, PLTRST, LEVEL, NONE),
<<<<<<< HEAD
	/* SATAGP1 */
	PAD_CFG_NF(GPP_E1, NONE, DEEP, NF2),
	/* M2_SSD_PE_WAKE_ODL */
=======
	/* D22 : GPP_D22 ==> NC */
	PAD_NC(GPP_D22, NONE),
	/* D23 : SPP_MCLK */
	PAD_CFG_NF(GPP_D23, NONE, DEEP, NF1),

	/* E0  : GPP_E0 ==> NC */
	PAD_NC(GPP_E0, NONE),
	/* E1  : SATAPCIE1 */
	PAD_CFG_NF(GPP_E1, NONE, DEEP, NF1),
	/* E2  : GPP_E2 ==> NC */
	PAD_NC(GPP_E2, NONE),
	/* E3  : GPP_E3 ==> NC */
	PAD_NC(GPP_E3, NONE),
	/* E4  : M2_SSD_PE_WAKE_ODL */
>>>>>>> 28def8b5
	PAD_CFG_GPI(GPP_E4, NONE, DEEP),
	/* E5  : SATA_DEVSLP1 */
	PAD_CFG_NF(GPP_E5, NONE, DEEP, NF1),
	/* E6  : M2_SSD_RST_L */
	PAD_NC(GPP_E6, NONE),
	/* E7  : GPP_E7 ==> NC */
	PAD_NC(GPP_E7, NONE),
	/* E8  : GPP_E8 ==> NC */
	PAD_NC(GPP_E8, NONE),
	/* E9  : GPP_E9 ==> NC */
	PAD_NC(GPP_E9, NONE),
	/* E10 : GPP_E10 ==> NC */
	PAD_NC(GPP_E10, NONE),
	/* E11 : USB_C_OC_OD USB_OC2 */
	PAD_CFG_NF(GPP_E11, NONE, DEEP, NF1),
	/* E12 : USB_A_OC_OD USB_OC3 */
	PAD_CFG_NF(GPP_E12, NONE, DEEP, NF1),
	/* E13 : USB_C0_DP_HPD */
	PAD_CFG_NF(GPP_E13, NONE, DEEP, NF1),
	/* E14 : DDI2_HPD_ODL */
	PAD_CFG_NF(GPP_E14, NONE, DEEP, NF1),
	/* E15 : DDPD_HPD2 =>  NC */
	PAD_NC(GPP_E15, NONE),
	/* E16 : DDPE_HPD2 => NC */
	PAD_NC(GPP_E16, NONE),
	/* E17 : EDP_HPD */
	PAD_CFG_NF(GPP_E17, NONE, DEEP, NF1),
	/* E18 : DDPB_CTRLCLK => NC */
	PAD_NC(GPP_E18, NONE),
	/* E19 : GPP_E19_STRAP */
	PAD_CFG_GPI(GPP_E19, NONE, DEEP),
	/* E20 : DDPC_CTRLCLK => NC */
	PAD_NC(GPP_E20, NONE),
	/* E21 : GPP_E21_STRAP */
	PAD_CFG_GPI(GPP_E21, NONE, DEEP),
	/* E22 : DDPD_CTRLCLK => NC */
	PAD_NC(GPP_E22, NONE),
	/* E23 : GPP_E23_STRAP */
	PAD_NC(GPP_E23, NONE),

	/* F0  : GPIO_WWAN_WLAN_COEX3 */
	PAD_CFG_NF(GPP_F0, NONE, DEEP, NF1),
	/* F1  : WWAN_RESET_1V8_ODL */
	PAD_CFG_GPO(GPP_F1, 1, DEEP),
	/* F2  : MEM_CH_SEL */
	PAD_CFG_GPI(GPP_F2, DN_20K, PLTRST),
	/* F3  : GPP_F3 ==> NC */
	PAD_NC(GPP_F3, NONE),
	/* F4  : CNV_BRI_DT */
	PAD_CFG_NF(GPP_F4, NONE, DEEP, NF1),
	/* F5  : CNV_BRI_RSP */
	PAD_CFG_NF(GPP_F5, NONE, DEEP, NF1),
	/* F6  : CNV_RGI_DT */
	PAD_CFG_NF(GPP_F6, NONE, DEEP, NF1),
	/* F7  : CNV_RGI_RSP */
	PAD_CFG_NF(GPP_F7, NONE, DEEP, NF1),
	/* F8  : UART_WWANTX_WLANRX_COEX1 */
	PAD_CFG_NF(GPP_F8, NONE, DEEP, NF1),
	/* F9  : UART_WWANRX_WLANTX_COEX2 */
	PAD_CFG_NF(GPP_F9, NONE, DEEP, NF1),
	/* F10 : GPP_F10 ==> NC */
	PAD_NC(GPP_F10, NONE),
	/* F11 : PCH_MEM_STRAP2 */
	PAD_CFG_GPI(GPP_F11, NONE, PLTRST),
	/* F12 : GPP_F12 ==> NC */
	PAD_NC(GPP_F12, NONE),
	/* F13 : GPP_F13 ==> NC */
	PAD_NC(GPP_F13, NONE),
	/* F14 : GPP_F14 ==> NC */
	PAD_NC(GPP_F14, NONE),
	/* F15 : GPP_F15 ==> NC */
	PAD_NC(GPP_F15, NONE),
	/* F16 : GPP_F16 ==> NC */
	PAD_NC(GPP_F16, NONE),
	/* F17 : GPP_F17 ==> NC */
	PAD_NC(GPP_F17, NONE),
	/* F18 : GPP_F18 ==> NC */
	PAD_NC(GPP_F18, NONE),
	/* F19 : GPP_F19 ==> NC */
	PAD_NC(GPP_F19, NONE),
	/* F20 : PCH_MEM_STRAP0 */
	PAD_CFG_GPI(GPP_F20, NONE, PLTRST),
	/* F21 : PCH_MEM_STRAP1 */
	PAD_CFG_GPI(GPP_F21, NONE, PLTRST),
	/* F22 : PCH_MEM_STRAP3 */
	PAD_CFG_GPI(GPP_F22, NONE, PLTRST),
	/* F23 : GPP_F23 ==> NC */
	PAD_NC(GPP_F23, NONE),

	/* G0  : SD_CMD */
	PAD_CFG_NF(GPP_G0, NONE, DEEP, NF1),
	/* G1  : SD_DATA0 */
	PAD_CFG_NF(GPP_G1, NONE, DEEP, NF1),
	/* G2  : SD_DATA1 */
	PAD_CFG_NF(GPP_G2, NONE, DEEP, NF1),
	/* G3  : SD_DATA2 */
	PAD_CFG_NF(GPP_G3, NONE, DEEP, NF1),
	/* G4  : SD_DATA3 */
	PAD_CFG_NF(GPP_G4, NONE, DEEP, NF1),
	/* G5  : SD_CD# */
	PAD_CFG_NF(GPP_G5, NONE, DEEP, NF1),
	/* G6  : SD_CLK */
	PAD_CFG_NF(GPP_G6, NONE, DEEP, NF1),
	/* G7  : SD_WP => NC */
	PAD_NC(GPP_G7, DN_20K),

<<<<<<< HEAD
	/* PCH_I2C_PEN_SDA */
	PAD_CFG_NF(GPP_H4, NONE, DEEP, NF1),
	/* PCH_I2C_PEN_SCL */
	PAD_CFG_NF(GPP_H5, NONE, DEEP, NF1),
	/* PCH_I2C_SAR0_MST_SDA */
	PAD_CFG_NF(GPP_H6, NONE, DEEP, NF1),
	/* PCH_I2C_SAR0_MST_SCL */
	PAD_CFG_NF(GPP_H7, NONE, DEEP, NF1),
	/* PCH_I2C_M2_AUDIO_SAR1_SDA */
	PAD_CFG_NF(GPP_H8, NONE, DEEP, NF1),
	/* PCH_I2C_M2_AUDIO_SAR1_SCL */
	PAD_CFG_NF(GPP_H9, NONE, DEEP, NF1),
	/* PCH_I2C_TRACKPAD_SDA */
	PAD_NC(GPP_H10, NONE),
	/* PCH_I2C_TRACKPAD_SCL */
	PAD_NC(GPP_H11, NONE),
	/* SD card detect VGPIO */
	PAD_CFG_GPI_GPIO_DRIVER(vSD3_CD_B, NONE, DEEP),
=======
	/*
	 * H0  : HP_INT_L
	 * TODO Configure it back to invert mode, when
	 * ITSS IPCx configuration is fixed in FSP.
	 */
	PAD_CFG_GPI_APIC(GPP_H0, NONE, PLTRST, LEVEL, NONE),
	/* H1  : CNV_RF_RESET_L */
	PAD_CFG_NF(GPP_H1, NONE, DEEP, NF3),
	/* H2  : CNV_CLKREQ0 */
	PAD_CFG_NF(GPP_H2, NONE, DEEP, NF3),
	/* H3  : SPKR_PA_EN */
	PAD_CFG_GPO(GPP_H3, 0, DEEP),
	/* H4  : PCH_I2C_PEN_SDA */
	PAD_NC(GPP_H4, NONE),
	/* H5  : PCH_I2C_PEN_SCL */
	PAD_NC(GPP_H5, NONE),
	/* H6  : PCH_I2C_SAR0_MST_SDA */
	PAD_CFG_NF(GPP_H6, NONE, DEEP, NF1),
	/* H7  : PCH_I2C_SAR0_MST_SCL */
	PAD_CFG_NF(GPP_H7, NONE, DEEP, NF1),
	/* H8  : PCH_I2C_M2_AUDIO_SAR1_SDA */
	PAD_CFG_NF(GPP_H8, NONE, DEEP, NF1),
	/* H9  : PCH_I2C_M2_AUDIO_SAR1_SCL */
	PAD_CFG_NF(GPP_H9, NONE, DEEP, NF1),
	/* H10 : PCH_I2C_TRACKPAD_SDA */
	PAD_NC(GPP_H10, NONE),
	/* H11 : PCH_I2C_TRACKPAD_SCL */
	PAD_NC(GPP_H11, NONE),
	/* H12 : GPP_H12 ==> NC */
	PAD_NC(GPP_H12, NONE),
	/* H13 : GPP_H13 ==> NC */
	PAD_NC(GPP_H13, NONE),
	/* H14 : GPP_H14 ==> NC */
	PAD_NC(GPP_H14, NONE),
	/* H15 : GPP_H15 ==> NC */
	PAD_NC(GPP_H15, NONE),
	/* H16 : GPP_H16 ==> NC */
	PAD_NC(GPP_H16, NONE),
	/* H17 : TP1 */
	PAD_NC(GPP_H17, NONE),
	/* H18 : CPU_C10_GATE_L */
	PAD_CFG_NF(GPP_H18, NONE, DEEP, NF1),
	/* H19 : GPP_H19 ==> NC */
	PAD_NC(GPP_H19, NONE),
	/* H20 : TP41 */
	PAD_NC(GPP_H20, NONE),
	/* H21 : XTAL_FREQ_SEL */
	PAD_NC(GPP_H21, NONE),
	/* H22 : GPP_H22 ==> NC */
	PAD_NC(GPP_H22, NONE),
	/* H23 : GPP_H23_STRAP */
	PAD_NC(GPP_H23, NONE),
>>>>>>> 28def8b5

	/* GPD2: LAN_WAKE# ==> EC_PCH_WAKE_OD */
	PAD_CFG_NF(GPD2, NONE, DEEP, NF1),

	/* SD card detect VGPIO */
	PAD_CFG_GPI_GPIO_DRIVER(vSD3_CD_B, NONE, DEEP),
};

const struct pad_config *__weak variant_gpio_table(size_t *num)
{
	*num = ARRAY_SIZE(gpio_table);
	return gpio_table;
}

/*
 * Default GPIO settings before entering sleep. Configure A12: FPMCU_RST_ODL
 * as GPO before entering sleep.
 */
static const struct pad_config default_sleep_gpio_table[] = {
	PAD_CFG_GPO(GPP_A12, 1, DEEP), /* FPMCU_RST_ODL */
};

/*
 * GPIO settings before entering S5, which are same as
 * default_sleep_gpio_table but also,
 * turn off EN_PP3300_WWAN.
 */
static const struct pad_config s5_sleep_gpio_table[] = {
	PAD_CFG_GPO(GPP_A12, 1, DEEP), /* FPMCU_RST_ODL */
	PAD_CFG_GPO(GPP_A18, 0, DEEP), /* EN_PP3300_WWAN */
};

const struct pad_config * __weak
variant_sleep_gpio_table(u8 slp_typ, size_t *num)
{
	if (slp_typ == ACPI_S5) {
		*num = ARRAY_SIZE(s5_sleep_gpio_table);
		return s5_sleep_gpio_table;
	}
	*num = ARRAY_SIZE(default_sleep_gpio_table);
	return default_sleep_gpio_table;
}

/* GPIOs needed prior to ramstage. */
static const struct pad_config early_gpio_table[] = {
	/* B15 : H1_SLAVE_SPI_CS_L */
	PAD_CFG_NF(GPP_B15, NONE, DEEP, NF1),
	/* B16 : H1_SLAVE_SPI_CLK */
	PAD_CFG_NF(GPP_B16, NONE, DEEP, NF1),
	/* B17 : H1_SLAVE_SPI_MISO_R */
	PAD_CFG_NF(GPP_B17, NONE, DEEP, NF1),
	/* B18 : H1_SLAVE_SPI_MOSI_R */
	PAD_CFG_NF(GPP_B18, NONE, DEEP, NF1),
	/* PCH_WP_OD */
	PAD_CFG_GPI(GPP_C20, NONE, DEEP),
	/*
<<<<<<< HEAD
	 * H1_PCH_INT_ODL
=======
	 * C21 : H1_PCH_INT_ODL
>>>>>>> 28def8b5
	 * TODO Configure it back to invert mode, when
	 * ITSS IPCx configuration is fixed in FSP.
	 */
	PAD_CFG_GPI_APIC(GPP_C21, NONE, DEEP, LEVEL, NONE),
<<<<<<< HEAD
	/* WLAN_PE_RST# */
=======
	/* C23 : WLAN_PE_RST# */
>>>>>>> 28def8b5
	PAD_CFG_GPO(GPP_C23, 1, DEEP),
	/* F2  : MEM_CH_SEL */
	PAD_CFG_GPI(GPP_F2, DN_20K, PLTRST),
	/* F11 : PCH_MEM_STRAP2 */
	PAD_CFG_GPI(GPP_F11, NONE, PLTRST),
	/* F20 : PCH_MEM_STRAP0 */
	PAD_CFG_GPI(GPP_F20, NONE, PLTRST),
	/* F21 : PCH_MEM_STRAP1 */
	PAD_CFG_GPI(GPP_F21, NONE, PLTRST),
	/* F22 : PCH_MEM_STRAP3 */
	PAD_CFG_GPI(GPP_F22, NONE, PLTRST),

};

const struct pad_config *__weak variant_early_gpio_table(size_t *num)
{
	*num = ARRAY_SIZE(early_gpio_table);
	return early_gpio_table;
}

static const struct cros_gpio cros_gpios[] = {
	CROS_GPIO_REC_AL(CROS_GPIO_VIRTUAL, CROS_GPIO_DEVICE_NAME),
	CROS_GPIO_WP_AH(GPIO_PCH_WP, CROS_GPIO_DEVICE_NAME),
};

const struct cros_gpio *__weak variant_cros_gpios(size_t *num)
{
	*num = ARRAY_SIZE(cros_gpios);
	return cros_gpios;
}<|MERGE_RESOLUTION|>--- conflicted
+++ resolved
@@ -52,22 +52,14 @@
 	PAD_CFG_GPO(GPP_A18, 1, DEEP),
 	/* A19 : WWAN_RADIO_DISABLE_1V8_ODL */
 	PAD_CFG_GPO(GPP_A19, 1, DEEP),
-<<<<<<< HEAD
-	/*
-	 * TRACKPAD_INT_ODL (wake)
-=======
 	/* A20 : M2_INT_L */
 	PAD_CFG_GPI_APIC(GPP_A20, NONE, DEEP, LEVEL, NONE),
 	/*
 	 * A21 : TRACKPAD_INT_ODL (wake)
->>>>>>> 28def8b5
 	 * TODO Combine into single gpio, when ITSS IPCx configuration
 	 * is fixed in FSP.
 	 */
 	PAD_CFG_GPI_SCI(GPP_A21, NONE, DEEP, EDGE_SINGLE, INVERT),
-<<<<<<< HEAD
-	/* SRCCLKREQ1 */
-=======
 	/* A22 : FPMCU_PCH_BOOT0 */
 	PAD_CFG_GPO(GPP_A22, 0, DEEP),
 	/* A23 : FPMCU_PCH_INT_ODL
@@ -89,7 +81,6 @@
 	/* B5  : GPP_B5 ==> NC */
 	PAD_NC(GPP_B5, NONE),
 	/* B6  : SRCCLKREQ1 */
->>>>>>> 28def8b5
 	PAD_CFG_NF(GPP_B6, NONE, DEEP, NF1),
 	/* B7  : GPP_B7 ==> NC */
 	PAD_NC(GPP_B7, NONE),
@@ -115,25 +106,6 @@
 	PAD_CFG_NF(GPP_B17, NONE, DEEP, NF1),
 	/* B18 : H1_SLAVE_SPI_MOSI_R */
 	PAD_CFG_NF(GPP_B18, NONE, DEEP, NF1),
-<<<<<<< HEAD
-	/* GPP_C0 => NC */
-	PAD_NC(GPP_C0, NONE),
-	/* PCIE_14_WLAN_WAKE_ODL */
-	PAD_CFG_GPI_SCI_LOW(GPP_C1, NONE, DEEP, EDGE_SINGLE),
-	/* GPP_C2 => NC */
-	PAD_NC(GPP_C2, NONE),
-	/* WLAN_OFF_L */
-	PAD_CFG_GPO(GPP_C3, 1, DEEP),
-	/* TOUCHSCREEN_DIS_L */
-	PAD_CFG_GPO(GPP_C4, 1, DEEP),
-	/* GPP_C5 => NC */
-	PAD_NC(GPP_C5, NONE),
-	/* PEN_PDCT_OD_L */
-	PAD_CFG_GPI(GPP_C6, NONE, DEEP),
-	/* PEN_IRQ_OD_L */
-	PAD_CFG_GPI_APIC(GPP_C7, NONE, DEEP, LEVEL, NONE),
-	/* GPP_C10_TP */
-=======
 	/* B19 : GPP_B19 ==> NC */
 	PAD_NC(GPP_B19, NONE),
 	/* B20 : PCH_SPI_FPMCU_CLK_R */
@@ -166,7 +138,6 @@
 	/* C9  : UART_PCH_TX_DEBUG_RX */
 	PAD_CFG_NF(GPP_C9, NONE, DEEP, NF1),
 	/* C10 : GPP_10 ==> GPP_C10_TP */
->>>>>>> 28def8b5
 	PAD_NC(GPP_C10, DN_20K),
 	/* C11 : GPP_11 ==> GPP_C11_TP */
 	PAD_NC(GPP_C11, DN_20K),
@@ -196,20 +167,12 @@
 	/* C20 : PCH_WP_OD */
 	PAD_CFG_GPI(GPP_C20, NONE, DEEP),
 	/*
-<<<<<<< HEAD
-	 * H1_PCH_INT_ODL
-=======
 	 * C21 : H1_PCH_INT_ODL
->>>>>>> 28def8b5
 	 * TODO Configure it back to invert mode, when
 	 * ITSS IPCx configuration is fixed in FSP.
 	 */
 	PAD_CFG_GPI_APIC(GPP_C21, NONE, DEEP, LEVEL, NONE),
-<<<<<<< HEAD
-	/* EC_IN_RW_OD */
-=======
 	/* C22 : EC_IN_RW_OD */
->>>>>>> 28def8b5
 	PAD_CFG_GPI(GPP_C22, NONE, DEEP),
 	/* C23 : WLAN_PE_RST# */
 	PAD_CFG_GPO(GPP_C23, 1, DEEP),
@@ -246,16 +209,6 @@
 	PAD_NC(GPP_D14, NONE),
 	/* D15 : TOUCHSCREEN_RST_L */
 	PAD_CFG_GPO(GPP_D15, 0, DEEP),
-<<<<<<< HEAD
-	/*
-	 * TOUCHSCREEN_INT_L
-	 * TODO Configure it back to invert mode, when
-	 * ITSS IPCx configuration is fixed in FSP.
-	 */
-	PAD_CFG_GPI_APIC(GPP_D16, NONE, DEEP, LEVEL, NONE),
-	/*
-	 * TRACKPAD_INT_ODL
-=======
 	/* D16 : USI_INT */
 	PAD_CFG_GPI_APIC(GPP_D16, NONE, DEEP, LEVEL, NONE),
 	/* D17 : PCH_HP_SDW_CLK */
@@ -268,16 +221,10 @@
 	PAD_CFG_NF(GPP_D20, NONE, DEEP, NF1),
 	/*
 	 * D21 : TRACKPAD_INT_ODL
->>>>>>> 28def8b5
 	 * TODO Combine into single gpio with invert mode, when ITSS
 	 * IPCx configuration is fixed in FSP.
 	 */
 	PAD_CFG_GPI_APIC(GPP_D21, NONE, PLTRST, LEVEL, NONE),
-<<<<<<< HEAD
-	/* SATAGP1 */
-	PAD_CFG_NF(GPP_E1, NONE, DEEP, NF2),
-	/* M2_SSD_PE_WAKE_ODL */
-=======
 	/* D22 : GPP_D22 ==> NC */
 	PAD_NC(GPP_D22, NONE),
 	/* D23 : SPP_MCLK */
@@ -292,7 +239,6 @@
 	/* E3  : GPP_E3 ==> NC */
 	PAD_NC(GPP_E3, NONE),
 	/* E4  : M2_SSD_PE_WAKE_ODL */
->>>>>>> 28def8b5
 	PAD_CFG_GPI(GPP_E4, NONE, DEEP),
 	/* E5  : SATA_DEVSLP1 */
 	PAD_CFG_NF(GPP_E5, NONE, DEEP, NF1),
@@ -399,26 +345,6 @@
 	/* G7  : SD_WP => NC */
 	PAD_NC(GPP_G7, DN_20K),
 
-<<<<<<< HEAD
-	/* PCH_I2C_PEN_SDA */
-	PAD_CFG_NF(GPP_H4, NONE, DEEP, NF1),
-	/* PCH_I2C_PEN_SCL */
-	PAD_CFG_NF(GPP_H5, NONE, DEEP, NF1),
-	/* PCH_I2C_SAR0_MST_SDA */
-	PAD_CFG_NF(GPP_H6, NONE, DEEP, NF1),
-	/* PCH_I2C_SAR0_MST_SCL */
-	PAD_CFG_NF(GPP_H7, NONE, DEEP, NF1),
-	/* PCH_I2C_M2_AUDIO_SAR1_SDA */
-	PAD_CFG_NF(GPP_H8, NONE, DEEP, NF1),
-	/* PCH_I2C_M2_AUDIO_SAR1_SCL */
-	PAD_CFG_NF(GPP_H9, NONE, DEEP, NF1),
-	/* PCH_I2C_TRACKPAD_SDA */
-	PAD_NC(GPP_H10, NONE),
-	/* PCH_I2C_TRACKPAD_SCL */
-	PAD_NC(GPP_H11, NONE),
-	/* SD card detect VGPIO */
-	PAD_CFG_GPI_GPIO_DRIVER(vSD3_CD_B, NONE, DEEP),
-=======
 	/*
 	 * H0  : HP_INT_L
 	 * TODO Configure it back to invert mode, when
@@ -471,7 +397,6 @@
 	PAD_NC(GPP_H22, NONE),
 	/* H23 : GPP_H23_STRAP */
 	PAD_NC(GPP_H23, NONE),
->>>>>>> 28def8b5
 
 	/* GPD2: LAN_WAKE# ==> EC_PCH_WAKE_OD */
 	PAD_CFG_NF(GPD2, NONE, DEEP, NF1),
@@ -528,20 +453,12 @@
 	/* PCH_WP_OD */
 	PAD_CFG_GPI(GPP_C20, NONE, DEEP),
 	/*
-<<<<<<< HEAD
-	 * H1_PCH_INT_ODL
-=======
 	 * C21 : H1_PCH_INT_ODL
->>>>>>> 28def8b5
 	 * TODO Configure it back to invert mode, when
 	 * ITSS IPCx configuration is fixed in FSP.
 	 */
 	PAD_CFG_GPI_APIC(GPP_C21, NONE, DEEP, LEVEL, NONE),
-<<<<<<< HEAD
-	/* WLAN_PE_RST# */
-=======
 	/* C23 : WLAN_PE_RST# */
->>>>>>> 28def8b5
 	PAD_CFG_GPO(GPP_C23, 1, DEEP),
 	/* F2  : MEM_CH_SEL */
 	PAD_CFG_GPI(GPP_F2, DN_20K, PLTRST),
