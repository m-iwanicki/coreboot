## This file is part of the coreboot project.
##
## Copyright (C) 2018 Intel Corporation.
## Copyright 2019 Google LLC
##
## This program is free software; you can redistribute it and/or modify
## it under the terms of the GNU General Public License as published by
## the Free Software Foundation; version 2 of the License.
##
## This program is distributed in the hope that it will be useful,
## but WITHOUT ANY WARRANTY; without even the implied warranty of
## MERCHANTABILITY or FITNESS FOR A PARTICULAR PURPOSE.  See the
## GNU General Public License for more details.
##

<<<<<<< HEAD
SPD_SOURCES = 4G_2400		# 0b000
SPD_SOURCES += empty_ddr4	# 0b001
SPD_SOURCES += empty_ddr4	# 0b010
SPD_SOURCES += empty_ddr4	# 0b011
SPD_SOURCES += empty_ddr4	# 0b100
SPD_SOURCES += 8G_2666		# 0b101

=======
>>>>>>> 28def8b5
bootblock-y += gpio.c

romstage-y += gpio.c
romstage-y += memory.c

ramstage-y += gpio.c

verstage-y += gpio.c

smm-y += gpio.c<|MERGE_RESOLUTION|>--- conflicted
+++ resolved
@@ -13,16 +13,6 @@
 ## GNU General Public License for more details.
 ##
 
-<<<<<<< HEAD
-SPD_SOURCES = 4G_2400		# 0b000
-SPD_SOURCES += empty_ddr4	# 0b001
-SPD_SOURCES += empty_ddr4	# 0b010
-SPD_SOURCES += empty_ddr4	# 0b011
-SPD_SOURCES += empty_ddr4	# 0b100
-SPD_SOURCES += 8G_2666		# 0b101
-
-=======
->>>>>>> 28def8b5
 bootblock-y += gpio.c
 
 romstage-y += gpio.c
