--- conflicted
+++ resolved
@@ -83,12 +83,9 @@
 #define SIO_EC_HOST_ENABLE	/* EC Host Interface Resources */
 #define SIO_EC_ENABLE_PS2K      /* Enable PS/2 Keyboard */
 
-<<<<<<< HEAD
-=======
 /* Enable EC sync interrupt, EC_SYNC_IRQ is defined in baseboard/gpio.h */
 #define EC_ENABLE_SYNC_IRQ
 
->>>>>>> 28def8b5
 /* Enable EC backed Keyboard Backlight in ACPI */
 #define EC_ENABLE_KEYBOARD_BACKLIGHT
 
