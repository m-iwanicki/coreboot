/*
 * This file is part of the coreboot project.
 *
 * Copyright 2018 MediaTek Inc.
 *
 * This program is free software; you can redistribute it and/or modify
 * it under the terms of the GNU General Public License as published by
 * the Free Software Foundation; version 2 of the License.
 *
 * This program is distributed in the hope that it will be useful,
 * but WITHOUT ANY WARRANTY; without even the implied warranty of
 * MERCHANTABILITY or FITNESS FOR A PARTICULAR PURPOSE.  See the
 * GNU General Public License for more details.
 */

#include <assert.h>
#include <boardid.h>
#include <soc/auxadc.h>
#include <ec/google/chromeec/ec.h>
#include <stddef.h>

/* For CBI un-provisioned/corrupted Flapjack board. */
#define FLAPJACK_UNDEF_SKU_ID 0

static uint32_t get_index(unsigned int channel, uint32_t *cached_id)
{
	static const int voltages[] = {
	/* ID : Voltage (unit: uV) */
	/*  0 : */   74000,
	/*  1 : */  212000,
	/*  2 : */  319000,
	/*  3 : */  429000,
	/*  4 : */  542000,
	/*  5 : */  666000,
	/*  6 : */  781000,
	/*  7 : */  900000,
	/*  8 : */ 1023000,
	/*  9 : */ 1137000,
	/* 10 : */ 1240000,
	/* 11 : */ 1343000,
	/* 12 : */ 1457000,
	/* 13 : */ 1576000,
	/* 14 : */ 1684000,
	/* 15 : */ 1800000,
	};

	uint32_t id;

	if (*cached_id != BOARD_ID_INIT)
		return *cached_id;

	int value = auxadc_get_voltage(channel);
	/* Find the closest voltage */
	for (id = 0; id < ARRAY_SIZE(voltages) - 1; id++)
		if (value < (voltages[id] + voltages[id + 1]) / 2)
			break;

	const int tolerance = 10000; /* 10,000 uV */
	assert(ABS(value - voltages[id]) < tolerance);

	*cached_id = id;
	return id;
}

/* board_id is provided by ec/google/chromeec/ec_boardid.c */

uint32_t sku_id(void)
{
	static uint32_t cached_sku_id = BOARD_ID_INIT;

	/* On Flapjack, getting the SKU via CBI. */
<<<<<<< HEAD
	if (IS_ENABLED(CONFIG_BOARD_GOOGLE_FLAPJACK)) {
=======
	if (CONFIG(BOARD_GOOGLE_FLAPJACK)) {
>>>>>>> 28def8b5
		if (cached_sku_id == BOARD_ID_INIT &&
		    google_chromeec_cbi_get_sku_id(&cached_sku_id))
			cached_sku_id = FLAPJACK_UNDEF_SKU_ID;
		return cached_sku_id;
	}

	/* Quirk for KUKUI: All P1/SKU0 had incorrectly set SKU=1. */
	if (CONFIG(BOARD_GOOGLE_KUKUI)) {
		if (cached_sku_id == BOARD_ID_INIT && board_id() == 1) {
			cached_sku_id = 0;
			return cached_sku_id;
		}
	}
	return get_index(4, &cached_sku_id);
}

uint32_t ram_code(void)
{
	static uint32_t cached_ram_code = BOARD_ID_INIT;
	return get_index(3, &cached_ram_code);
}<|MERGE_RESOLUTION|>--- conflicted
+++ resolved
@@ -69,11 +69,7 @@
 	static uint32_t cached_sku_id = BOARD_ID_INIT;
 
 	/* On Flapjack, getting the SKU via CBI. */
-<<<<<<< HEAD
-	if (IS_ENABLED(CONFIG_BOARD_GOOGLE_FLAPJACK)) {
-=======
 	if (CONFIG(BOARD_GOOGLE_FLAPJACK)) {
->>>>>>> 28def8b5
 		if (cached_sku_id == BOARD_ID_INIT &&
 		    google_chromeec_cbi_get_sku_id(&cached_sku_id))
 			cached_sku_id = FLAPJACK_UNDEF_SKU_ID;
