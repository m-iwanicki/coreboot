/*
 * This file is part of the coreboot project.
 *
 * Copyright (C) 2012 Google Inc.
 *
 * This program is free software; you can redistribute it and/or modify
 * it under the terms of the GNU General Public License as published by
 * the Free Software Foundation; version 2 of the License.
 *
 * This program is distributed in the hope that it will be useful,
 * but WITHOUT ANY WARRANTY; without even the implied warranty of
 * MERCHANTABILITY or FITNESS FOR A PARTICULAR PURPOSE.  See the
 * GNU General Public License for more details.
 */

<<<<<<< HEAD
#include <string.h>
=======
>>>>>>> 28def8b5
#include <device/pci_ops.h>
#include <bootmode.h>
#include <device/device.h>
#include <device/pci.h>
#include <southbridge/intel/lynxpoint/pch.h>
#include <southbridge/intel/common/gpio.h>
#include <vendorcode/google/chromeos/chromeos.h>

#define GPIO_SPI_WP	58
#define GPIO_REC_MODE	12

#define FLAG_SPI_WP	0
#define FLAG_REC_MODE	1

#if ENV_RAMSTAGE
#include <boot/coreboot_tables.h>

void fill_lb_gpios(struct lb_gpios *gpios)
{
	struct lb_gpio chromeos_gpios[] = {
		{GPIO_SPI_WP, ACTIVE_HIGH, 0, "write protect"},
		{GPIO_REC_MODE, ACTIVE_LOW,
			get_recovery_mode_switch(), "recovery"},
		{-1, ACTIVE_HIGH, 1, "lid"},
		{-1, ACTIVE_HIGH, 0, "power"},
		{-1, ACTIVE_HIGH, gfx_get_init_done(), "oprom"},
	};
	lb_add_gpios(gpios, chromeos_gpios, ARRAY_SIZE(chromeos_gpios));
}
#endif

int get_write_protect_state(void)
{
#ifdef __SIMPLE_DEVICE__
	pci_devfn_t dev = PCI_DEV(0, 0x1f, 2);
#else
	struct device *dev = pcidev_on_root(0x1f, 2);
#endif
	return (pci_read_config32(dev, SATA_SP) >> FLAG_SPI_WP) & 1;
}

int get_recovery_mode_switch(void)
{
#ifdef __SIMPLE_DEVICE__
	pci_devfn_t dev = PCI_DEV(0, 0x1f, 2);
#else
	struct device *dev = pcidev_on_root(0x1f, 2);
#endif
	return (pci_read_config32(dev, SATA_SP) >> FLAG_REC_MODE) & 1;
}

void init_bootmode_straps(void)
{
	u32 flags = 0;
#ifdef __SIMPLE_DEVICE__
	pci_devfn_t dev = PCI_DEV(0, 0x1f, 2);
#else
	struct device *dev = pcidev_on_root(0x1f, 2);
#endif

	/* Write Protect: GPIO58 = GPIO_SPI_WP, active high */
	if (get_gpio(GPIO_SPI_WP))
		flags |= (1 << FLAG_SPI_WP);

	/* Recovery: GPIO12 = RECOVERY_L, active low */
	if (!get_gpio(GPIO_REC_MODE))
		flags |= (1 << FLAG_REC_MODE);

	/* Developer: Virtual */

	pci_write_config32(dev, SATA_SP, flags);
}

static const struct cros_gpio cros_gpios[] = {
	CROS_GPIO_REC_AL(GPIO_REC_MODE, CROS_GPIO_DEVICE_NAME),
	CROS_GPIO_WP_AH(GPIO_SPI_WP, CROS_GPIO_DEVICE_NAME),
};

void mainboard_chromeos_acpi_generate(void)
{
	chromeos_acpi_gpio_generate(cros_gpios, ARRAY_SIZE(cros_gpios));
}<|MERGE_RESOLUTION|>--- conflicted
+++ resolved
@@ -13,10 +13,6 @@
  * GNU General Public License for more details.
  */
 
-<<<<<<< HEAD
-#include <string.h>
-=======
->>>>>>> 28def8b5
 #include <device/pci_ops.h>
 #include <bootmode.h>
 #include <device/device.h>
