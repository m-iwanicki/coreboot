--- conflicted
+++ resolved
@@ -15,10 +15,6 @@
  * GNU General Public License for more details.
  */
 
-<<<<<<< HEAD
-
-=======
->>>>>>> 28def8b5
 #include <arch/ioapic.h>
 #include <arch/smp/mpspec.h>
 #include <device/pci.h>
