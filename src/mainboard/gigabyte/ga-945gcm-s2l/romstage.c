/*
 * This file is part of the coreboot project.
 *
 * Copyright (C) 2007-2008 coresystems GmbH
 * Copyright (C) 2016 Arthur Heymans arthur@aheymans.xyz
 *
 * This program is free software; you can redistribute it and/or
 * modify it under the terms of the GNU General Public License as
 * published by the Free Software Foundation; version 2 of the License.
 *
 * This program is distributed in the hope that it will be useful,
 * but WITHOUT ANY WARRANTY; without even the implied warranty of
 * MERCHANTABILITY or FITNESS FOR A PARTICULAR PURPOSE.  See the
 * GNU General Public License for more details.
 */

// __PRE_RAM__ means: use "unsigned" for device, not a struct.

#include <stdint.h>
<<<<<<< HEAD
#include <string.h>
=======
>>>>>>> 28def8b5
#include <device/pci_ops.h>
#include <device/pci_def.h>
#include <cpu/x86/lapic.h>
#include <superio/ite/it8718f/it8718f.h>
#include <superio/ite/common/ite.h>
#include <console/console.h>
#include <cpu/x86/bist.h>
#include <cpu/intel/romstage.h>
#include <northbridge/intel/i945/i945.h>
#include <northbridge/intel/i945/raminit.h>
#include <southbridge/intel/i82801gx/i82801gx.h>

#define SERIAL_DEV PNP_DEV(0x2e, IT8718F_SP1)
#define GPIO_DEV PNP_DEV(0x2e, IT8718F_GPIO)
#define EC_DEV PNP_DEV(0x2e, IT8718F_EC)
#define SUPERIO_DEV PNP_DEV(0x2e, 0)

static void setup_sio(void)
{
	/* Set default GPIOs on superio */
	ite_reg_write(GPIO_DEV, 0x25, 0x40);
	ite_reg_write(GPIO_DEV, 0x26, 0x3f);
	ite_reg_write(GPIO_DEV, 0x28, 0x41);
	ite_reg_write(GPIO_DEV, 0x29, 0x88);
	ite_reg_write(GPIO_DEV, 0x2c, 0x1c);
	ite_reg_write(GPIO_DEV, 0x62, 0x08);
	ite_kill_watchdog(GPIO_DEV);
	ite_reg_write(GPIO_DEV, 0xb1, 0x01);
	ite_reg_write(GPIO_DEV, 0xb8, 0x80);
	ite_reg_write(GPIO_DEV, 0xbb, 0x40);
	ite_reg_write(GPIO_DEV, 0xc0, 0x00);
	ite_reg_write(GPIO_DEV, 0xc3, 0x00);
	ite_reg_write(GPIO_DEV, 0xc8, 0x00);
	ite_reg_write(GPIO_DEV, 0xcb, 0x00);
	ite_reg_write(GPIO_DEV, 0xf6, 0x26);
	ite_reg_write(GPIO_DEV, 0xfc, 0x01);

	ite_reg_write(EC_DEV, 0x70, 0x00); // Don't use IRQ9
	ite_reg_write(EC_DEV, 0x30, 0xff); // Enable
}

static void ich7_enable_lpc(void)
{
	// Enable Serial IRQ
	pci_write_config8(PCI_DEV(0, 0x1f, 0), SERIRQ_CNTL, 0xd0);
	// Set COM1/COM2 decode range
	pci_write_config16(PCI_DEV(0, 0x1f, 0), LPC_IO_DEC, 0x0000);
	// Enable COM1
	pci_write_config16(PCI_DEV(0, 0x1f, 0), LPC_EN, CNF2_LPC_EN
			| CNF1_LPC_EN | KBC_LPC_EN | FDD_LPC_EN | LPT_LPC_EN
			| COMA_LPC_EN);
	// Enable SuperIO Power Management Events
	pci_write_config32(PCI_DEV(0, 0x1f, 0), GEN1_DEC, 0x000c0801);
	/* LPC decode range 2: Environment Controller */
	pci_write_config32(PCI_DEV(0, 0x1f, 0), GEN2_DEC, 0x00040291);
}

static void rcba_config(void)
{
	/* Enable IOAPIC */
	RCBA8(OIC) = 0x03;

	/* Enable PCIe Root Port Clock Gate */
	RCBA32(CG) = 0x00000001;
}

static void early_ich7_init(void)
{
	uint8_t reg8;
	uint32_t reg32;

	// program secondary mlt XXX byte?
	pci_write_config8(PCI_DEV(0, 0x1e, 0), 0x1b, 0x20);

	// reset rtc power status
	reg8 = pci_read_config8(PCI_DEV(0, 0x1f, 0), 0xa4);
	reg8 &= ~(1 << 2);
	pci_write_config8(PCI_DEV(0, 0x1f, 0), 0xa4, reg8);

	// usb transient disconnect
	reg8 = pci_read_config8(PCI_DEV(0, 0x1f, 0), 0xad);
	reg8 |= (3 << 0);
	pci_write_config8(PCI_DEV(0, 0x1f, 0), 0xad, reg8);

	reg32 = pci_read_config32(PCI_DEV(0, 0x1d, 7), 0xfc);
	reg32 |= (1 << 29) | (1 << 17);
	pci_write_config32(PCI_DEV(0, 0x1d, 7), 0xfc, reg32);

	reg32 = pci_read_config32(PCI_DEV(0, 0x1d, 7), 0xdc);
	reg32 |= (1 << 31) | (1 << 27);
	pci_write_config32(PCI_DEV(0, 0x1d, 7), 0xdc, reg32);

	RCBA32(0x0088) = 0x0011d000;
	RCBA16(0x01fc) = 0x060f;
	RCBA32(0x01f4) = 0x86000040;
	RCBA32(0x0214) = 0x10030509;
	RCBA32(0x0218) = 0x00020504;
	RCBA8(0x0220) = 0xc5;
	reg32 = RCBA32(GCS);
	reg32 |= (1 << 6);
	RCBA32(GCS) = reg32;
	reg32 = RCBA32(0x3430);
	reg32 &= ~(3 << 0);
	reg32 |= (1 << 0);
	RCBA32(0x3430) = reg32;
	RCBA16(0x0200) = 0x2008;
	RCBA8(0x2027) = 0x0d;
	RCBA16(0x3e08) |= (1 << 7);
	RCBA16(0x3e48) |= (1 << 7);
	RCBA32(0x3e0e) |= (1 << 7);
	RCBA32(0x3e4e) |= (1 << 7);

	// next step only on ich7m b0 and later:
	reg32 = RCBA32(0x2034);
	reg32 &= ~(0x0f << 16);
	reg32 |= (5 << 16);
	RCBA32(0x2034) = reg32;
}

void mainboard_romstage_entry(unsigned long bist)
{
	int s3resume = 0, boot_mode = 0;

	if (bist == 0)
		enable_lapic();

	ich7_enable_lpc();
	/* Enable SuperIO PM */
	setup_sio();
	ite_enable_serial(SERIAL_DEV, CONFIG_TTYS0_BASE);

	/* Disable SIO reboot */
	ite_reg_write(GPIO_DEV, 0xEF, 0x7E);

	/* Set up the console */
	console_init();

	/* Halt if there was a built in self test failure */
	report_bist_failure(bist);

	if (MCHBAR16(SSKPD) == 0xCAFE) {
		printk(BIOS_DEBUG, "soft reset detected.\n");
		boot_mode = 1;
	}

	/* Perform some early chipset initialization required
	 * before RAM initialization can work
	 */
	i945_early_initialization();

	s3resume = southbridge_detect_s3_resume();

	/* Enable SPD ROMs and DDR-II DRAM */
	enable_smbus();

	if (CONFIG(DEBUG_RAM_SETUP))
		dump_spd_registers();

	sdram_initialize(s3resume ? 2 : boot_mode, NULL);

	/* Perform some initialization that must run before stage2 */
	early_ich7_init();

	/* This should probably go away. Until now it is required
	 * and mainboard specific
	 */
	rcba_config();

	/* Chipset Errata! */
	fixup_i945_errata();

	/* Initialize the internal PCIe links before we go into stage2 */
	i945_late_initialization(s3resume);
}<|MERGE_RESOLUTION|>--- conflicted
+++ resolved
@@ -17,10 +17,6 @@
 // __PRE_RAM__ means: use "unsigned" for device, not a struct.
 
 #include <stdint.h>
-<<<<<<< HEAD
-#include <string.h>
-=======
->>>>>>> 28def8b5
 #include <device/pci_ops.h>
 #include <device/pci_def.h>
 #include <cpu/x86/lapic.h>
