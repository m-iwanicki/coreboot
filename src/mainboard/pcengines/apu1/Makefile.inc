--- conflicted
+++ resolved
@@ -33,13 +33,6 @@
 ramstage-y += OemCustomize.c
 ramstage-y += gpio_ftns.c
 
-<<<<<<< HEAD
 # Order of names in SPD_SOURCES is important!
 SPD_SOURCES = HYNIX-H5TQ2G83CFR
-SPD_SOURCES += HYNIX-H5TQ4G83MFR
-=======
-
-# Order of names in SPD_SOURCES is important!
-SPD_SOURCES = HYNIX-H5TQ2G83CFR
-SPD_SOURCES += HYNIX-H5TQ4G83MFR
->>>>>>> afc74cab
+SPD_SOURCES += HYNIX-H5TQ4G83MFR