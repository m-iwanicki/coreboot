--- conflicted
+++ resolved
@@ -26,12 +26,9 @@
 #include <console/console.h>
 #include "gpio_ftns.h"
 #include <SB800.h>
-<<<<<<< HEAD
 #include <build.h>
 #include "bios_knobs.h"
-=======
 #include <sb_cimx.h>
->>>>>>> 536799d5
 
 #define SIO_PORT 0x2e
 #define SERIAL1_DEV PNP_DEV(SIO_PORT, NCT5104D_SP1)
@@ -76,20 +73,7 @@
 
 void board_BeforeAgesa(struct sysinfo *cb)
 {
-	pci_devfn_t dev;
-	u32 data;
-
 	early_lpc_init();
-<<<<<<< HEAD
-
-	dev = PCI_DEV(0, 0x14, 3);
-	data = pci_read_config32(dev, 0x48);
-	/* enable 0x2e/0x4e IO decoding before configuring SuperIO */
-	pci_write_config32(dev, 0x48, data | 3);
-
-	if (check_com2() || (CONFIG_UART_FOR_CONSOLE == 1))
-		nuvoton_enable_serial(SERIAL2_DEV, 0x2f8);
-
 }
 
 static const char *mainboard_bios_version(void)
@@ -118,6 +102,4 @@
 	if(check_console()) {
 		print_sign_of_life();
 	}
-=======
->>>>>>> 536799d5
 }