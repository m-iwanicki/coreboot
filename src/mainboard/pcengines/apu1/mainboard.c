--- conflicted
+++ resolved
@@ -15,13 +15,10 @@
 #include <northbridge/amd/agesa/family14/pci_devs.h>
 #include <superio/nuvoton/nct5104d/nct5104d.h>
 #include "gpio_ftns.h"
-<<<<<<< HEAD
 #include "bios_knobs.h"
-=======
 #include <AGESA.h>
 #include <AMD.h>
 #include <southbridge/amd/cimx/sb800/SBPLATFORM.h>
->>>>>>> 8d5cedf0
 
 /***********************************************************
  * These arrays set up the FCH PCI_INTR registers 0xC00/0xC01.
@@ -366,11 +363,6 @@
 	bar18 &= 0xFFFFFFF0;
 
 	/* Read in the last 3 bytes of NIC's MAC address. */
-<<<<<<< HEAD
-=======
-	bar18 = pci_read_config32(dev, 0x18);
-	bar18 &= 0xFFFFFFF0;
->>>>>>> 8d5cedf0
 	for (i = 3; i < 6; i++) {
 		mac_addr <<= 8;
 		mac_addr |= read8((u8 *)bar18 + i);
