--- conflicted
+++ resolved
@@ -121,7 +121,6 @@
  * once configuration file format for SPI flash storage is complete.
  */
 #define SIO_PORT 0x2e
-#define PCI_BAR_2_REG 0x18
 
 static void config_gpio_mux(void)
 {
@@ -351,20 +350,13 @@
 	if (!dev)
 		return serial;
 
-<<<<<<< HEAD
 	/* dev->bus->secondary has 0x100 value, while it should has 0x001.
 	 * This workaround simply corrects it to be valid.
 	 */
 	dev->bus->secondary >>= 8;
 
-	/* Read PCI Configuration Space Bar 2 (0x18 offset).
-	 * Bits 31-4 contain memory address where internal NIC registers are mapped.
-	 */
-	bar18 = pci_read_config32(dev, PCI_BAR_2_REG);
-=======
 	/* Read in the last 3 bytes of NIC's MAC address. */
 	bar18 = pci_read_config32(dev, PCI_BASE_ADDRESS_2);
->>>>>>> da3375ed
 	bar18 &= 0xFFFFFFF0;
 
 	/* Read in the last 3 bytes of NIC's MAC address. */
