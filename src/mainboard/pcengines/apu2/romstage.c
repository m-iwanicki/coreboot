/*
 * This file is part of the coreboot project.
 *
 * Copyright (C) 2012 Advanced Micro Devices, Inc.
 *
 * This program is free software; you can redistribute it and/or modify
 * it under the terms of the GNU General Public License as published by
 * the Free Software Foundation; version 2 of the License.
 *
 * This program is distributed in the hope that it will be useful,
 * but WITHOUT ANY WARRANTY; without even the implied warranty of
 * MERCHANTABILITY or FITNESS FOR A PARTICULAR PURPOSE.  See the
 * GNU General Public License for more details.
 */

#include <stdint.h>
#include <string.h>
#include <device/pci_def.h>
#include <arch/io.h>
#include <arch/stages.h>
#include <device/pnp.h>
#include <device/pnp_def.h>
#include <arch/cpu.h>
#include <cpu/x86/lapic.h>
#include <console/console.h>
#include <commonlib/loglevel.h>
#include <cpu/amd/car.h>
#include <device/pnp.h>
#include <device/pnp_def.h>
#include <northbridge/amd/agesa/state_machine.h>
#include <northbridge/amd/pi/agesawrapper.h>
#include <northbridge/amd/pi/agesawrapper_call.h>
#include <cpu/x86/bist.h>
#include <southbridge/amd/pi/hudson/hudson.h>
#include <superio/nuvoton/common/nuvoton.h>
#include <superio/nuvoton/nct5104d/nct5104d.h>
#include <Fch/Fch.h>
#include <superio/nuvoton/common/nuvoton.h>
#include <superio/nuvoton/nct5104d/nct5104d.h>
#include <timestamp.h>
#include "gpio_ftns.h"
#include <build.h>
#include "bios_knobs.h"

#define SIO_PORT 0x2e
#define SERIAL1_DEV PNP_DEV(SIO_PORT, NCT5104D_SP1)
#define SERIAL2_DEV PNP_DEV(SIO_PORT, NCT5104D_SP2)

static void early_lpc_init(void);
static void print_sign_of_life(void);
extern char coreboot_dmi_date[];
extern char coreboot_version[];

void cache_as_ram_main(unsigned long bist, unsigned long cpu_init_detectedx)
{
	u32 val;

	/*
	 *  In Hudson RRG, PMIOxD2[5:4] is "Drive strength control for
	 *  LpcClk[1:0]".  This following register setting has been
	 *  replicated in every reference design since Parmer, so it is
	 *  believed to be required even though it is not documented in
	 *  the SoC BKDGs.  Without this setting, there is no serial
	 *  output.
	 */
	outb(0xD2, 0xcd6);
	outb(0x00, 0xcd7);

	hudson_lpc_port80();

	if (!cpu_init_detectedx && boot_cpu()) {
		u32 data, *memptr;
		pci_devfn_t dev;

		timestamp_init(timestamp_get());
		timestamp_add_now(TS_START_ROMSTAGE);

		post_code(0x30);
		early_lpc_init();

		hudson_clk_output_48Mhz();
		post_code(0x31);

		dev = PCI_DEV(0, 0x14, 3);
		data = pci_read_config32(dev, LPC_IO_OR_MEM_DECODE_ENABLE);
		/* enable 0x2e/0x4e IO decoding before configuring SuperIO */
		pci_write_config32(dev, LPC_IO_OR_MEM_DECODE_ENABLE, data | 3);

		if ((check_com2() || (CONFIG_UART_FOR_CONSOLE == 1)) &&
		    !IS_ENABLED(CONFIG_BOARD_PCENGINES_APU5))
			nuvoton_enable_serial(SERIAL2_DEV, 0x2f8);

		console_init();

		printk(BIOS_INFO, "14-25-48Mhz Clock settings\n");

		memptr = (u32 *)(ACPI_MMIO_BASE + MISC_BASE + FCH_MISC_REG28 );
		data = *memptr;
		printk(BIOS_INFO, "FCH_MISC_REG28 is 0x%08x \n", data);

		memptr = (u32 *)(ACPI_MMIO_BASE + MISC_BASE + FCH_MISC_REG40 );
		data = *memptr;
		printk(BIOS_INFO, "FCH_MISC_REG40 is 0x%08x \n", data);

		data = *(u32*)FCH_PMIOxC0_S5ResetStatus;
		// do not print SOL if reset will take place in FchInit
		if (check_console() &&
		    !(data & FCH_PMIOxC0_S5ResetStatus_All_Status)) {
			print_sign_of_life();
		}
		//
		// Configure clock request
		//
		data = *((u32 *)(ACPI_MMIO_BASE + MISC_BASE+FCH_MISC_REG00));

		data &= 0xFFFF0000;
		data |= (0 + 1) << (0 * 4);	// CLKREQ 0 to CLK0
		data |= (1 + 1) << (1 * 4);	// CLKREQ 1 to CLK1
#if IS_ENABLED(CONFIG_BOARD_PCENGINES_APU2) || IS_ENABLED(CONFIG_BOARD_PCENGINES_APU3) || IS_ENABLED(CONFIG_BOARD_PCENGINES_APU4)
		data |= (2 + 1) << (2 * 4);	// CLKREQ 2 to CLK2 disabled on APU5
#endif
		// make CLK3 to ignore CLKREQ# input
		// force it to be always on
		data |= ( 0xf ) << (3 * 4);	// CLKREQ 3 to CLK3

		*((u32 *)(ACPI_MMIO_BASE + MISC_BASE+FCH_MISC_REG00)) = data;

		data = *((u32 *)(ACPI_MMIO_BASE + MISC_BASE+FCH_MISC_REG04));

		data &= 0xFFFFFF0F;
#if IS_ENABLED(CONFIG_FORCE_MPCIE2_CLK)
		// make GFXCLK to ignore CLKREQ# input
		// force it to be always on
		data |= 0xF << (1 * 4); // CLKREQ GFX to GFXCLK
#else
		if (check_mpcie2_clk()) {
			// make GFXCLK to ignore CLKREQ# input
			// force it to be always on
			data |= 0xF << (1 * 4); // CLKREQ GFX to GFXCLK
			printk(BIOS_DEBUG, "mPCIe clock enabled\n");
		}
		else {
			data |= 0xA << (1 * 4);	// CLKREQ GFX to GFXCLK
			printk(BIOS_DEBUG, "mPCIe clock disabled\n");
		}
#endif

		*((u32 *)(ACPI_MMIO_BASE + MISC_BASE+FCH_MISC_REG04)) = data;
	}

	/* Halt if there was a built in self test failure */
	post_code(0x34);
	report_bist_failure(bist);

	/* Load MPB */
	val = cpuid_eax(1);
	printk(BIOS_DEBUG, "BSP Family_Model: %08x\n", val);
	printk(BIOS_DEBUG, "cpu_init_detectedx = %08lx\n", cpu_init_detectedx);

	post_code(0x37);
	AGESAWRAPPER(amdinitreset);

	post_code(0x38);
	printk(BIOS_DEBUG, "Got past avalon_early_setup\n");

	post_code(0x39);
	AGESAWRAPPER(amdinitearly);

	/* Disable SVI2 controller to wait for command completion */
	val = pci_read_config32(PCI_DEV(0, 0x18, 5), 0x12C);
<<<<<<< HEAD
	if ( val & (1 << 30 ) ) {
		printk(BIOS_DEBUG, "SVI2 Wait completion disabled\n");
	} else {
		printk(BIOS_DEBUG, "Disabling SVI2 Wait completion\n");
		val |= (1 << 30 );
		pci_write_config32(PCI_DEV(0, 0x18, 5), 0x12C, val );
=======
	if (val & (1 << 30)) {
		printk(BIOS_DEBUG, "SVI2 Wait completion disabled\n");
	} else {
		printk(BIOS_DEBUG, "Disabling SVI2 Wait completion\n");
		val |= (1 << 30);
		pci_write_config32(PCI_DEV(0, 0x18, 5), 0x12C, val);
>>>>>>> b2c70ac7
	}

	timestamp_add_now(TS_BEFORE_INITRAM);

	post_code(0x40);
	AGESAWRAPPER(amdinitpost);

	/* FIXME: Detect if TSC frequency changed during raminit? */
	timestamp_rescale_table(1, 4);

	timestamp_add_now(TS_AFTER_INITRAM);
}

void agesa_postcar(struct sysinfo *cb)
{
	//PspMboxBiosCmdDramInfo();
	post_code(0x41);
	AGESAWRAPPER(amdinitenv);

	outb(0xEA, 0xCD6);
	outb(0x1, 0xcd7);
}

static void early_lpc_init(void)
{
	u32 setting = 0x0;

	//
	// Configure output disabled, value low, pull up/down disabled
	//
	if (IS_ENABLED(CONFIG_BOARD_PCENGINES_APU5)) {
		configure_gpio(IOMUX_GPIO_22, Function0, GPIO_22, setting);
	}

	if (IS_ENABLED(CONFIG_BOARD_PCENGINES_APU2) ||
		IS_ENABLED(CONFIG_BOARD_PCENGINES_APU3) ||
		IS_ENABLED(CONFIG_BOARD_PCENGINES_APU4)) {
		configure_gpio(IOMUX_GPIO_32, Function0, GPIO_32, setting);
	}

	configure_gpio(IOMUX_GPIO_49, Function2, GPIO_49, setting);
	configure_gpio(IOMUX_GPIO_50, Function2, GPIO_50, setting);
	configure_gpio(IOMUX_GPIO_71, Function0, GPIO_71, setting);

	//
	// Configure output enabled, value low, pull up/down disabled
	//
	setting = GPIO_OUTPUT_ENABLE;
	if (IS_ENABLED(CONFIG_BOARD_PCENGINES_APU3) ||
		IS_ENABLED(CONFIG_BOARD_PCENGINES_APU4)) {
		configure_gpio(IOMUX_GPIO_33, Function0, GPIO_33, setting);
	}

	configure_gpio(IOMUX_GPIO_57, Function1, GPIO_57, setting);
	configure_gpio(IOMUX_GPIO_58, Function1, GPIO_58, setting);
	configure_gpio(IOMUX_GPIO_59, Function3, GPIO_59, setting);

	//
	// Configure output enabled, value high, pull up/down disabled
	//
	setting = GPIO_OUTPUT_ENABLE | GPIO_OUTPUT_VALUE;

	if (IS_ENABLED(CONFIG_BOARD_PCENGINES_APU5)) {
		configure_gpio(IOMUX_GPIO_32, Function0, GPIO_32, setting);
		configure_gpio(IOMUX_GPIO_33, Function0, GPIO_33, setting);
	}

	configure_gpio(IOMUX_GPIO_51, Function2, GPIO_51, setting);
	configure_gpio(IOMUX_GPIO_55, Function3, GPIO_55, setting);
	configure_gpio(IOMUX_GPIO_64, Function2, GPIO_64, setting);
	configure_gpio(IOMUX_GPIO_68, Function0, GPIO_68, setting);
}

static const char *mainboard_bios_version(void)
{
	if (strlen(CONFIG_LOCALVERSION))
		return CONFIG_LOCALVERSION;
	else
		return coreboot_version;
}

static void print_sign_of_life()
{
	char tmp[9];
	strncpy(tmp,   coreboot_dmi_date+6, 4);
	strncpy(tmp+4, coreboot_dmi_date+3, 2);
	strncpy(tmp+6, coreboot_dmi_date,   2);
	tmp[8] = '\0';
	printk(BIOS_ALERT, CONFIG_MAINBOARD_VENDOR " "
	                   CONFIG_MAINBOARD_PART_NUMBER "\n");
	printk(BIOS_ALERT, "coreboot build %s\n", tmp);
	printk(BIOS_ALERT, "BIOS version %s\n", mainboard_bios_version());
}<|MERGE_RESOLUTION|>--- conflicted
+++ resolved
@@ -168,21 +168,12 @@
 
 	/* Disable SVI2 controller to wait for command completion */
 	val = pci_read_config32(PCI_DEV(0, 0x18, 5), 0x12C);
-<<<<<<< HEAD
-	if ( val & (1 << 30 ) ) {
-		printk(BIOS_DEBUG, "SVI2 Wait completion disabled\n");
-	} else {
-		printk(BIOS_DEBUG, "Disabling SVI2 Wait completion\n");
-		val |= (1 << 30 );
-		pci_write_config32(PCI_DEV(0, 0x18, 5), 0x12C, val );
-=======
 	if (val & (1 << 30)) {
 		printk(BIOS_DEBUG, "SVI2 Wait completion disabled\n");
 	} else {
 		printk(BIOS_DEBUG, "Disabling SVI2 Wait completion\n");
 		val |= (1 << 30);
 		pci_write_config32(PCI_DEV(0, 0x18, 5), 0x12C, val);
->>>>>>> b2c70ac7
 	}
 
 	timestamp_add_now(TS_BEFORE_INITRAM);
