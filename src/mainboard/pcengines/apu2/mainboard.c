/*
 * This file is part of the coreboot project.
 *
 * Copyright (C) 2012 Advanced Micro Devices, Inc.
 *
 * This program is free software; you can redistribute it and/or modify
 * it under the terms of the GNU General Public License as published by
 * the Free Software Foundation; version 2 of the License.
 *
 * This program is distributed in the hope that it will be useful,
 * but WITHOUT ANY WARRANTY; without even the implied warranty of
 * MERCHANTABILITY or FITNESS FOR A PARTICULAR PURPOSE.  See the
 * GNU General Public License for more details.
 */

#include <cbfs.h>
#include <fmap.h>
#include <amdblocks/acpimmio.h>
#include <device/mmio.h>
#include <device/pci_ops.h>
#include <commonlib/region.h>
#include <console/console.h>
#include <device/device.h>
#include <device/pci_def.h>
#include <security/vboot/vboot_crtm.h>
#include <security/vboot/misc.h>
#include <southbridge/amd/pi/hudson/chip.h>
#include <southbridge/amd/pi/hudson/hudson.h>
#include <southbridge/amd/pi/hudson/pci_devs.h>
#include <southbridge/amd/pi/hudson/amd_pci_int_defs.h>
#include <northbridge/amd/agesa/agesa_helper.h>
#include <northbridge/amd/pi/00730F01/pci_devs.h>
#include <southbridge/amd/common/amd_pci_util.h>
#include <superio/nuvoton/nct5104d/nct5104d.h>
#include <smbios.h>
#include <string.h>
<<<<<<< HEAD
#include <types.h>
#include <cpu/x86/msr.h>
#include <cpu/amd/mtrr.h>
#include <spd_bin.h>
#include <memory_info.h>
#include <spi_flash.h>
#include <spi-generic.h>
#include <cbmem.h>
=======
#include <AGESA.h>
>>>>>>> 98eeb961
#include "gpio_ftns.h"
#include "bios_knobs.h"
#include "s1_button.h"

#define SPD_SIZE  128
#define PM_RTC_CONTROL		0x56
#define PM_RTC_SHADOW		0x5B
#define PM_S_STATE_CONTROL	0xBA
#define PM_PCI_CONFIG		0xEA

#define SEC_REG_SERIAL_ADDR	0x1000
#define MAX_SERIAL_LEN		10

/***********************************************************
 * These arrays set up the FCH PCI_INTR registers 0xC00/0xC01.
 * This table is responsible for physically routing the PIC and
 * IOAPIC IRQs to the different PCI devices on the system.  It
 * is read and written via registers 0xC00/0xC01 as an
 * Index/Data pair.  These values are chipset and mainboard
 * dependent and should be updated accordingly.
 *
 * These values are used by the PCI configuration space,
 * MP Tables.  TODO: Make ACPI use these values too.
 */
static const u8 mainboard_picr_data[FCH_INT_TABLE_SIZE] = {
	[0 ... FCH_INT_TABLE_SIZE-1] = 0x1F,
	/* INTA# - INTH# */
	[0x00] = 0x03,0x03,0x05,0x07,0x0B,0x0A,0x1F,0x1F,
	/* Misc-nil,0,1,2, INT from Serial irq */
	[0x08] = 0xFA,0xF1,0x00,0x00,0x1F,0x1F,0x1F,0x1F,
	/* SCI, SMBUS0, ASF, HDA, FC, RSVD, PerMon, SD */
	[0x10] = 0x1F,0x1F,0x1F,0x1F,0x1F,0x1F,0x1F,0x1F,
	[0x18] = 0x1F,0x00,0x00,0x00,0x00,0x00,0x00,0x00,
	/* IMC INT0 - 5 */
	[0x20] = 0x1F,0x1F,0x1F,0x1F,0x1F,0x1F,0x00,0x00,
	[0x28] = 0x00,0x00,0x00,0x00,0x00,0x00,0x00,0x00,
	/* USB Devs 18/19/22 INTA-C */
	[0x30] = 0x05,0x1F,0x05,0x1F,0x04,0x1F,0x1F,0x1F,
	[0x38] = 0x00,0x00,0x00,0x00,0x00,0x00,0x00,0x00,
	/* SATA */
	[0x40] = 0x1F,0x1F,0x00,0x00,0x00,0x00,0x00,0x00,
	[0x48] = 0x00,0x00,0x00,0x00,0x00,0x00,0x00,0x00,
	[0x50] = 0x00,0x00,0x00,0x00,0x00,0x00,0x00,0x00,
	[0x58] = 0x00,0x00,0x00,0x00,0x00,0x00,0x00,0x00,
	[0x60] = 0x00,0x00,0x07
};

static const u8 mainboard_intr_data[FCH_INT_TABLE_SIZE] = {
	[0 ... FCH_INT_TABLE_SIZE-1] = 0x1F,
	/* INTA# - INTH# */
	[0x00] = 0x10,0x10,0x12,0x13,0x14,0x15,0x1F,0x1F,
	/* Misc-nil,0,1,2, INT from Serial irq */
	[0x08] = 0x00,0x00,0x00,0x00,0x1F,0x1F,0x1F,0x1F,
	/* SCI, SMBUS0, ASF, HDA, FC, RSVD, PerMon, SD */
	[0x10] = 0x09,0x1F,0x1F,0x1F,0x1F,0x1f,0x1F,0x10,
	[0x18] = 0x1F,0x00,0x00,0x00,0x00,0x00,0x00,0x00,
	/* IMC INT0 - 5 */
	[0x20] = 0x05,0x1F,0x1F,0x1F,0x1F,0x1F,0x00,0x00,
	[0x28] = 0x00,0x00,0x00,0x00,0x00,0x00,0x00,0x00,
	/* USB Devs 18/19/20/22 INTA-C */
	[0x30] = 0x12,0x1f,0x12,0x1F,0x12,0x1F,0x1F,0x00,
	[0x38] = 0x00,0x00,0x00,0x00,0x00,0x00,0x00,0x00,
	/* SATA */
	[0x40] = 0x1f,0x13,0x00,0x00,0x00,0x00,0x00,0x00,
	[0x48] = 0x00,0x00,0x00,0x00,0x00,0x00,0x00,0x00,
	[0x50] = 0x00,0x00,0x00,0x00,0x00,0x00,0x00,0x00,
	[0x58] = 0x00,0x00,0x00,0x00,0x00,0x00,0x00,0x00,
	[0x60] = 0x00,0x00,0x07
};

/*
 * This table defines the index into the picr/intr_data
 * tables for each device.  Any enabled device and slot
 * that uses hardware interrupts should have an entry
 * in this table to define its index into the FCH
 * PCI_INTR register 0xC00/0xC01.  This index will define
 * the interrupt that it should use.  Putting PIRQ_A into
 * the PIN A index for a device will tell that device to
 * use PIC IRQ 10 if it uses PIN A for its hardware INT.
 */
static const struct pirq_struct mainboard_pirq_data[] = {
	/* {PCI_devfn,	{PIN A, PIN B, PIN C, PIN D}}, */
	{GFX_DEVFN,		{PIRQ_A, PIRQ_NC, PIRQ_NC, PIRQ_NC}},		/* VGA:		01.0 */
	{ACTL_DEVFN,		{PIRQ_NC, PIRQ_B, PIRQ_NC, PIRQ_NC}},		/* Audio:	01.1 */
	{NB_PCIE_PORT1_DEVFN,	{PIRQ_A, PIRQ_B, PIRQ_C, PIRQ_D}},		/* x4 PCIe:	02.1 */
	{NB_PCIE_PORT2_DEVFN,	{PIRQ_B, PIRQ_C, PIRQ_D, PIRQ_A}},		/* NIC:		02.2 */
	{NB_PCIE_PORT3_DEVFN,	{PIRQ_C, PIRQ_D, PIRQ_A, PIRQ_B}},		/* NIC:		02.3 */
	{NB_PCIE_PORT4_DEVFN,	{PIRQ_D, PIRQ_A, PIRQ_B, PIRQ_C}},		/* NIC		02.4 */
	{NB_PCIE_PORT5_DEVFN,	{PIRQ_A, PIRQ_B, PIRQ_C, PIRQ_D}},		/* mPCIe1	02.5 */
	{XHCI_DEVFN,		{PIRQ_C, PIRQ_NC, PIRQ_NC, PIRQ_NC}},		/* XHCI:	10.0 */
	{SATA_DEVFN,		{PIRQ_SATA, PIRQ_NC, PIRQ_NC, PIRQ_NC}},	/* SATA:	11.0 */
	{OHCI1_DEVFN,		{PIRQ_OHCI1, PIRQ_NC, PIRQ_NC, PIRQ_NC}},	/* OHCI1:	12.0 */
	{EHCI1_DEVFN,		{PIRQ_NC, PIRQ_EHCI1, PIRQ_NC, PIRQ_NC}},	/* EHCI1:	12.2 */
	{OHCI2_DEVFN,		{PIRQ_OHCI2, PIRQ_NC, PIRQ_NC, PIRQ_NC}},	/* OHCI2:	13.0 */
	{EHCI2_DEVFN,		{PIRQ_NC, PIRQ_EHCI2, PIRQ_NC, PIRQ_NC}},	/* EHCI2:	13.2 */
	{SMBUS_DEVFN,		{PIRQ_SMBUS, PIRQ_NC, PIRQ_NC, PIRQ_NC}},	/* SMBUS:	14.0 */
	{HDA_DEVFN,		{PIRQ_HDA, PIRQ_NC, PIRQ_NC, PIRQ_NC}},		/* HDA:		14.2 */
	{SD_DEVFN,		{PIRQ_SD, PIRQ_NC, PIRQ_NC, PIRQ_NC}},		/* SD:		14.7 */
	{OHCI3_DEVFN,		{PIRQ_OHCI3, PIRQ_NC, PIRQ_NC, PIRQ_NC}},	/* OHCI3:	16.0 (same device as xHCI 10.0) */
	{EHCI3_DEVFN,		{PIRQ_NC, PIRQ_EHCI3, PIRQ_NC, PIRQ_NC}},	/* EHCI3:	16.2 (same device as xHCI 10.1) */
};

/* PIRQ Setup */
static void pirq_setup(void)
{
	pirq_data_ptr = mainboard_pirq_data;
	pirq_data_size = sizeof(mainboard_pirq_data) / sizeof(struct pirq_struct);
	intr_data_ptr = mainboard_intr_data;
	picr_data_ptr = mainboard_picr_data;
}

/* Wrapper to enable GPIO/UART devices under menuconfig. Revisit
 * once configuration file format for SPI flash storage is complete.
 */
#define SIO_PORT 0x2e

static void config_gpio_mux(void)
{
	struct device *uart, *gpio;

	if (check_uartc()) {
		printk(BIOS_INFO, "UARTC enabled\n");

		uart = dev_find_slot_pnp(SIO_PORT, NCT5104D_SP3);
		if (uart)
			uart->enabled = 1;

		gpio = dev_find_slot_pnp(SIO_PORT, NCT5104D_GPIO0);
		if (gpio)
			gpio->enabled = 0;
	} else {
		printk(BIOS_INFO, "UARTC disabled\n");

		uart = dev_find_slot_pnp(SIO_PORT, NCT5104D_SP3);
		if (uart)
			uart->enabled = 0;

		gpio = dev_find_slot_pnp(SIO_PORT, NCT5104D_GPIO0);
		if (gpio)
			gpio->enabled = 1;
	}

	if (check_uartd()) {
		printk(BIOS_INFO, "UARTD enabled\n");

		uart = dev_find_slot_pnp(SIO_PORT, NCT5104D_SP4);
		if (uart)
			uart->enabled = 1;

		gpio = dev_find_slot_pnp(SIO_PORT, NCT5104D_GPIO1);
		if (gpio)
			gpio->enabled = 0;
	} else {
		printk(BIOS_INFO, "UARTD disabled\n");

		uart = dev_find_slot_pnp(SIO_PORT, NCT5104D_SP4);
		if (uart)
			uart->enabled = 0;

		gpio = dev_find_slot_pnp(SIO_PORT, NCT5104D_GPIO1);
		if (gpio)
			gpio->enabled = 1;
	}
}

static void set_dimm_info(uint8_t *spd, struct dimm_info *dimm)
{
	const int spd_capmb[8] = {  1,  2,  4,  8, 16, 32, 64,  0 };
	const int spd_ranks[8] = {  1,  2,  3,  4, -1, -1, -1, -1 };
	const int spd_devw[8]  = {  4,  8, 16, 32, -1, -1, -1, -1 };
	const int spd_busw[8]  = {  8, 16, 32, 64, -1, -1, -1, -1 };

	int capmb = spd_capmb[spd[SPD_DENSITY_BANKS] & 7] * 256;
	int ranks = spd_ranks[(spd[DDR3_ORGANIZATION] >> 3) & 7];
	int devw  = spd_devw[spd[DDR3_ORGANIZATION] & 7];
	int busw  = spd_busw[spd[DDR3_BUS_DEV_WIDTH] & 7];

	switch (spd[12]) {
		case 0x0a:
			dimm->ddr_frequency = 1600;
			break;
		case 0x0c:
			dimm->ddr_frequency = 1333;
			break;
		default:
			dimm->ddr_frequency = 0;
			break;
	}

	dimm->ddr_type = MEMORY_TYPE_DDR3;

	/* Parse the SPD data to determine the DIMM information */

	dimm->dimm_size = capmb / 8 * busw / devw * ranks;  /* MiB */
	dimm->mod_type = spd[3] & 0xf;
	dimm->module_part_number[0] = '\0';
	dimm->mod_id = *(uint16_t *)&spd[117];

	switch (busw) {
	default:
	case 8:
		dimm->bus_width = MEMORY_BUS_WIDTH_8;
		break;
	case 16:
		dimm->bus_width = MEMORY_BUS_WIDTH_16;
		break;
	case 32:
		dimm->bus_width = MEMORY_BUS_WIDTH_32;
		break;
	case 64:
		dimm->bus_width = MEMORY_BUS_WIDTH_64;
		break;
	}

	if(spd[3]==0x08){
		dimm->bus_width |= BIOS_MEMORY_ECC_SINGLE_BIT_CORRECTING;
	}
}

static void mainboard_get_dimm_info(u8 *spd_buffer)
{
	struct dimm_info *dimm;
	struct memory_info *mem_info;

	/*
	 * Allocate CBMEM area for DIMM information used to populate SMBIOS
	 * table 17
	 */
	mem_info = cbmem_add(CBMEM_ID_MEMINFO, sizeof(*mem_info));
	printk(BIOS_DEBUG, "CBMEM entry for DIMM info: 0x%p\n", mem_info);
	if (mem_info == NULL)
		return;
	memset(mem_info, 0, sizeof(*mem_info));

	/* Describe the first channel memory */
	dimm = &mem_info->dimm[0];
	set_dimm_info(spd_buffer, dimm);
	mem_info->dimm_cnt = 1;
}

static void measure_amd_blobs(void)
{
	struct region_device rdev;

	printk(BIOS_DEBUG, "Measuring AMD blobs.\n");

	if(fmap_locate_area_as_rdev("PSPDIR", &rdev)) {
		printk(BIOS_ERR, "Error: Couldn't find PSPDIR region.");
		return;
	}
	tpm_measure_region(&rdev, TPM_RUNTIME_DATA_PCR,"PSPDIR");
}

/**********************************************
 * enable the dedicated function in mainboard.
 **********************************************/
#if CONFIG(GENERATE_SMBIOS_TABLES)
static int mainboard_smbios_type16(DMI_INFO *agesa_dmi, int *handle,
				 unsigned long *current)
{
	struct smbios_type16 *t;
	u32 max_capacity;
	int len = 0;

	t = (struct smbios_type16 *)*current;
	len = sizeof(struct smbios_type16);
	memset(t, 0, sizeof(struct smbios_type16));
	max_capacity = get_spd_offset() ? 4 : 2; /* 4GB or 2GB variant */

	t->type = SMBIOS_PHYS_MEMORY_ARRAY;
	t->handle = *handle;
	t->length = len - 2;
	t->type = SMBIOS_PHYS_MEMORY_ARRAY;
	t->use = MEMORY_ARRAY_USE_SYSTEM;
	t->location = MEMORY_ARRAY_LOCATION_SYSTEM_BOARD;
	t->memory_error_correction = agesa_dmi->T16.MemoryErrorCorrection;
	t->maximum_capacity = max_capacity * 1024 * 1024;
	t->memory_error_information_handle = 0xfffe;
	t->number_of_memory_devices = 1;

	*current += len;

	return len;
}

static int mainboard_smbios_type17(DMI_INFO *agesa_dmi, int *handle,
				 unsigned long *current)
{
	struct smbios_type17 *t;
	int len = 0;

	t = (struct smbios_type17 *)*current;
	memset(t, 0, sizeof(struct smbios_type17));

	t->type = SMBIOS_MEMORY_DEVICE;
	t->length = sizeof(struct smbios_type17) - 2;
	t->handle = *handle + 1;
	t->phys_memory_array_handle = *handle;
	t->memory_error_information_handle = 0xfffe;
	t->total_width = agesa_dmi->T17[0][0][0].TotalWidth;
	t->data_width = agesa_dmi->T17[0][0][0].DataWidth;
	t->size = agesa_dmi->T17[0][0][0].MemorySize;
	t->form_factor = agesa_dmi->T17[0][0][0].FormFactor;
	t->device_set = agesa_dmi->T17[0][0][0].DeviceSet;
	t->device_locator = smbios_add_string(t->eos,
				agesa_dmi->T17[0][0][0].DeviceLocator);
	t->bank_locator = smbios_add_string(t->eos,
				agesa_dmi->T17[0][0][0].BankLocator);
	t->memory_type = agesa_dmi->T17[0][0][0].MemoryType;
	t->type_detail = *(u16 *)&agesa_dmi->T17[0][0][0].TypeDetail;
	t->speed = agesa_dmi->T17[0][0][0].Speed;
	t->manufacturer = agesa_dmi->T17[0][0][0].ManufacturerIdCode;
	t->serial_number = smbios_add_string(t->eos,
				agesa_dmi->T17[0][0][0].SerialNumber);
	t->part_number = smbios_add_string(t->eos,
				agesa_dmi->T17[0][0][0].PartNumber);
	t->attributes = agesa_dmi->T17[0][0][0].Attributes;
	t->extended_size = agesa_dmi->T17[0][0][0].ExtSize;
	t->clock_speed = agesa_dmi->T17[0][0][0].ConfigSpeed;
	t->minimum_voltage = 1500; /* From SPD: 1.5V */
	t->maximum_voltage = 1500;

	len = t->length + smbios_string_table_len(t->eos);
	*current += len;

	return len;
}

static int mainboard_smbios_data(struct device *dev, int *handle,
				 unsigned long *current)
{
	DMI_INFO *agesa_dmi;
	int len = 0;

	agesa_dmi = agesawrapper_getlateinitptr(PICK_DMI);

	if (!agesa_dmi)
		return len;

	len += mainboard_smbios_type16(agesa_dmi, handle, current);
	len += mainboard_smbios_type17(agesa_dmi, handle, current);

	*handle += 2;

	return len;
}
#endif

static void mainboard_enable(struct device *dev)
{
	printk(BIOS_INFO, "Mainboard " CONFIG_MAINBOARD_PART_NUMBER " Enable.\n");
	bool scon = check_console();

	config_gpio_mux();

	setup_bsp_ramtop();
	u32 total_mem = bsp_topmem() / (1024 * 1024);
	if (bsp_topmem2() > 0)
		total_mem += (bsp_topmem2() / (1024 * 1024)) - 4 * 1024;

	if(scon) {
		printk(BIOS_ALERT, "%d MB", total_mem);
	}
	//
	// Read memory configuration from GPIO 49 and 50
	//
	u8 spd_index = get_spd_offset();
	u8 *spd;
	u8 spd_buffer[CONFIG_DIMM_SPD_SIZE];

	if(CONFIG(VBOOT_MEASURED_BOOT)) {
		struct cbfsf fh;
		u32 cbfs_type = CBFS_TYPE_SPD;

		/* Read index 0, first SPD_SIZE bytes of spd.bin file. */
		if (cbfs_locate_file_in_region(&fh, "COREBOOT", "spd.bin",
						&cbfs_type) < 0) {
			printk(BIOS_WARNING, "spd.bin not found\n");
		}
		spd = rdev_mmap_full(&fh.data);
		if (spd)
			memcpy(spd_buffer,
				&spd[spd_index * CONFIG_DIMM_SPD_SIZE],
				CONFIG_DIMM_SPD_SIZE);

	} else {
		read_ddr3_spd_from_cbfs(spd_buffer, spd_index);
	}


	if (scon) {
		if (spd_buffer[3] == 8)
			printk(BIOS_ALERT, " ECC");

		printk(BIOS_ALERT, " DRAM\n\n");
	}
	mainboard_get_dimm_info(spd_buffer);


	if (CONFIG(VBOOT_MEASURED_BOOT)) {
		/* Measure AGESA and PSPDIR */
		measure_amd_blobs();
	}


	/* Enable the RTC output */
	pm_write16(PM_RTC_CONTROL, pm_read16(PM_RTC_CONTROL) | (1 << 11));

	/* Enable power on from WAKE# */
	pm_write16(PM_S_STATE_CONTROL, pm_read16(PM_S_STATE_CONTROL) | (1 << 14));

	/* Enable power on after power fail */
	pm_write8(PM_RTC_SHADOW, pm_read8(PM_RTC_SHADOW) | (1 << 0));

	/* Enable GENINTx as GPIO */
	pm_write8(PM_PCI_CONFIG, 1);

	/* Initialize the PIRQ data structures for consumption */
	pirq_setup();
<<<<<<< HEAD

	struct device *sd_dev = pcidev_on_root(0x14, 7);

	struct southbridge_amd_pi_hudson_config *sd_chip =
		(struct southbridge_amd_pi_hudson_config *)(sd_dev->chip_info);

	if (!check_sd3_mode())
		sd_chip->sd_mode = 0;
    
	/* Enable IOMMU if activated in config file */
	struct device* iommu_dev;
	iommu_dev = pcidev_on_root(0, 2);

	if (iommu_dev) {
		if (check_iommu())
			iommu_dev->enabled = 1;
		else
			iommu_dev->enabled = 0;
	}
=======
#if CONFIG(GENERATE_SMBIOS_TABLES)
	dev->ops->get_smbios_data = mainboard_smbios_data;
#endif
>>>>>>> 98eeb961
}

static void mainboard_final(void *chip_info)
{
	/* ECC was not working because all memory was marked
	 * as excluded from ECC checking and error reporting.
	 * Normally one contiguous range is excluded to cover
	 * framebuffer region in systems with internal GPUs.
	 * AGESA set bit 0, EccExclEn, in register D18F5x240 as 1.
	 * Range was incorrectly enabled to cover all memory
	 * for cases without UMA (no integrated graphics).
	 *
	 * In order to clear EccExclEn DRAM scrubber needs to be
	 * disabled temporarily by setting D18F3x88[DisDramScrub]
	 */
	u32 val;
	struct device *D18F3 = dev_find_device(0x1022, 0x1583, NULL);
	struct device *D18F5 = dev_find_device(0x1022, 0x1585, NULL);

	/* Disable DRAM ECC scrubbing */
	val = pci_read_config32(D18F3, 0x88);
	val |= (1 << 27);
	pci_write_config32(D18F3, 0x88, val);

	/* Clear reserved bits in register D18F3xB8
	 *
	 * D18F3xB8 NB Array Address has reserved bits [27:10]
	 * Multiple experiments showed that ECC injection
	 * doesn't work when these bits are set.
	 */
	val = pci_read_config32(D18F3, 0xB8);
	val &= 0xF000003F;
	pci_write_config32(D18F3, 0xB8, val);

	/* Disable ECC exclusion range */
	val = pci_read_config32(D18F5, 0x240);
	val &= ~1;
	pci_write_config32(D18F5, 0x240, val);

	/*  Re-enable DRAM ECC scrubbing */
	val = pci_read_config32(D18F3, 0x88);
	val &= ~(1 << 27);
	pci_write_config32(D18F3, 0x88, val);

	struct device *dev = pcidev_on_root(0, 0);
	val = pci_read_config32(dev, 0xE0);

	pci_write_config32(dev, 0xE0, 0x014000B0);
	u32 data = pci_read_config32(dev, 0xE4);

	/* Enable AER (bit 5) and ACS (bit 6 undocumented) */
	data |= (BIT(5) | BIT(6));
	pci_write_config32(dev, 0xE4, data);

	pci_write_config32(dev, 0xE0, 0x01300000);
	data = pci_read_config32(dev, 0xE4);

	/* Enable ACS capabilities straps including sub-items (undocumented).
	 * From lspci it looks like these bits enable:
	 * - Source Validation
	 * - Translation Blocking
	 */
	data |= (BIT(24) | BIT(25) | BIT(26));
	pci_write_config32(dev, 0xE4, data);

	/* change back to previous index value */
	pci_write_config32(dev, 0xE0, val);


	/* Turn off LED 2 and LED 3 */
	write_gpio(GPIO_58, 1);
	write_gpio(GPIO_59, 1);

	if (!check_console()) {
	/*The console is disabled, check if S1 is pressed and enable if so */
#if CONFIG(BOARD_PCENGINES_APU5)
		if (!read_gpio(GPIO_22)) {
#else
		if (!read_gpio(GPIO_32)) {
#endif
			printk(BIOS_INFO, "S1 PRESSED\n");
			enable_console();
		}
	}
}

/*
 * We will stuff a modified version of the first NICs (BDF 1:0.0) MAC address
 * into the smbios serial number location.
 */
static int read_serial_from_nic(char *serial, size_t len)
{
	struct device *dev;
	uintptr_t bar10;
	u32 mac_addr = 0;
	int i;

	dev = pcidev_on_root(2, 2);
	if (dev)
		dev = pcidev_path_behind(dev->link_list, PCI_DEVFN(0, 0));
	if (!dev)
		return -1;

	/* Read in the last 3 bytes of NIC's MAC address. */
	bar10 = pci_read_config32(dev, 0x10);
	bar10 &= 0xFFFE0000;
	bar10 += 0x5400;
	for (i = 3; i < 6; i++) {
		mac_addr <<= 8;
		mac_addr |= read8((u8 *)bar10 + i);
	}
	mac_addr &= 0x00FFFFFF;
	mac_addr /= 4;
	mac_addr -= 64;

	snprintf(serial, len, "%d", mac_addr);
	return 0;
}

static int read_serial_from_flash(char *serial, size_t len)
{
	const struct spi_flash *flash = NULL;
	int ret;

	flash = boot_device_spi_flash();
	if (flash == NULL) {
		printk(BIOS_WARNING, "Can't get boot flash device\n");
		return -1;
	}

	ret = spi_flash_read_sec(flash, SEC_REG_SERIAL_ADDR, len, serial);
	if (ret) {
		printk(BIOS_WARNING, "Can't read security registers\n");
		return ret;
	}

	return ret;
}

const char *smbios_mainboard_serial_number(void)
{
	static char serial[MAX_SERIAL_LEN + 1] = { 0 }; /* extra slot for \0 */
	int ret;

	ret = read_serial_from_flash(serial, sizeof(serial)-1);

	if (ret || ((serial[0] & 0xff) == 0x00) || ((serial[0] & 0xff) == 0xff)) {
		ret = read_serial_from_nic(serial, sizeof(serial)-1);
		if (ret) {
			serial[0] = '0';
			serial[1] = '\0';
		}
	}

	return serial;
}

/*
 * We will stuff the memory size into the smbios sku location.
 */
const char *smbios_system_sku(void)
{
	static char sku[5];
	if (sku[0] != 0)
		return sku;

	if (!get_spd_offset())
		snprintf(sku, sizeof(sku), "2 GB");
	else
		snprintf(sku, sizeof(sku), "4 GB");
	return sku;
}

int fill_mainboard_smbios_type16(unsigned long *current, int *handle)
{
	u8 spd_index = get_spd_offset();
	u8 *spd;
	u8 spd_buffer[CONFIG_DIMM_SPD_SIZE];

	if(CONFIG(VBOOT_MEASURED_BOOT)) {
		struct cbfsf fh;
		u32 cbfs_type = CBFS_TYPE_SPD;

		/* Read index 0, first SPD_SIZE bytes of spd.bin file. */
		if (cbfs_locate_file_in_region(&fh, "COREBOOT", "spd.bin",
						&cbfs_type) < 0) {
			printk(BIOS_WARNING, "spd.bin not found\n");
		}
		spd = rdev_mmap_full(&fh.data);
		if (spd) {
			memcpy(spd_buffer,
				&spd[spd_index * CONFIG_DIMM_SPD_SIZE],
				CONFIG_DIMM_SPD_SIZE);
		} else {
			return 0;
		}
	} else if (read_ddr3_spd_from_cbfs(spd_buffer, spd_index) < 0)
		return 0;
	

	struct smbios_type16 *t = (struct smbios_type16 *)*current;
	int len = sizeof(struct smbios_type16) - 2;
	memset(t, 0, sizeof(struct smbios_type16));

	t->handle = *handle;
	t->length = len;
	t->type = SMBIOS_PHYS_MEMORY_ARRAY;
	t->use = MEMORY_ARRAY_USE_SYSTEM;
	t->location = MEMORY_ARRAY_LOCATION_SYSTEM_BOARD;
	t->maximum_capacity = 4 * 1024 * 1024; // 4GB (in kB) due to board design
	t->extended_maximum_capacity = 0;
	t->memory_error_information_handle = 0xFFFE;
	t->number_of_memory_devices = 1; // only 1 device soldered down to 1 channel

	switch(spd_buffer[3]){
		case 0x08:
			t->memory_error_correction = MEMORY_ARRAY_ECC_MULTI_BIT;
			break;
		case 0x03:
			t->memory_error_correction = MEMORY_ARRAY_ECC_NONE;
			break;
		default:
			t->memory_error_correction = MEMORY_ARRAY_ECC_UNKNOWN;
			break;
	}
	len += smbios_string_table_len(t->eos);
	return len;
}

struct chip_operations mainboard_ops = {
	.enable_dev = mainboard_enable,
	.final = mainboard_final,
};<|MERGE_RESOLUTION|>--- conflicted
+++ resolved
@@ -13,18 +13,12 @@
  * GNU General Public License for more details.
  */
 
-#include <cbfs.h>
-#include <fmap.h>
 #include <amdblocks/acpimmio.h>
 #include <device/mmio.h>
 #include <device/pci_ops.h>
-#include <commonlib/region.h>
 #include <console/console.h>
 #include <device/device.h>
 #include <device/pci_def.h>
-#include <security/vboot/vboot_crtm.h>
-#include <security/vboot/misc.h>
-#include <southbridge/amd/pi/hudson/chip.h>
 #include <southbridge/amd/pi/hudson/hudson.h>
 #include <southbridge/amd/pi/hudson/pci_devs.h>
 #include <southbridge/amd/pi/hudson/amd_pci_int_defs.h>
@@ -34,18 +28,18 @@
 #include <superio/nuvoton/nct5104d/nct5104d.h>
 #include <smbios.h>
 #include <string.h>
-<<<<<<< HEAD
-#include <types.h>
-#include <cpu/x86/msr.h>
+#include <AGESA.h>
+
+#include <cbfs.h>
+#include <fmap.h>
+#include <commonlib/region.h>
+#include <security/vboot/vboot_crtm.h>
+#include <security/vboot/misc.h>
+#include <southbridge/amd/pi/hudson/chip.h>
 #include <cpu/amd/mtrr.h>
 #include <spd_bin.h>
-#include <memory_info.h>
 #include <spi_flash.h>
-#include <spi-generic.h>
-#include <cbmem.h>
-=======
-#include <AGESA.h>
->>>>>>> 98eeb961
+
 #include "gpio_ftns.h"
 #include "bios_knobs.h"
 #include "s1_button.h"
@@ -211,81 +205,6 @@
 	}
 }
 
-static void set_dimm_info(uint8_t *spd, struct dimm_info *dimm)
-{
-	const int spd_capmb[8] = {  1,  2,  4,  8, 16, 32, 64,  0 };
-	const int spd_ranks[8] = {  1,  2,  3,  4, -1, -1, -1, -1 };
-	const int spd_devw[8]  = {  4,  8, 16, 32, -1, -1, -1, -1 };
-	const int spd_busw[8]  = {  8, 16, 32, 64, -1, -1, -1, -1 };
-
-	int capmb = spd_capmb[spd[SPD_DENSITY_BANKS] & 7] * 256;
-	int ranks = spd_ranks[(spd[DDR3_ORGANIZATION] >> 3) & 7];
-	int devw  = spd_devw[spd[DDR3_ORGANIZATION] & 7];
-	int busw  = spd_busw[spd[DDR3_BUS_DEV_WIDTH] & 7];
-
-	switch (spd[12]) {
-		case 0x0a:
-			dimm->ddr_frequency = 1600;
-			break;
-		case 0x0c:
-			dimm->ddr_frequency = 1333;
-			break;
-		default:
-			dimm->ddr_frequency = 0;
-			break;
-	}
-
-	dimm->ddr_type = MEMORY_TYPE_DDR3;
-
-	/* Parse the SPD data to determine the DIMM information */
-
-	dimm->dimm_size = capmb / 8 * busw / devw * ranks;  /* MiB */
-	dimm->mod_type = spd[3] & 0xf;
-	dimm->module_part_number[0] = '\0';
-	dimm->mod_id = *(uint16_t *)&spd[117];
-
-	switch (busw) {
-	default:
-	case 8:
-		dimm->bus_width = MEMORY_BUS_WIDTH_8;
-		break;
-	case 16:
-		dimm->bus_width = MEMORY_BUS_WIDTH_16;
-		break;
-	case 32:
-		dimm->bus_width = MEMORY_BUS_WIDTH_32;
-		break;
-	case 64:
-		dimm->bus_width = MEMORY_BUS_WIDTH_64;
-		break;
-	}
-
-	if(spd[3]==0x08){
-		dimm->bus_width |= BIOS_MEMORY_ECC_SINGLE_BIT_CORRECTING;
-	}
-}
-
-static void mainboard_get_dimm_info(u8 *spd_buffer)
-{
-	struct dimm_info *dimm;
-	struct memory_info *mem_info;
-
-	/*
-	 * Allocate CBMEM area for DIMM information used to populate SMBIOS
-	 * table 17
-	 */
-	mem_info = cbmem_add(CBMEM_ID_MEMINFO, sizeof(*mem_info));
-	printk(BIOS_DEBUG, "CBMEM entry for DIMM info: 0x%p\n", mem_info);
-	if (mem_info == NULL)
-		return;
-	memset(mem_info, 0, sizeof(*mem_info));
-
-	/* Describe the first channel memory */
-	dimm = &mem_info->dimm[0];
-	set_dimm_info(spd_buffer, dimm);
-	mem_info->dimm_cnt = 1;
-}
-
 static void measure_amd_blobs(void)
 {
 	struct region_device rdev;
@@ -442,8 +361,6 @@
 
 		printk(BIOS_ALERT, " DRAM\n\n");
 	}
-	mainboard_get_dimm_info(spd_buffer);
-
 
 	if (CONFIG(VBOOT_MEASURED_BOOT)) {
 		/* Measure AGESA and PSPDIR */
@@ -465,7 +382,6 @@
 
 	/* Initialize the PIRQ data structures for consumption */
 	pirq_setup();
-<<<<<<< HEAD
 
 	struct device *sd_dev = pcidev_on_root(0x14, 7);
 
@@ -485,11 +401,9 @@
 		else
 			iommu_dev->enabled = 0;
 	}
-=======
 #if CONFIG(GENERATE_SMBIOS_TABLES)
 	dev->ops->get_smbios_data = mainboard_smbios_data;
 #endif
->>>>>>> 98eeb961
 }
 
 static void mainboard_final(void *chip_info)
@@ -663,62 +577,6 @@
 	return sku;
 }
 
-int fill_mainboard_smbios_type16(unsigned long *current, int *handle)
-{
-	u8 spd_index = get_spd_offset();
-	u8 *spd;
-	u8 spd_buffer[CONFIG_DIMM_SPD_SIZE];
-
-	if(CONFIG(VBOOT_MEASURED_BOOT)) {
-		struct cbfsf fh;
-		u32 cbfs_type = CBFS_TYPE_SPD;
-
-		/* Read index 0, first SPD_SIZE bytes of spd.bin file. */
-		if (cbfs_locate_file_in_region(&fh, "COREBOOT", "spd.bin",
-						&cbfs_type) < 0) {
-			printk(BIOS_WARNING, "spd.bin not found\n");
-		}
-		spd = rdev_mmap_full(&fh.data);
-		if (spd) {
-			memcpy(spd_buffer,
-				&spd[spd_index * CONFIG_DIMM_SPD_SIZE],
-				CONFIG_DIMM_SPD_SIZE);
-		} else {
-			return 0;
-		}
-	} else if (read_ddr3_spd_from_cbfs(spd_buffer, spd_index) < 0)
-		return 0;
-	
-
-	struct smbios_type16 *t = (struct smbios_type16 *)*current;
-	int len = sizeof(struct smbios_type16) - 2;
-	memset(t, 0, sizeof(struct smbios_type16));
-
-	t->handle = *handle;
-	t->length = len;
-	t->type = SMBIOS_PHYS_MEMORY_ARRAY;
-	t->use = MEMORY_ARRAY_USE_SYSTEM;
-	t->location = MEMORY_ARRAY_LOCATION_SYSTEM_BOARD;
-	t->maximum_capacity = 4 * 1024 * 1024; // 4GB (in kB) due to board design
-	t->extended_maximum_capacity = 0;
-	t->memory_error_information_handle = 0xFFFE;
-	t->number_of_memory_devices = 1; // only 1 device soldered down to 1 channel
-
-	switch(spd_buffer[3]){
-		case 0x08:
-			t->memory_error_correction = MEMORY_ARRAY_ECC_MULTI_BIT;
-			break;
-		case 0x03:
-			t->memory_error_correction = MEMORY_ARRAY_ECC_NONE;
-			break;
-		default:
-			t->memory_error_correction = MEMORY_ARRAY_ECC_UNKNOWN;
-			break;
-	}
-	len += smbios_string_table_len(t->eos);
-	return len;
-}
-
 struct chip_operations mainboard_ops = {
 	.enable_dev = mainboard_enable,
 	.final = mainboard_final,
