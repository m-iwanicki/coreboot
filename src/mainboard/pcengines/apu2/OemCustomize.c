/* SPDX-License-Identifier: GPL-2.0-only */

#include <AGESA.h>
#include <northbridge/amd/agesa/state_machine.h>
#include "bios_knobs.h"
#include <smp/node.h>
#include <Fch/Fch.h>
#include <amdblocks/acpimmio.h>

<<<<<<< HEAD
static const PCIe_PORT_DESCRIPTOR PortListAspm[] = {
=======
#include "gpio_ftns.h"

static const PCIe_PORT_DESCRIPTOR PortList[] = {
>>>>>>> 6a936fc6
	{
		0,
		PCIE_ENGINE_DATA_INITIALIZER(PciePortEngine, 3, 3),
		PCIE_PORT_DATA_INITIALIZER_V2(PortEnabled, ChannelTypeExt6db, 2, 5,
				HotplugDisabled,
				PcieGenMaxSupported,
				PcieGenMaxSupported,
				AspmL0sL1,
				0x01,
				0)
	},
	/* Initialize Port descriptor (PCIe port, Lanes 1, PCI Device Number 2, ...) */
	{
		0,
		PCIE_ENGINE_DATA_INITIALIZER(PciePortEngine, 2, 2),
		PCIE_PORT_DATA_INITIALIZER_V2(PortEnabled, ChannelTypeExt6db, 2, 4,
				HotplugDisabled,
				PcieGenMaxSupported,
				PcieGenMaxSupported,
				AspmL0sL1,
				0x02,
				0)
	},
	/* Initialize Port descriptor (PCIe port, Lanes 2, PCI Device Number 2, ...) */
	{
		0,
		PCIE_ENGINE_DATA_INITIALIZER(PciePortEngine, 1, 1),
		PCIE_PORT_DATA_INITIALIZER_V2(PortEnabled, ChannelTypeExt6db, 2, 3,
				HotplugDisabled,
				PcieGenMaxSupported,
				PcieGenMaxSupported,
				AspmL0sL1,
				0x03,
				0)
	},
	/* Initialize Port descriptor (PCIe port, Lanes 3, PCI Device Number 2, ...) */
	{
		0,
		PCIE_ENGINE_DATA_INITIALIZER(PciePortEngine, 0, 0),
		PCIE_PORT_DATA_INITIALIZER_V2(PortEnabled, ChannelTypeExt6db, 2, 2,
				HotplugDisabled,
				PcieGenMaxSupported,
				PcieGenMaxSupported,
				AspmL0sL1,
				0x04,
				0)
	},
	/* Initialize Port descriptor (PCIe port, Lanes 4-7, PCI Device Number 4, ...) */
	{
		DESCRIPTOR_TERMINATE_LIST,
		PCIE_ENGINE_DATA_INITIALIZER(PciePortEngine, 4, 7),
		PCIE_PORT_DATA_INITIALIZER_V2(PortEnabled, ChannelTypeExt6db, 2, 1,
				HotplugDisabled,
				PcieGenMaxSupported,
				PcieGenMaxSupported,
				AspmL0sL1,
				0x05,
				0)
	}
};

static const PCIe_PORT_DESCRIPTOR PortList[] = {
	{
		0,
		PCIE_ENGINE_DATA_INITIALIZER(PciePortEngine, 3, 3),
		PCIE_PORT_DATA_INITIALIZER_V2(PortEnabled, ChannelTypeExt6db, 2, 5,
				HotplugDisabled,
				PcieGenMaxSupported,
				PcieGenMaxSupported,
				AspmDisabled,
				0x01,
				0)
	},
	/* Initialize Port descriptor (PCIe port, Lanes 1, PCI Device Number 2, ...) */
	{
		0,
		PCIE_ENGINE_DATA_INITIALIZER(PciePortEngine, 2, 2),
		PCIE_PORT_DATA_INITIALIZER_V2(PortEnabled, ChannelTypeExt6db, 2, 4,
				HotplugDisabled,
				PcieGenMaxSupported,
				PcieGenMaxSupported,
				AspmDisabled,
				0x02,
				0)
	},
	/* Initialize Port descriptor (PCIe port, Lanes 2, PCI Device Number 2, ...) */
	{
		0,
		PCIE_ENGINE_DATA_INITIALIZER(PciePortEngine, 1, 1),
		PCIE_PORT_DATA_INITIALIZER_V2(PortEnabled, ChannelTypeExt6db, 2, 3,
				HotplugDisabled,
				PcieGenMaxSupported,
				PcieGenMaxSupported,
				AspmDisabled,
				0x03,
				0)
	},
	/* Initialize Port descriptor (PCIe port, Lanes 3, PCI Device Number 2, ...) */
	{
		0,
		PCIE_ENGINE_DATA_INITIALIZER(PciePortEngine, 0, 0),
		PCIE_PORT_DATA_INITIALIZER_V2(PortEnabled, ChannelTypeExt6db, 2, 2,
				HotplugDisabled,
				PcieGenMaxSupported,
				PcieGenMaxSupported,
				AspmDisabled,
				0x04,
				0)
	},
	/* Initialize Port descriptor (PCIe port, Lanes 4-7, PCI Device Number 4, ...) */
	{
		DESCRIPTOR_TERMINATE_LIST,
		PCIE_ENGINE_DATA_INITIALIZER(PciePortEngine, 4, 7),
		PCIE_PORT_DATA_INITIALIZER_V2(PortEnabled, ChannelTypeExt6db, 2, 1,
				HotplugDisabled,
				PcieGenMaxSupported,
				PcieGenMaxSupported,
				AspmDisabled,
				0x05,
				0)
	}
};
#if CONFIG(BOARD_PCENGINES_APU2)
static const PCIe_PORT_DESCRIPTOR PortListAspmReverse[] = {
	/* Initialize Port descriptor (PCIe port, Lanes 3, PCI Device Number 2.4, ...) */
	{
		0,
		PCIE_ENGINE_DATA_INITIALIZER(PciePortEngine, 3, 3),
		PCIE_PORT_DATA_INITIALIZER_V2(PortEnabled, ChannelTypeExt6db, 2, 4,
				HotplugDisabled,
				PcieGenMaxSupported,
				PcieGenMaxSupported,
				AspmL0sL1,
				0x01,
				0)
	},
	/* Initialize Port descriptor (PCIe port, Lanes 2, PCI Device Number 2.1, ...) */
	{
		0,
		PCIE_ENGINE_DATA_INITIALIZER(PciePortEngine, 2, 2),
		PCIE_PORT_DATA_INITIALIZER_V2(PortEnabled, ChannelTypeExt6db, 2, 1,
				HotplugDisabled,
				PcieGenMaxSupported,
				PcieGenMaxSupported,
				AspmL0sL1,
				0x02,
				0)
	},
	/* Initialize Port descriptor (PCIe port, Lanes 1, PCI Device Number 2.2, ...) */
	{
		0,
		PCIE_ENGINE_DATA_INITIALIZER(PciePortEngine, 1, 1),
		PCIE_PORT_DATA_INITIALIZER_V2(PortEnabled, ChannelTypeExt6db, 2, 2,
				HotplugDisabled,
				PcieGenMaxSupported,
				PcieGenMaxSupported,
				AspmL0sL1,
				0x03,
				0)
	},
	/* Initialize Port descriptor (PCIe port, Lanes 0, PCI Device Number 2.3, ...) */
	{
		0,
		PCIE_ENGINE_DATA_INITIALIZER(PciePortEngine, 0, 0),
		PCIE_PORT_DATA_INITIALIZER_V2(PortEnabled, ChannelTypeExt6db, 2, 3,
				HotplugDisabled,
				PcieGenMaxSupported,
				PcieGenMaxSupported,
				AspmL0sL1,
				0x04,
				0)
	},
	/* Initialize Port descriptor (PCIe port, Lanes 4-7, PCI Device Number 2.5, ...) */
	{
		DESCRIPTOR_TERMINATE_LIST,
		PCIE_ENGINE_DATA_INITIALIZER(PciePortEngine, 4, 7),
		PCIE_PORT_DATA_INITIALIZER_V2(PortEnabled, ChannelTypeExt6db, 2, 5,
				HotplugDisabled,
				PcieGenMaxSupported,
				PcieGenMaxSupported,
				AspmL0sL1,
				0x05,
				0)
	}
};

static const PCIe_PORT_DESCRIPTOR PortListReverse[] = {
	/* Initialize Port descriptor (PCIe port, Lanes 3, PCI Device Number 2.4, ...) */
	{
		0,
		PCIE_ENGINE_DATA_INITIALIZER(PciePortEngine, 3, 3),
		PCIE_PORT_DATA_INITIALIZER_V2(PortEnabled, ChannelTypeExt6db, 2, 4,
				HotplugDisabled,
				PcieGenMaxSupported,
				PcieGenMaxSupported,
				AspmDisabled,
				0x01,
				0)
	},
	/* Initialize Port descriptor (PCIe port, Lanes 2, PCI Device Number 2.1, ...) */
	{
		0,
		PCIE_ENGINE_DATA_INITIALIZER(PciePortEngine, 2, 2),
		PCIE_PORT_DATA_INITIALIZER_V2(PortEnabled, ChannelTypeExt6db, 2, 1,
				HotplugDisabled,
				PcieGenMaxSupported,
				PcieGenMaxSupported,
				AspmDisabled,
				0x02,
				0)
	},
	/* Initialize Port descriptor (PCIe port, Lanes 1, PCI Device Number 2.2, ...) */
	{
		0,
		PCIE_ENGINE_DATA_INITIALIZER(PciePortEngine, 1, 1),
		PCIE_PORT_DATA_INITIALIZER_V2(PortEnabled, ChannelTypeExt6db, 2, 2,
				HotplugDisabled,
				PcieGenMaxSupported,
				PcieGenMaxSupported,
				AspmDisabled,
				0x03,
				0)
	},
	/* Initialize Port descriptor (PCIe port, Lanes 0, PCI Device Number 2.3, ...) */
	{
		0,
		PCIE_ENGINE_DATA_INITIALIZER(PciePortEngine, 0, 0),
		PCIE_PORT_DATA_INITIALIZER_V2(PortEnabled, ChannelTypeExt6db, 2, 3,
				HotplugDisabled,
				PcieGenMaxSupported,
				PcieGenMaxSupported,
				AspmDisabled,
				0x04,
				0)
	},
	/* Initialize Port descriptor (PCIe port, Lanes 4-7, PCI Device Number 2.5, ...) */
	{
		DESCRIPTOR_TERMINATE_LIST,
		PCIE_ENGINE_DATA_INITIALIZER(PciePortEngine, 4, 7),
		PCIE_PORT_DATA_INITIALIZER_V2(PortEnabled, ChannelTypeExt6db, 2, 5,
				HotplugDisabled,
				PcieGenMaxSupported,
				PcieGenMaxSupported,
				AspmDisabled,
				0x05,
				0)
	}
};
#else
static const PCIe_PORT_DESCRIPTOR PortListAspmReverse[] = {
	/* Initialize Port descriptor (PCIe port, Lanes 3, PCI Device Number 2.5, ...) */
	{
		0,
		PCIE_ENGINE_DATA_INITIALIZER(PciePortEngine, 3, 3),
		PCIE_PORT_DATA_INITIALIZER_V2(PortEnabled, ChannelTypeExt6db, 2, 5,
				HotplugDisabled,
				PcieGenMaxSupported,
				PcieGenMaxSupported,
				AspmL0sL1,
				0x01,
				0)
	},
	/* Initialize Port descriptor (PCIe port, Lanes 2, PCI Device Number 2.1, ...) */
	{
		0,
		PCIE_ENGINE_DATA_INITIALIZER(PciePortEngine, 2, 2),
		PCIE_PORT_DATA_INITIALIZER_V2(PortEnabled, ChannelTypeExt6db, 2, 1,
				HotplugDisabled,
				PcieGenMaxSupported,
				PcieGenMaxSupported,
				AspmL0sL1,
				0x02,
				0)
	},
	/* Initialize Port descriptor (PCIe port, Lanes 1, PCI Device Number 2.2, ...) */
	{
		0,
		PCIE_ENGINE_DATA_INITIALIZER(PciePortEngine, 1, 1),
		PCIE_PORT_DATA_INITIALIZER_V2(PortEnabled, ChannelTypeExt6db, 2, 2,
				HotplugDisabled,
				PcieGenMaxSupported,
				PcieGenMaxSupported,
				AspmL0sL1,
				0x03,
				0)
	},
	/* Initialize Port descriptor (PCIe port, Lanes 0, PCI Device Number 2.3, ...) */
	{
		0,
		PCIE_ENGINE_DATA_INITIALIZER(PciePortEngine, 0, 0),
		PCIE_PORT_DATA_INITIALIZER_V2(PortEnabled, ChannelTypeExt6db, 2, 3,
				HotplugDisabled,
				PcieGenMaxSupported,
				PcieGenMaxSupported,
				AspmL0sL1,
				0x04,
				0)
	},
	/* Initialize Port descriptor (PCIe port, Lanes 4-7, PCI Device Number 2.4, ...) */
	{
		DESCRIPTOR_TERMINATE_LIST,
		PCIE_ENGINE_DATA_INITIALIZER(PciePortEngine, 4, 7),
		PCIE_PORT_DATA_INITIALIZER_V2(PortEnabled, ChannelTypeExt6db, 2, 4,
				HotplugDisabled,
				PcieGenMaxSupported,
				PcieGenMaxSupported,
				AspmL0sL1,
				0x05,
				0)
	}
};

static const PCIe_PORT_DESCRIPTOR PortListReverse[] = {
	/* Initialize Port descriptor (PCIe port, Lanes 3, PCI Device Number 2.5, ...) */
	{
		0,
		PCIE_ENGINE_DATA_INITIALIZER(PciePortEngine, 3, 3),
		PCIE_PORT_DATA_INITIALIZER_V2(PortEnabled, ChannelTypeExt6db, 2, 5,
				HotplugDisabled,
				PcieGenMaxSupported,
				PcieGenMaxSupported,
				AspmDisabled,
				0x01,
				0)
	},
	/* Initialize Port descriptor (PCIe port, Lanes 2, PCI Device Number 2.1, ...) */
	{
		0,
		PCIE_ENGINE_DATA_INITIALIZER(PciePortEngine, 2, 2),
		PCIE_PORT_DATA_INITIALIZER_V2(PortEnabled, ChannelTypeExt6db, 2, 1,
				HotplugDisabled,
				PcieGenMaxSupported,
				PcieGenMaxSupported,
				AspmDisabled,
				0x02,
				0)
	},
	/* Initialize Port descriptor (PCIe port, Lanes 1, PCI Device Number 2.2, ...) */
	{
		0,
		PCIE_ENGINE_DATA_INITIALIZER(PciePortEngine, 1, 1),
		PCIE_PORT_DATA_INITIALIZER_V2(PortEnabled, ChannelTypeExt6db, 2, 2,
				HotplugDisabled,
				PcieGenMaxSupported,
				PcieGenMaxSupported,
				AspmDisabled,
				0x03,
				0)
	},
	/* Initialize Port descriptor (PCIe port, Lanes 0, PCI Device Number 2.3, ...) */
	{
		0,
		PCIE_ENGINE_DATA_INITIALIZER(PciePortEngine, 0, 0),
		PCIE_PORT_DATA_INITIALIZER_V2(PortEnabled, ChannelTypeExt6db, 2, 3,
				HotplugDisabled,
				PcieGenMaxSupported,
				PcieGenMaxSupported,
				AspmDisabled,
				0x04,
				0)
	},
	/* Initialize Port descriptor (PCIe port, Lanes 4-7, PCI Device Number 2.4, ...) */
	{
		DESCRIPTOR_TERMINATE_LIST,
		PCIE_ENGINE_DATA_INITIALIZER(PciePortEngine, 4, 7),
		PCIE_PORT_DATA_INITIALIZER_V2(PortEnabled, ChannelTypeExt6db, 2, 4,
				HotplugDisabled,
				PcieGenMaxSupported,
				PcieGenMaxSupported,
				AspmDisabled,
				0x05,
				0)
	}
};
#endif
static const PCIe_COMPLEX_DESCRIPTOR PcieComplex = {
	.Flags        = DESCRIPTOR_TERMINATE_LIST,
	.SocketId     = 0,
	.PciePortList = PortList,
	.DdiLinkList  = NULL,
};

static const PCIe_COMPLEX_DESCRIPTOR PcieComplexAspm = {
	.Flags        = DESCRIPTOR_TERMINATE_LIST,
	.SocketId     = 0,
	.PciePortList = PortListAspm,
	.DdiLinkList  = NULL,
};

static const PCIe_COMPLEX_DESCRIPTOR PcieComplexReverse = {
	.Flags        = DESCRIPTOR_TERMINATE_LIST,
	.SocketId     = 0,
	.PciePortList = PortListReverse,
	.DdiLinkList  = NULL,
};

static const PCIe_COMPLEX_DESCRIPTOR PcieComplexAspmReverse = {
	.Flags        = DESCRIPTOR_TERMINATE_LIST,
	.SocketId     = 0,
	.PciePortList = PortListAspmReverse,
	.DdiLinkList  = NULL,
};

void board_BeforeInitEarly(struct sysinfo *cb, AMD_EARLY_PARAMS *InitEarly)
{
<<<<<<< HEAD
	if (check_pciepm()) {
		if(check_pciereverse())
			InitEarly->GnbConfig.PcieComplexList = &PcieComplexAspmReverse;
		else
			InitEarly->GnbConfig.PcieComplexList = &PcieComplexAspm;
	} else {
		if(check_pciereverse())
			InitEarly->GnbConfig.PcieComplexList = &PcieComplexReverse;
		else
			InitEarly->GnbConfig.PcieComplexList = &PcieComplex;
	}

	if (check_boost()) {
		InitEarly->PlatformConfig.CStateMode = CStateModeC6;
		InitEarly->PlatformConfig.CpbMode = CpbModeAuto;
	}

	if (boot_cpu()) {
		volatile u32 *ptr = (u32 *)(ACPI_MMIO_BASE + WATCHDOG_BASE);

		/*
		 * Set PMxBE[RstToCpuPwrGdEn] = 1: FCH toggles CpuPwrGd on every reset.
		 * Without it, after watchdog causes a restart, D18F5x84[CmpCap]
		 * (number of cores on the node) sometimes reads as 0. Because of that
		 * AGESA hangs in subsequent InitReset calls, until next cold reset.
		 */
		pm_write8(FCH_PMIOA_REGBE, pm_read8(FCH_PMIOA_REGBE) | 0x80);

		u16 watchdog_timeout = get_watchdog_timeout();

		if (watchdog_timeout == 0) {
			// watchdog disabled - default state
			printk(BIOS_WARNING, "Watchdog is disabled\n");
		} else {
			// bit 1 (WatchdogFired) is write-1-to-clear, needs to be preserved
			u32 val = *ptr & ~(1 << 1);
			// enable
			*ptr = val | (1 << 0);
			// configure timeout
			*(ptr + 1) = (u16) watchdog_timeout;
			// trigger
			val = *ptr & ~(1 << 1);
			*ptr = val | (1 << 7);

			printk(BIOS_WARNING, "Watchdog is enabled, state = 0x%x, time = %d\n", *ptr, *(ptr + 1));
		}
	}
=======
	InitEarly->GnbConfig.PcieComplexList = &PcieComplex;
	InitEarly->PlatformConfig.CStateMode = CStateModeC6;
	InitEarly->PlatformConfig.CpbMode = CpbModeAuto;
>>>>>>> 6a936fc6
}

void board_BeforeInitPost(struct sysinfo *cb, AMD_POST_PARAMS *Post)
{
	/*
	 * Bank interleaving does not work on this platform.
	 * Disable it so AGESA will return success.
	 */
	Post->MemConfig.EnableBankIntlv = FALSE;
<<<<<<< HEAD
	Post->MemConfig.EnableEccFeature = TRUE;
=======
	/* 4GB variants have ECC */
	if (get_spd_offset())
		Post->MemConfig.EnableEccFeature = TRUE;
	else
		Post->MemConfig.EnableEccFeature = FALSE;
>>>>>>> 6a936fc6
}<|MERGE_RESOLUTION|>--- conflicted
+++ resolved
@@ -7,13 +7,9 @@
 #include <Fch/Fch.h>
 #include <amdblocks/acpimmio.h>
 
-<<<<<<< HEAD
+#include "gpio_ftns.h"
+
 static const PCIe_PORT_DESCRIPTOR PortListAspm[] = {
-=======
-#include "gpio_ftns.h"
-
-static const PCIe_PORT_DESCRIPTOR PortList[] = {
->>>>>>> 6a936fc6
 	{
 		0,
 		PCIE_ENGINE_DATA_INITIALIZER(PciePortEngine, 3, 3),
@@ -419,7 +415,6 @@
 
 void board_BeforeInitEarly(struct sysinfo *cb, AMD_EARLY_PARAMS *InitEarly)
 {
-<<<<<<< HEAD
 	if (check_pciepm()) {
 		if(check_pciereverse())
 			InitEarly->GnbConfig.PcieComplexList = &PcieComplexAspmReverse;
@@ -467,11 +462,6 @@
 			printk(BIOS_WARNING, "Watchdog is enabled, state = 0x%x, time = %d\n", *ptr, *(ptr + 1));
 		}
 	}
-=======
-	InitEarly->GnbConfig.PcieComplexList = &PcieComplex;
-	InitEarly->PlatformConfig.CStateMode = CStateModeC6;
-	InitEarly->PlatformConfig.CpbMode = CpbModeAuto;
->>>>>>> 6a936fc6
 }
 
 void board_BeforeInitPost(struct sysinfo *cb, AMD_POST_PARAMS *Post)
@@ -481,13 +471,9 @@
 	 * Disable it so AGESA will return success.
 	 */
 	Post->MemConfig.EnableBankIntlv = FALSE;
-<<<<<<< HEAD
-	Post->MemConfig.EnableEccFeature = TRUE;
-=======
 	/* 4GB variants have ECC */
 	if (get_spd_offset())
 		Post->MemConfig.EnableEccFeature = TRUE;
 	else
 		Post->MemConfig.EnableEccFeature = FALSE;
->>>>>>> 6a936fc6
 }