--- conflicted
+++ resolved
@@ -1,8 +1,6 @@
 /* SPDX-License-Identifier: GPL-2.0-only */
 
 /* DefinitionBlock Statement */
-<<<<<<< HEAD
-#include <arch/acpi.h>
 
 #if CONFIG(BOARD_PCENGINES_APU2)
 #define DEVICE_NAME "apu2
@@ -14,9 +12,7 @@
 #define DEVICE_NAME "apu5
 #endif
 
-=======
 #include <acpi/acpi.h>
->>>>>>> b74f45e9
 DefinitionBlock (
 	"DSDT.AML",	/* Output filename */
 	"DSDT",		/* Signature */
