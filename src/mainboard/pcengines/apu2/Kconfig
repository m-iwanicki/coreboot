--- conflicted
+++ resolved
@@ -81,13 +81,7 @@
 
 choice
 	prompt "J19 pins 1-10"
-<<<<<<< HEAD
-	default APU2_PINMUX_UART_C if BOARD_PCENGINES_APU2 || \
-		BOARD_PCENGINES_APU3 || BOARD_PCENGINES_APU4
-	default APU2_PINMUX_UART_C if BOARD_PCENGINES_APU5
-=======
 	default APU2_PINMUX_UART_C
->>>>>>> de462804
 
 config APU2_PINMUX_OFF_C
 	bool "disable"
@@ -104,13 +98,7 @@
 
 choice
 	prompt "J19 pins 11-20"
-<<<<<<< HEAD
-	default APU2_PINMUX_UART_D if BOARD_PCENGINES_APU2 || \
-		BOARD_PCENGINES_APU3 || BOARD_PCENGINES_APU4
-	default APU2_PINMUX_UART_D if BOARD_PCENGINES_APU5
-=======
 	default APU2_PINMUX_UART_D
->>>>>>> de462804
 
 config APU2_PINMUX_OFF_D
 	bool "disable"
