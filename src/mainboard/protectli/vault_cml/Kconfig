--- conflicted
+++ resolved
@@ -15,12 +15,7 @@
 	select SEABIOS_ADD_SERCON_PORT_FILE if PAYLOAD_SEABIOS
 	select SPI_FLASH_MACRONIX
 	select TPM_MEASURED_BOOT
-<<<<<<< HEAD
-	select MAINBOARD_HAS_CRB_TPM
-	select HAVE_INTEL_PTT
-=======
 	select MAINBOARD_HAS_LPC_TPM
->>>>>>> dfaaf44d
 	select MAINBOARD_HAS_TPM2
 
 config MAINBOARD_DIR
