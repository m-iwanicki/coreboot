--- conflicted
+++ resolved
@@ -108,7 +108,6 @@
 	pnp_write_config(dev, 0x1c, reg);
 }
 
-<<<<<<< HEAD
 static void enable_gpio_io_port(struct device *dev, u8 enable_wdt1)
 {
 	u8 reg;
@@ -164,10 +163,10 @@
 		reg = pnp_read_config(dev, 0x30);
 		pnp_write_config(dev, 0x30, reg | 0x02);
 	}
-=======
+
 static void reset_gpio(struct device *dev)
 {	
-	// Soft reset GPIOs to default state: IN, Open-drain
+	/* Soft reset GPIOs to default state: IN, Open-drain*/
 
 	pnp_write_config(dev, LDN_SELECT_CR07, NCT5104D_GPIO);
 	pnp_write_config(dev, NCT5104D_GPIO0_IO, 0xFF);
@@ -176,7 +175,7 @@
 	pnp_write_config(dev, LDN_SELECT_CR07, NCT5104D_GPIO_PP_OD);
 	pnp_write_config(dev, NCT5104D_GPIO0_PP_OD, 0xFF);
 	pnp_write_config(dev, NCT5104D_GPIO1_PP_OD, 0xFF);
->>>>>>> f9d7a883
+
 }
 
 static void nct5104d_init(struct device *dev)
