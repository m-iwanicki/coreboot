--- conflicted
+++ resolved
@@ -21,7 +21,6 @@
 
 #include "nct5104d.h"
 #include "chip.h"
-#include "console/console.h"
 
 static void set_irq_trigger_type(struct device *dev, bool trig_level)
 {
@@ -109,77 +108,6 @@
 	pnp_write_config(dev, 0x1c, reg);
 }
 
-<<<<<<< HEAD
-static void enable_gpio_io_port(struct device *dev, u8 enable_wdt1)
-{
-	u8 reg;
-	u16 io_base_address;
-	u8 uartc_enabled, uartd_enabled;
-	u8 sio_port;
-
-	sio_port = dev->path.pnp.port;
-
-	pnp_write_config(dev, 0x07, NCT5104D_GPIO_WDT);
-
-	/* Devictree always sets LDN 8 CR30.0 bit (WDT1 enable)
-	 * See if user really wants Watchdog Timer 1 to be enabled
-	 */ 
-
-	if(enable_wdt1 != 0) {
-		reg = pnp_read_config(dev, 0x30);
-		pnp_write_config(dev, 0x30, reg & 0xFE);
-	}
-
-	/* Check if UARTC and UARTD are both enabled
-	 * If they are, don't activate GPIO Address Mode
-	 * In any other case - activate GPIO Address Mode
-	 */
-
-	struct device *uart;
-
-	uart = dev_find_slot_pnp(sio_port, NCT5104D_SP3);
-	uartc_enabled = uart->enabled;
-
-	uart = dev_find_slot_pnp(sio_port, NCT5104D_SP4);
-	uartd_enabled = uart->enabled;
-
-	if (!uartc_enabled || !uartd_enabled) {
-
-		/* Check if LDN 8 CR60 and CR61 contain valid IO Base Address
-		 * IO Base Address <100h ; FF8h>
-		 */
-
-		pnp_write_config(dev, 0x07, NCT5104D_GPIO_WDT);
-
-		io_base_address = pnp_read_config(dev, 0x61);
-		io_base_address |= (pnp_read_config(dev, 0x60) << 8);
-
-		if (io_base_address < 0x100 || io_base_address > 0xFF8) {
-			printk(BIOS_ERR, "Invalid io base address %x != "
-					"<100h ; FF8h> \n", io_base_address);
-
-			return;
-		}
-
-		/* Set LDN 8 CR 30.1 to activate GPIO Address Mode */
-		reg = pnp_read_config(dev, 0x30);
-		pnp_write_config(dev, 0x30, reg | 0x02);
-	}
-}
-
-static void reset_gpio(struct device *dev)
-{	
-	/* Soft reset GPIOs to default state: IN, Open-drain*/
-
-	pnp_write_config(dev, LDN_SELECT_CR07, NCT5104D_GPIO);
-	pnp_write_config(dev, NCT5104D_GPIO0_IO, 0xFF);
-	pnp_write_config(dev, NCT5104D_GPIO1_IO, 0xFF);
-
-	pnp_write_config(dev, LDN_SELECT_CR07, NCT5104D_GPIO_PP_OD);
-	pnp_write_config(dev, NCT5104D_GPIO0_PP_OD, 0xFF);
-	pnp_write_config(dev, NCT5104D_GPIO1_PP_OD, 0xFF);
-
-=======
 static void reset_gpio_default_in(struct device *dev)
 {
 	pnp_set_logical_device(dev);
@@ -242,7 +170,6 @@
 		printk(BIOS_WARNING, "WARNING: GPIO IO port configured,"
 				     " but no GPIO enabled. Disabling...");
 	}
->>>>>>> 98eeb961
 }
 
 static void nct5104d_init(struct device *dev)
@@ -266,7 +193,6 @@
 		break;
 	case NCT5104D_GPIO0:
 	case NCT5104D_GPIO1:
-		reset_gpio(dev);
 		route_pins_to_uart(dev, false);
 		reset_gpio_default_in(dev);
 		break;
@@ -278,9 +204,6 @@
 		break;
 	case NCT5104D_GPIO_IO:
 		disable_gpio_io_port(dev);
-		break;
-	case NCT5104D_GPIO_WDT:
-		enable_gpio_io_port(dev, conf->enable_wdt1);
 		break;
 	default:
 		break;
@@ -304,12 +227,7 @@
 	{ NULL, NCT5104D_SP2,  PNP_IO0 | PNP_IRQ0, 0x07f8, },
 	{ NULL, NCT5104D_SP3,  PNP_IO0 | PNP_IRQ0, 0x07f8, },
 	{ NULL, NCT5104D_SP4,  PNP_IO0 | PNP_IRQ0, 0x07f8, },
-<<<<<<< HEAD
-	{ NULL, NCT5104D_GPIO_WDT, PNP_IO0, 0x07f8, },
-	{ NULL, NCT5104D_GPIO_PP_OD},
-=======
 	{ NULL, NCT5104D_GPIO_WDT},
->>>>>>> 98eeb961
 	{ NULL, NCT5104D_GPIO0},
 	{ NULL, NCT5104D_GPIO1},
 	{ NULL, NCT5104D_GPIO6},
