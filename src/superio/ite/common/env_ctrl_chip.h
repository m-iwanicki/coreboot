/*
 * This file is part of the coreboot project.
 *
 * Copyright (C) 2011 The ChromiumOS Authors.  All rights reserved.
 * Copyright (C) 2016 secunet Security Networks AG
 * Copyright (C) 2019 Protectli
 *
 * This program is free software; you can redistribute it and/or modify
 * it under the terms of the GNU General Public License as published by
 * the Free Software Foundation; either version 2 of the License, or
 * (at your option) any later version.
 *
 * This program is distributed in the hope that it will be useful,
 * but WITHOUT ANY WARRANTY; without even the implied warranty of
 * MERCHANTABILITY or FITNESS FOR A PARTICULAR PURPOSE.  See the
 * GNU General Public License for more details.
 */

#ifndef SUPERIO_ITE_ENV_CTRL_CHIP_H
#define SUPERIO_ITE_ENV_CTRL_CHIP_H

#define ITE_EC_TMPIN_CNT	3

<<<<<<< HEAD
#if IS_ENABLED(CONFIG_SUPERIO_ITE_ENV_CTRL_5FANS)
=======
#if CONFIG(SUPERIO_ITE_ENV_CTRL_5FANS)
>>>>>>> 28def8b5
#define ITE_EC_FAN_CNT		5
#else
#define ITE_EC_FAN_CNT		3
#endif

/* Supported thermal mode on TMPINx */
enum ite_ec_thermal_mode {
	THERMAL_MODE_DISABLED = 0,
	THERMAL_DIODE,
	THERMAL_RESISTOR,
	THERMAL_PECI,
};

struct ite_ec_thermal_config {
	enum ite_ec_thermal_mode mode;
	/* Offset is used for diode sensors and PECI */
	u8 offset;
	/* Limits */
	u8 min;
	u8 max;
};

/* Bit mask for voltage pins VINx */
enum ite_ec_voltage_pin {
	VIN0 = 0x01,
	VIN1 = 0x02,
	VIN2 = 0x04,
	VIN3 = 0x08,
	VIN4 = 0x10,
	VIN5 = 0x20,
	VIN6 = 0x40,
	VIN7 = 0x80,
	VIN_ALL = 0xff
};

enum ite_ec_fan_mode {
	FAN_IGNORE = 0,
	FAN_MODE_ON,
	FAN_MODE_OFF,
	FAN_SMART_SOFTWARE,
	FAN_SMART_AUTOMATIC,
};

struct ite_ec_fan_smartconfig {
	u8 tmpin;	/* select TMPINx (1, 2 or 3)		*/
	u8 tmp_off;	/* turn fan off below (°C)		*/
	u8 tmp_start;	/* turn fan on above (°C)		*/
	u8 tmp_full;	/* 100% duty cycle above (°C)		*/
	u8 tmp_delta;	/* adapt fan speed when temperature
			   changed by at least `tmp_delta`°C	*/
	u8 smoothing;	/* enable smoothing			*/
	u8 pwm_start;	/* start at this duty cycle (%)		*/
	u8 slope;	/* increase duty cycle by `slope`%/°C	*/
};

struct ite_ec_fan_config {
	enum ite_ec_fan_mode mode;
	struct ite_ec_fan_smartconfig smart;
};

struct ite_ec_config {
	/*
	 * Enable reading of voltage pins VINx.
	 */
	enum ite_ec_voltage_pin vin_mask;

	/*
	 * Enable temperature sensors in given mode.
	 */
	struct ite_ec_thermal_config tmpin[ITE_EC_TMPIN_CNT];

	/*
	 * Enable a FAN in given mode.
	 */
	struct ite_ec_fan_config fan[ITE_EC_FAN_CNT];

	bool tmpin_beep;
	bool fan_beep;
	bool vin_beep;
};

/* Some shorthands for device trees */
#define TMPIN1	ec.tmpin[0]
#define TMPIN2	ec.tmpin[1]
#define TMPIN3	ec.tmpin[2]

#define FAN1	ec.fan[0]
#define FAN2	ec.fan[1]
#define FAN3	ec.fan[2]
#define FAN4	ec.fan[3]
#define FAN5	ec.fan[4]

#endif /* SUPERIO_ITE_ENV_CTRL_CHIP_H */<|MERGE_RESOLUTION|>--- conflicted
+++ resolved
@@ -21,11 +21,7 @@
 
 #define ITE_EC_TMPIN_CNT	3
 
-<<<<<<< HEAD
-#if IS_ENABLED(CONFIG_SUPERIO_ITE_ENV_CTRL_5FANS)
-=======
 #if CONFIG(SUPERIO_ITE_ENV_CTRL_5FANS)
->>>>>>> 28def8b5
 #define ITE_EC_FAN_CNT		5
 #else
 #define ITE_EC_FAN_CNT		3
