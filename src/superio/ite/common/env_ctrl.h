/*
 * This file is part of the coreboot project.
 *
 * Copyright (C) 2011 The ChromiumOS Authors.  All rights reserved.
 * Copyright (C) 2016 secunet Security Networks AG
 * Copyright (C) 2019 Protectli
 *
 * This program is free software; you can redistribute it and/or modify
 * it under the terms of the GNU General Public License as published by
 * the Free Software Foundation; either version 2 of the License, or
 * (at your option) any later version.
 *
 * This program is distributed in the hope that it will be useful,
 * but WITHOUT ANY WARRANTY; without even the implied warranty of
 * MERCHANTABILITY or FITNESS FOR A PARTICULAR PURPOSE.  See the
 * GNU General Public License for more details.
 */

#ifndef SUPERIO_ITE_ENV_CTRL_H
#define SUPERIO_ITE_ENV_CTRL_H

#include "env_ctrl_chip.h"

#if CONFIG(SUPERIO_ITE_ENV_CTRL_8BIT_PWM)
#define ITE_EC_FAN_MAX_PWM			0xff
#define ITE_EC_FAN_PWM_DEFAULT_CLOCK		ITE_EC_FAN_PWM_CLOCK_6MHZ
#else
#define ITE_EC_FAN_MAX_PWM			0x7f
#define ITE_EC_FAN_PWM_DEFAULT_CLOCK		ITE_EC_FAN_PWM_CLOCK_3MHZ
#endif

#define ITE_EC_CONFIGURATION			0x00
#define   ITE_EC_CONFIGURATION_START		(1 << 0)

#define ITE_EC_INTERFACE_SELECT			0x0a
#define   ITE_EC_INTERFACE_PSEUDO_EOC		(1 << 7)
#define   ITE_EC_INTERFACE_SMB_ENABLE		(1 << 6)
#define   ITE_EC_INTERFACE_SEL_DISABLE		(0 << 4)
#define   ITE_EC_INTERFACE_SEL_SST_SLAVE	(1 << 4)
#define   ITE_EC_INTERFACE_SEL_PECI		(2 << 4)
#define   ITE_EC_INTERFACE_SEL_SST_HOST		(3 << 4)
#define   ITE_EC_INTERFACE_CLOCK_32MHZ		(0 << 3)
#define   ITE_EC_INTERFACE_CLOCK_24MHZ		(1 << 3)
#define   ITE_EC_INTERFACE_SPEED_TOLERANCE	(1 << 2)
#define   ITE_EC_INTERFACE_PECI_AWFCS		(1 << 0)

#define ITE_EC_FAN_PWM_SMOOTHING_FREQ		0x0b
#define   ITE_EC_FAN_PWM_SMOOTHING_MASK		(3 << 6)
#define   ITE_EC_FAN_PWM_SMOOTHING_1KHZ		(0 << 6)
#define   ITE_EC_FAN_PWM_SMOOTHING_256HZ	(1 << 6)
#define   ITE_EC_FAN_PWM_SMOOTHING_64HZ		(2 << 6)
#define   ITE_EC_FAN_PWM_SMOOTHING_16HZ		(3 << 6)

#define ITE_EC_FAN_TAC_COUNTER_ENABLE		0x0c
#define   ITE_EC_FAN_TAC_16BIT_ENABLE(x)	(1 << ((x)-1))

#define ITE_EC_FAN_SEC_CTL			0x0c
#define   ITE_EC_FAN_SEC_CTL_TAC_EN(x)		(1 << (x))

#define ITE_EC_FAN_TAC_LIMIT(x)						\
<<<<<<< HEAD
	(((x) > 3 && IS_ENABLED(CONFIG_SUPERIO_ITE_ENV_CTRL_5FANS))	\
=======
	(((x) > 3 && CONFIG(SUPERIO_ITE_ENV_CTRL_5FANS))	\
>>>>>>> 28def8b5
						? (0x84 + ((x)-4) * 2)	\
						: (0x10 + ((x)-1))	\
	)
#define ITE_EC_FAN_TAC_EXT_LIMIT(x)					\
<<<<<<< HEAD
	(((x) > 3 && IS_ENABLED(CONFIG_SUPERIO_ITE_ENV_CTRL_5FANS))	\
=======
	(((x) > 3 && CONFIG(SUPERIO_ITE_ENV_CTRL_5FANS))	\
>>>>>>> 28def8b5
						? (0x85 + ((x)-4) * 2)	\
						: (0x1b + ((x)-1))	\
	)

#define ITE_EC_FAN_MAIN_CTL			0x13
#define   ITE_EC_FAN_MAIN_CTL_TAC_EN(x)		(1 << ((x)+3))
#define   ITE_EC_FAN_MAIN_CTL_COLL_FULL_SPEED	(1 << 3)
#define   ITE_EC_FAN_MAIN_CTL_SMART(x)		(1 << ((x)-1))
#define ITE_EC_FAN_CTL_MODE			0x14
#define   ITE_EC_FAN_CTL_POLARITY_HIGH		(1 << 7)
#define   ITE_EC_FAN_PWM_CLOCK_MASK		(7 << 4)
#define   ITE_EC_FAN_PWM_CLOCK_48MHZ		(0 << 4)
#define   ITE_EC_FAN_PWM_CLOCK_24MHZ		(1 << 4)
#define   ITE_EC_FAN_PWM_CLOCK_12MHZ		(2 << 4)
#define   ITE_EC_FAN_PWM_CLOCK_8MHZ		(3 << 4)
#define   ITE_EC_FAN_PWM_CLOCK_6MHZ		(4 << 4)
#define   ITE_EC_FAN_PWM_CLOCK_3MHZ		(5 << 4)
#define   ITE_EC_FAN_PWM_CLOCK_1_5MHZ		(6 << 4)
#define   ITE_EC_FAN_PWM_CLOCK_51KHZ		(7 << 4)
#define   ITE_EC_FAN_PWM_MIN_DUTY_20		(1 << 3)
#define   ITE_EC_FAN_CTL_ON(x)			(1 << ((x)-1))

#define ITE_EC_FAN_CTL_PWM_CONTROL(x)					\
<<<<<<< HEAD
	(((x) > 3 && IS_ENABLED(CONFIG_SUPERIO_ITE_ENV_CTRL_5FANS))	\
=======
	(((x) > 3 && CONFIG(SUPERIO_ITE_ENV_CTRL_5FANS))	\
>>>>>>> 28def8b5
						? (0x1e + ((x)-4))	\
						: (0x15 + ((x)-1))	\
	)

<<<<<<< HEAD
#if IS_ENABLED(CONFIG_SUPERIO_ITE_ENV_CTRL_5FANS)
=======
#if CONFIG(SUPERIO_ITE_ENV_CTRL_5FANS)
>>>>>>> 28def8b5
#define   ITE_EC_FAN_CTL_TEMPIN_MASK		(7 << 3)
#define   ITE_EC_FAN_CTL_TEMPIN(x)		((((x)-1) & 7) << 3)
#else
#define   ITE_EC_FAN_CTL_TEMPIN_MASK		(3 << 0)
#define   ITE_EC_FAN_CTL_TEMPIN(x)		(((x)-1) & 3)
#endif

#define   ITE_EC_FAN_CTL_PWM_MODE_SOFTWARE	(0 << 7)
#define   ITE_EC_FAN_CTL_PWM_MODE_AUTOMATIC	(1 << 7)
#define   ITE_EC_FAN_CTL_PWM_DUTY_MASK		(ITE_EC_FAN_MAX_PWM << 0)
#define   ITE_EC_FAN_CTL_PWM_DUTY(p)		\
	  ({					\
		const unsigned int _p = p;			\
		(_p >= 100)					\
			? ITE_EC_FAN_MAX_PWM			\
			: (_p * ITE_EC_FAN_MAX_PWM) / 100;	\
	  })

#define ITE_EC_HIGH_TEMP_LIMIT(x)		(0x40 + ((x-1) * 2))
#define ITE_EC_LOW_TEMP_LIMIT(x)		(0x41 + ((x-1) * 2))

#define ITE_EC_ADC_VOLTAGE_CHANNEL_ENABLE	0x50
#define ITE_EC_ADC_TEMP_CHANNEL_ENABLE		0x51
#define   ITE_EC_ADC_TEMP_EXT_REPORTS_TO_MASK	(3 << 6)
#define   ITE_EC_ADC_TEMP_EXT_REPORTS_TO(x)	(((x) & 3) << 6)
#define   ITE_EC_ADC_TEMP_RESISTOR_MODE(x)	(1 << ((x)+2))
#define   ITE_EC_ADC_TEMP_DIODE_MODE(x)		(1 << ((x)-1))
#define ITE_EC_ADC_TEMP_EXTRA_CHANNEL_ENABLE	0x55

/* Matches length of ITE_EC_TMPIN_CNT */
static const u8 ITE_EC_TEMP_ADJUST[] = { 0x56, 0x57, 0x59 };

#define ITE_EC_BEEP_ENABLE			0x5C
#define   ITE_EC_TEMP_ADJUST_WRITE_ENABLE	(1 << 7)
#define   ITE_EC_ADC_CLOCK_1MHZ			(6 << 4)
#define   ITE_EC_ADC_CLOCK_2MHZ			(7 << 4)
#define   ITE_EC_ADC_CLOCK_24MHZ		(5 << 4)
#define   ITE_EC_ADC_CLOCK_31KHZ		(4 << 4)
#define   ITE_EC_ADC_CLOCK_62KHZ		(3 << 4)
#define   ITE_EC_ADC_CLOCK_125KHZ		(2 << 4)
#define   ITE_EC_ADC_CLOCK_250KHZ		(1 << 4)
#define   ITE_EC_ADC_CLOCK_500KHZ		(0 << 4)
#define   ITE_EC_BEEP_ON_TMP_LIMIT		(1 << 2)
#define   ITE_EC_BEEP_ON_VIN_LIMIT		(1 << 1)
#define   ITE_EC_BEEP_ON_FAN_LIMIT		(1 << 0)
#define ITE_EC_BEEP_FREQ_DIV_OF_FAN		0x5D
#define ITE_EC_BEEP_FREQ_DIV_OF_VIN		0x5E
#define ITE_EC_BEEP_FREQ_DIV_OF_TMPIN		0x5F
#define   ITE_EC_BEEP_TONE_DIVISOR(x)		(((x) & 0x0f) << 4)
#define   ITE_EC_BEEP_FREQ_DIVISOR(x)		(((x) & 0x0f) << 0)

#define ITE_EC_FAN_CTL_TEMP_LIMIT_OFF(x)				\
<<<<<<< HEAD
	(((x) == 5 && IS_ENABLED(CONFIG_SUPERIO_ITE_ENV_CTRL_5FANS))	\
=======
	(((x) == 5 && CONFIG(SUPERIO_ITE_ENV_CTRL_5FANS))	\
>>>>>>> 28def8b5
						? (0xa0)		\
						: (0x60 + ((x)-1) * 8)	\
	)
#define ITE_EC_FAN_CTL_TEMP_LIMIT_START(x)				\
<<<<<<< HEAD
	(((x) == 5 && IS_ENABLED(CONFIG_SUPERIO_ITE_ENV_CTRL_5FANS))	\
=======
	(((x) == 5 && CONFIG(SUPERIO_ITE_ENV_CTRL_5FANS))	\
>>>>>>> 28def8b5
						? (0xa1)		\
						: (0x61 + ((x)-1) * 8)	\
	)
#define ITE_EC_FAN_CTL_TEMP_LIMIT_FULL(x)				\
<<<<<<< HEAD
	(((x) == 5 && IS_ENABLED(CONFIG_SUPERIO_ITE_ENV_CTRL_5FANS))	\
=======
	(((x) == 5 && CONFIG(SUPERIO_ITE_ENV_CTRL_5FANS))	\
>>>>>>> 28def8b5
						? (0xa2)		\
						: (0x62 + ((x)-1) * 8)	\
	)
#define ITE_EC_FAN_CTL_PWM_START(x)					\
<<<<<<< HEAD
	(((x) == 5 && IS_ENABLED(CONFIG_SUPERIO_ITE_ENV_CTRL_5FANS))	\
=======
	(((x) == 5 && CONFIG(SUPERIO_ITE_ENV_CTRL_5FANS))	\
>>>>>>> 28def8b5
						? (0xa3)		\
						: (0x63 + ((x)-1) * 8)	\
	)
#define ITE_EC_FAN_CTL_PWM_AUTO(x)					\
<<<<<<< HEAD
	(((x) == 5 && IS_ENABLED(CONFIG_SUPERIO_ITE_ENV_CTRL_5FANS))	\
=======
	(((x) == 5 && CONFIG(SUPERIO_ITE_ENV_CTRL_5FANS))	\
>>>>>>> 28def8b5
						? (0xa4)		\
						: (0x64 + ((x)-1) * 8)	\
	)
#define ITE_EC_FAN_CTL_DELTA_TEMP(x)					\
<<<<<<< HEAD
	(((x) == 5 && IS_ENABLED(CONFIG_SUPERIO_ITE_ENV_CTRL_5FANS))	\
=======
	(((x) == 5 && CONFIG(SUPERIO_ITE_ENV_CTRL_5FANS))	\
>>>>>>> 28def8b5
						? (0xa5)		\
						: (0x65 + ((x)-1) * 8)	\
	)

/* Common for ITE_EC_FAN_CTL_PWM_START */
#define   ITE_EC_FAN_CTL_PWM_SLOPE_BIT6(s)	(((s) & 0x40) << 1)
#define   ITE_EC_FAN_CTL_PWM_START_DUTY(p)	ITE_EC_FAN_CTL_PWM_DUTY(p)

/* Common for ITE_EC_FAN_CTL_PWM_AUTO */
#define   ITE_EC_FAN_CTL_AUTO_SMOOTHING_EN	(1 << 7)
#define   ITE_EC_FAN_CTL_PWM_SLOPE_LOWER(s)	((s) & 0x3f)

/* Common for ITE_EC_FAN_CTL_DELTA_TEMP */
#define   ITE_EC_FAN_CTL_DELTA_TEMP_INTRVL(c)	((c) & 0x1f)

#define ITE_EC_EXTEMP_STATUS			0x88
#define   ITE_EC_EXTEMP_STATUS_HOST_BUSY	(1 << 0)
#define ITE_EC_EXTEMP_ADDRESS			0x89
#define ITE_EC_EXTEMP_WRITE_LENGTH		0x8a
#define ITE_EC_EXTEMP_READ_LENGTH		0x8b
#define ITE_EC_EXTEMP_COMMAND			0x8c
#define ITE_EC_EXTEMP_WRITE_DATA_2		0x8d
#define ITE_EC_EXTEMP_CONTROL			0x8e
#define   ITE_EC_EXTEMP_CTRL_AUTO_32HZ		(0 << 6)
#define   ITE_EC_EXTEMP_CTRL_AUTO_16HZ		(1 << 6)
#define   ITE_EC_EXTEMP_CTRL_AUTO_8HZ		(2 << 6)
#define   ITE_EC_EXTEMP_CTRL_AUTO_4HZ		(3 << 6)
#define   ITE_EC_EXTEMP_CTRL_AUTO_START		(1 << 5)
#define   ITE_EC_EXTEMP_CTRL_AUTO_ABORT		(1 << 4)
#define   ITE_EC_EXTEMP_CTRL_AUTO_TWO_DOMAIN	(1 << 3)
#define   ITE_EC_EXTEMP_CTRL_CONTENTION		(1 << 2)
#define   ITE_EC_EXTEMP_CTRL_SST_IDLE_HIGH	(1 << 1)
#define   ITE_EC_EXTEMP_CTRL_START		(1 << 0)

/* Standard PECI GetTemp */
#define PECI_CLIENT_ADDRESS			0x30
#define PECI_GETTEMP_COMMAND			0x01
#define PECI_GETTEMP_WRITE_LENGTH		0x01
#define PECI_GETTEMP_READ_LENGTH		0x02

void ite_ec_init(u16 base, const struct ite_ec_config *conf);

#endif /* SUPERIO_ITE_ENV_CTRL_H */<|MERGE_RESOLUTION|>--- conflicted
+++ resolved
@@ -58,20 +58,12 @@
 #define   ITE_EC_FAN_SEC_CTL_TAC_EN(x)		(1 << (x))
 
 #define ITE_EC_FAN_TAC_LIMIT(x)						\
-<<<<<<< HEAD
-	(((x) > 3 && IS_ENABLED(CONFIG_SUPERIO_ITE_ENV_CTRL_5FANS))	\
-=======
 	(((x) > 3 && CONFIG(SUPERIO_ITE_ENV_CTRL_5FANS))	\
->>>>>>> 28def8b5
 						? (0x84 + ((x)-4) * 2)	\
 						: (0x10 + ((x)-1))	\
 	)
 #define ITE_EC_FAN_TAC_EXT_LIMIT(x)					\
-<<<<<<< HEAD
-	(((x) > 3 && IS_ENABLED(CONFIG_SUPERIO_ITE_ENV_CTRL_5FANS))	\
-=======
 	(((x) > 3 && CONFIG(SUPERIO_ITE_ENV_CTRL_5FANS))	\
->>>>>>> 28def8b5
 						? (0x85 + ((x)-4) * 2)	\
 						: (0x1b + ((x)-1))	\
 	)
@@ -95,20 +87,12 @@
 #define   ITE_EC_FAN_CTL_ON(x)			(1 << ((x)-1))
 
 #define ITE_EC_FAN_CTL_PWM_CONTROL(x)					\
-<<<<<<< HEAD
-	(((x) > 3 && IS_ENABLED(CONFIG_SUPERIO_ITE_ENV_CTRL_5FANS))	\
-=======
 	(((x) > 3 && CONFIG(SUPERIO_ITE_ENV_CTRL_5FANS))	\
->>>>>>> 28def8b5
 						? (0x1e + ((x)-4))	\
 						: (0x15 + ((x)-1))	\
 	)
 
-<<<<<<< HEAD
-#if IS_ENABLED(CONFIG_SUPERIO_ITE_ENV_CTRL_5FANS)
-=======
 #if CONFIG(SUPERIO_ITE_ENV_CTRL_5FANS)
->>>>>>> 28def8b5
 #define   ITE_EC_FAN_CTL_TEMPIN_MASK		(7 << 3)
 #define   ITE_EC_FAN_CTL_TEMPIN(x)		((((x)-1) & 7) << 3)
 #else
@@ -161,56 +145,32 @@
 #define   ITE_EC_BEEP_FREQ_DIVISOR(x)		(((x) & 0x0f) << 0)
 
 #define ITE_EC_FAN_CTL_TEMP_LIMIT_OFF(x)				\
-<<<<<<< HEAD
-	(((x) == 5 && IS_ENABLED(CONFIG_SUPERIO_ITE_ENV_CTRL_5FANS))	\
-=======
-	(((x) == 5 && CONFIG(SUPERIO_ITE_ENV_CTRL_5FANS))	\
->>>>>>> 28def8b5
+	(((x) == 5 && CONFIG(SUPERIO_ITE_ENV_CTRL_5FANS))	\
 						? (0xa0)		\
 						: (0x60 + ((x)-1) * 8)	\
 	)
 #define ITE_EC_FAN_CTL_TEMP_LIMIT_START(x)				\
-<<<<<<< HEAD
-	(((x) == 5 && IS_ENABLED(CONFIG_SUPERIO_ITE_ENV_CTRL_5FANS))	\
-=======
-	(((x) == 5 && CONFIG(SUPERIO_ITE_ENV_CTRL_5FANS))	\
->>>>>>> 28def8b5
+	(((x) == 5 && CONFIG(SUPERIO_ITE_ENV_CTRL_5FANS))	\
 						? (0xa1)		\
 						: (0x61 + ((x)-1) * 8)	\
 	)
 #define ITE_EC_FAN_CTL_TEMP_LIMIT_FULL(x)				\
-<<<<<<< HEAD
-	(((x) == 5 && IS_ENABLED(CONFIG_SUPERIO_ITE_ENV_CTRL_5FANS))	\
-=======
-	(((x) == 5 && CONFIG(SUPERIO_ITE_ENV_CTRL_5FANS))	\
->>>>>>> 28def8b5
+	(((x) == 5 && CONFIG(SUPERIO_ITE_ENV_CTRL_5FANS))	\
 						? (0xa2)		\
 						: (0x62 + ((x)-1) * 8)	\
 	)
 #define ITE_EC_FAN_CTL_PWM_START(x)					\
-<<<<<<< HEAD
-	(((x) == 5 && IS_ENABLED(CONFIG_SUPERIO_ITE_ENV_CTRL_5FANS))	\
-=======
-	(((x) == 5 && CONFIG(SUPERIO_ITE_ENV_CTRL_5FANS))	\
->>>>>>> 28def8b5
+	(((x) == 5 && CONFIG(SUPERIO_ITE_ENV_CTRL_5FANS))	\
 						? (0xa3)		\
 						: (0x63 + ((x)-1) * 8)	\
 	)
 #define ITE_EC_FAN_CTL_PWM_AUTO(x)					\
-<<<<<<< HEAD
-	(((x) == 5 && IS_ENABLED(CONFIG_SUPERIO_ITE_ENV_CTRL_5FANS))	\
-=======
-	(((x) == 5 && CONFIG(SUPERIO_ITE_ENV_CTRL_5FANS))	\
->>>>>>> 28def8b5
+	(((x) == 5 && CONFIG(SUPERIO_ITE_ENV_CTRL_5FANS))	\
 						? (0xa4)		\
 						: (0x64 + ((x)-1) * 8)	\
 	)
 #define ITE_EC_FAN_CTL_DELTA_TEMP(x)					\
-<<<<<<< HEAD
-	(((x) == 5 && IS_ENABLED(CONFIG_SUPERIO_ITE_ENV_CTRL_5FANS))	\
-=======
-	(((x) == 5 && CONFIG(SUPERIO_ITE_ENV_CTRL_5FANS))	\
->>>>>>> 28def8b5
+	(((x) == 5 && CONFIG(SUPERIO_ITE_ENV_CTRL_5FANS))	\
 						? (0xa5)		\
 						: (0x65 + ((x)-1) * 8)	\
 	)
