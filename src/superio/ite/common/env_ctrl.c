/*
 * This file is part of the coreboot project.
 *
 * Copyright (C) 2011 The ChromiumOS Authors.  All rights reserved.
 * Copyright (C) 2016 secunet Security Networks AG
 * Copyright (C) 2019 Protectli
 *
 * This program is free software; you can redistribute it and/or modify
 * it under the terms of the GNU General Public License as published by
 * the Free Software Foundation; either version 2 of the License, or
 * (at your option) any later version.
 *
 * This program is distributed in the hope that it will be useful,
 * but WITHOUT ANY WARRANTY; without even the implied warranty of
 * MERCHANTABILITY or FITNESS FOR A PARTICULAR PURPOSE.  See the
 * GNU General Public License for more details.
 */

#include <stdlib.h>
#include <arch/io.h>
#include <console/console.h>
#include <delay.h>

#include "env_ctrl.h"
#include "env_ctrl_chip.h"

static inline u8 ite_ec_read(const u16 base, const u8 addr)
{
	outb(addr, base + 5);
	return inb(base + 6);
}

static inline void ite_ec_write(const u16 base, const u8 addr, const u8 value)
{
	outb(addr, base + 5);
	outb(value, base + 6);
}

static void extemp_force_idle_status(const u16 base)
{
	u8 reg;
	int retries = 10;

	/* Wait up to 10ms for non-busy state. */
	while (retries > 0) {
		reg = ite_ec_read(base, ITE_EC_EXTEMP_STATUS);

		if ((reg & ITE_EC_EXTEMP_STATUS_HOST_BUSY) == 0x0)
			break;

		retries--;

		mdelay(1);
	}

	if (retries == 0 && (reg & ITE_EC_EXTEMP_STATUS_HOST_BUSY) == 0x1) {
		/*
		 * SIO is busy due to unfinished peci transaction.
		 * Re-configure Register 0x8E to terminate processes.
		 */
		ite_ec_write(base, ITE_EC_EXTEMP_CONTROL,
			ITE_EC_EXTEMP_CTRL_AUTO_4HZ |
			ITE_EC_EXTEMP_CTRL_AUTO_START);
	}
}

/*
 * Setup PECI interface
 */
static void enable_peci(const u16 base)
{
	/* Enable PECI interface */
	ite_ec_write(base, ITE_EC_INTERFACE_SELECT,
			   ITE_EC_INTERFACE_SEL_PECI |
			   ITE_EC_INTERFACE_SPEED_TOLERANCE);

	/* Setup External Temperature using PECI GetTemp */
	ite_ec_write(base, ITE_EC_EXTEMP_ADDRESS,
			   PECI_CLIENT_ADDRESS);
	ite_ec_write(base, ITE_EC_EXTEMP_COMMAND,
			   PECI_GETTEMP_COMMAND);
	ite_ec_write(base, ITE_EC_EXTEMP_WRITE_LENGTH,
			   PECI_GETTEMP_WRITE_LENGTH);
	ite_ec_write(base, ITE_EC_EXTEMP_READ_LENGTH,
			   PECI_GETTEMP_READ_LENGTH);
	ite_ec_write(base, ITE_EC_EXTEMP_CONTROL,
			   ITE_EC_EXTEMP_CTRL_AUTO_4HZ |
			   ITE_EC_EXTEMP_CTRL_AUTO_START);
}

/*
 * Set up External Temperature to read via PECI or thermal diode/resistor
 * into TMPINx register
 */
static void enable_tmpin(const u16 base, const u8 tmpin,
			 const struct ite_ec_thermal_config *const conf)
{
	u8 reg;

	reg = ite_ec_read(base, ITE_EC_ADC_TEMP_CHANNEL_ENABLE);

	switch (conf->mode) {
	case THERMAL_PECI:
		if (reg & ITE_EC_ADC_TEMP_EXT_REPORTS_TO_MASK) {
			printk(BIOS_WARNING, "PECI specified for multiple TMPIN\n");
			return;
		}
		enable_peci(base);
		reg |= ITE_EC_ADC_TEMP_EXT_REPORTS_TO(tmpin);
		break;
	case THERMAL_DIODE:
		reg |= ITE_EC_ADC_TEMP_DIODE_MODE(tmpin);
		break;
	case THERMAL_RESISTOR:
		reg |= ITE_EC_ADC_TEMP_RESISTOR_MODE(tmpin);
		break;
	default:
		printk(BIOS_WARNING,
		       "Unsupported thermal mode 0x%x on TMPIN%d\n",
		       conf->mode, tmpin);
		return;
	}

	ite_ec_write(base, ITE_EC_ADC_TEMP_CHANNEL_ENABLE, reg);

	/* Set temperature offsets */
	if (conf->mode != THERMAL_RESISTOR) {
		reg = ite_ec_read(base, ITE_EC_BEEP_ENABLE);
		reg |= ITE_EC_TEMP_ADJUST_WRITE_ENABLE;
		ite_ec_write(base, ITE_EC_BEEP_ENABLE, reg);
		ite_ec_write(base, ITE_EC_TEMP_ADJUST[tmpin-1], conf->offset);
	}

	/* Set temperature limits */
	u8 max = conf->max;
	ite_ec_write(base, ITE_EC_HIGH_TEMP_LIMIT(tmpin),
		     max ? max : 127);
	ite_ec_write(base, ITE_EC_LOW_TEMP_LIMIT(tmpin), conf->min);

	/* Enable the startup of monitoring operation */
	reg = ite_ec_read(base, ITE_EC_CONFIGURATION);
	reg |= ITE_EC_CONFIGURATION_START;
	ite_ec_write(base, ITE_EC_CONFIGURATION, reg);
}

static void fan_smartconfig(const u16 base, const u8 fan,
			    const enum ite_ec_fan_mode mode,
			    const struct ite_ec_fan_smartconfig *const conf)
{
	u8 pwm_ctrl;
	u8 pwm_start = 0;
	u8 pwm_auto = 0;

	if (mode == FAN_SMART_SOFTWARE) {
		pwm_ctrl = ITE_EC_FAN_CTL_PWM_MODE_SOFTWARE;

		/* 50% duty cycle by default */
		const u8 duty = conf->pwm_start ? conf->pwm_start : 50;
		if (CONFIG(SUPERIO_ITE_ENV_CTRL_8BIT_PWM))
			pwm_start = ITE_EC_FAN_CTL_PWM_DUTY(duty);
		else
			pwm_ctrl |= ITE_EC_FAN_CTL_PWM_DUTY(duty);
	} else {
		pwm_ctrl = ITE_EC_FAN_CTL_PWM_MODE_AUTOMATIC;
		pwm_ctrl |= ITE_EC_FAN_CTL_TEMPIN(conf->tmpin);

		pwm_start = ITE_EC_FAN_CTL_PWM_START_DUTY(conf->pwm_start);
		pwm_start |= ITE_EC_FAN_CTL_PWM_SLOPE_BIT6(conf->slope);

		pwm_auto = ITE_EC_FAN_CTL_PWM_SLOPE_LOWER(conf->slope);
		if (conf->smoothing)
			pwm_auto |= ITE_EC_FAN_CTL_AUTO_SMOOTHING_EN;

		ite_ec_write(base, ITE_EC_FAN_CTL_TEMP_LIMIT_OFF(fan),
			     conf->tmp_off);
		ite_ec_write(base, ITE_EC_FAN_CTL_TEMP_LIMIT_START(fan),
			     conf->tmp_start);
		/* Full speed above 127°C by default */
		ite_ec_write(base, ITE_EC_FAN_CTL_TEMP_LIMIT_FULL(fan),
			     conf->tmp_full ? conf->tmp_full : 127);
		ite_ec_write(base, ITE_EC_FAN_CTL_DELTA_TEMP(fan),
			     ITE_EC_FAN_CTL_DELTA_TEMP_INTRVL(conf->tmp_delta));
	}

	ite_ec_write(base, ITE_EC_FAN_CTL_PWM_CONTROL(fan), pwm_ctrl);
	ite_ec_write(base, ITE_EC_FAN_CTL_PWM_START(fan), pwm_start);
	ite_ec_write(base, ITE_EC_FAN_CTL_PWM_AUTO(fan), pwm_auto);
}

static void enable_fan(const u16 base, const u8 fan,
		       const struct ite_ec_fan_config *const conf)
{
	u8 reg;

	if (conf->mode == FAN_IGNORE ||
<<<<<<< HEAD
	    (IS_ENABLED(CONFIG_SUPERIO_ITE_ENV_CTRL_NO_ONOFF) &&
=======
	    (CONFIG(SUPERIO_ITE_ENV_CTRL_NO_ONOFF) &&
>>>>>>> 28def8b5
	     conf->mode <= FAN_MODE_OFF))
		return;

	/* FAN_CTL2 might have its own frequency setting */
	if (CONFIG(SUPERIO_ITE_ENV_CTRL_PWM_FREQ2) && fan == 2) {
		reg = ite_ec_read(base, ITE_EC_ADC_TEMP_EXTRA_CHANNEL_ENABLE);
		reg &= ~ITE_EC_FAN_PWM_CLOCK_MASK;
		reg |= ITE_EC_FAN_PWM_DEFAULT_CLOCK;
		ite_ec_write(base, ITE_EC_ADC_TEMP_EXTRA_CHANNEL_ENABLE, reg);
	}

	if (conf->mode >= FAN_SMART_SOFTWARE) {
		fan_smartconfig(base, fan, conf->mode, &conf->smart);
	} else {
		reg = ite_ec_read(base, ITE_EC_FAN_CTL_MODE);
		if (conf->mode == FAN_MODE_ON)
			reg |= ITE_EC_FAN_CTL_ON(fan);
		else
			reg &= ~ITE_EC_FAN_CTL_ON(fan);
		ite_ec_write(base, ITE_EC_FAN_CTL_MODE, reg);
	}

<<<<<<< HEAD
	if (IS_ENABLED(CONFIG_SUPERIO_ITE_ENV_CTRL_FAN16_CONFIG)
=======
	if (CONFIG(SUPERIO_ITE_ENV_CTRL_FAN16_CONFIG)
>>>>>>> 28def8b5
	    && conf->mode >= FAN_MODE_ON) {
		reg = ite_ec_read(base, ITE_EC_FAN_TAC_COUNTER_ENABLE);
		reg |= ITE_EC_FAN_TAC_16BIT_ENABLE(fan);
		ite_ec_write(base, ITE_EC_FAN_TAC_COUNTER_ENABLE, reg);
	}

<<<<<<< HEAD
	if (IS_ENABLED(CONFIG_SUPERIO_ITE_ENV_CTRL_5FANS) && fan > 3) {
=======
	if (CONFIG(SUPERIO_ITE_ENV_CTRL_5FANS) && fan > 3) {
>>>>>>> 28def8b5
		reg = ite_ec_read(base, ITE_EC_FAN_SEC_CTL);
		if (conf->mode >= FAN_MODE_ON)
			reg |= ITE_EC_FAN_SEC_CTL_TAC_EN(fan);
		else
			reg &= ~ITE_EC_FAN_SEC_CTL_TAC_EN(fan);
		ite_ec_write(base, ITE_EC_FAN_SEC_CTL, reg);
	} else {
		reg = ite_ec_read(base, ITE_EC_FAN_MAIN_CTL);
		if (conf->mode >= FAN_MODE_ON)
			reg |= ITE_EC_FAN_MAIN_CTL_TAC_EN(fan);
		else
			reg &= ~ITE_EC_FAN_MAIN_CTL_TAC_EN(fan);

		/* Some ITEs have SmartGuardian always enabled */
<<<<<<< HEAD
		if (!IS_ENABLED(CONFIG_SUPERIO_ITE_ENV_CTRL_NO_ONOFF)) {
=======
		if (!CONFIG(SUPERIO_ITE_ENV_CTRL_NO_ONOFF)) {
>>>>>>> 28def8b5
			if (conf->mode >= FAN_SMART_SOFTWARE)
				reg |= ITE_EC_FAN_MAIN_CTL_SMART(fan);
			else
				reg &= ~ITE_EC_FAN_MAIN_CTL_SMART(fan);
		}
		ite_ec_write(base, ITE_EC_FAN_MAIN_CTL, reg);
	}
}

static void enable_beeps(const u16 base, const struct ite_ec_config *const conf)
{
	u8 reg = 0;
	u8 freq = ITE_EC_BEEP_TONE_DIVISOR(10) | ITE_EC_BEEP_FREQ_DIVISOR(10);

	if (conf->tmpin_beep) {
		reg |= ITE_EC_BEEP_ON_TMP_LIMIT;
		ite_ec_write(base, ITE_EC_BEEP_FREQ_DIV_OF_TMPIN, freq);
	}
	if (conf->fan_beep) {
		reg |= ITE_EC_BEEP_ON_FAN_LIMIT;
		ite_ec_write(base, ITE_EC_BEEP_FREQ_DIV_OF_FAN, freq);
	}
	if (conf->vin_beep) {
		reg |= ITE_EC_BEEP_ON_VIN_LIMIT;
		ite_ec_write(base, ITE_EC_BEEP_FREQ_DIV_OF_VIN, freq);
	}

	if (reg) {
		reg |= ite_ec_read(base, ITE_EC_BEEP_ENABLE);
		ite_ec_write(base, ITE_EC_BEEP_ENABLE, reg);
	}
}

void ite_ec_init(const u16 base, const struct ite_ec_config *const conf)
{
	size_t i;

	/* Configure 23.43kHz PWM active high output */
	u8 fan_ctl = ite_ec_read(base, ITE_EC_FAN_CTL_MODE);
	fan_ctl &= ~ITE_EC_FAN_PWM_CLOCK_MASK;
	fan_ctl |= ITE_EC_FAN_PWM_DEFAULT_CLOCK;
	fan_ctl |= ITE_EC_FAN_CTL_POLARITY_HIGH;
	ite_ec_write(base, ITE_EC_FAN_CTL_MODE, fan_ctl);

	/* Enable HWM if configured */
	for (i = 0; i < ITE_EC_TMPIN_CNT; ++i)
		enable_tmpin(base, i + 1, &conf->tmpin[i]);

	/* Enable reading of voltage pins */
	ite_ec_write(base, ITE_EC_ADC_VOLTAGE_CHANNEL_ENABLE, conf->vin_mask);

	/* Enable FANx if configured */
	for (i = 0; i < ITE_EC_FAN_CNT; ++i)
		enable_fan(base, i + 1, &conf->fan[i]);

	/* Enable beeps if configured */
	enable_beeps(base, conf);

	/*
	 * System may get wrong temperature data when SIO is in
	 * busy state. Therefore, check the status and terminate
	 * processes if needed.
	 */
	for (i = 0; i < ITE_EC_TMPIN_CNT; ++i)
		if (conf->tmpin[i].mode == THERMAL_PECI)
			extemp_force_idle_status(base);
}<|MERGE_RESOLUTION|>--- conflicted
+++ resolved
@@ -193,11 +193,7 @@
 	u8 reg;
 
 	if (conf->mode == FAN_IGNORE ||
-<<<<<<< HEAD
-	    (IS_ENABLED(CONFIG_SUPERIO_ITE_ENV_CTRL_NO_ONOFF) &&
-=======
 	    (CONFIG(SUPERIO_ITE_ENV_CTRL_NO_ONOFF) &&
->>>>>>> 28def8b5
 	     conf->mode <= FAN_MODE_OFF))
 		return;
 
@@ -220,22 +216,14 @@
 		ite_ec_write(base, ITE_EC_FAN_CTL_MODE, reg);
 	}
 
-<<<<<<< HEAD
-	if (IS_ENABLED(CONFIG_SUPERIO_ITE_ENV_CTRL_FAN16_CONFIG)
-=======
 	if (CONFIG(SUPERIO_ITE_ENV_CTRL_FAN16_CONFIG)
->>>>>>> 28def8b5
 	    && conf->mode >= FAN_MODE_ON) {
 		reg = ite_ec_read(base, ITE_EC_FAN_TAC_COUNTER_ENABLE);
 		reg |= ITE_EC_FAN_TAC_16BIT_ENABLE(fan);
 		ite_ec_write(base, ITE_EC_FAN_TAC_COUNTER_ENABLE, reg);
 	}
 
-<<<<<<< HEAD
-	if (IS_ENABLED(CONFIG_SUPERIO_ITE_ENV_CTRL_5FANS) && fan > 3) {
-=======
 	if (CONFIG(SUPERIO_ITE_ENV_CTRL_5FANS) && fan > 3) {
->>>>>>> 28def8b5
 		reg = ite_ec_read(base, ITE_EC_FAN_SEC_CTL);
 		if (conf->mode >= FAN_MODE_ON)
 			reg |= ITE_EC_FAN_SEC_CTL_TAC_EN(fan);
@@ -250,11 +238,7 @@
 			reg &= ~ITE_EC_FAN_MAIN_CTL_TAC_EN(fan);
 
 		/* Some ITEs have SmartGuardian always enabled */
-<<<<<<< HEAD
-		if (!IS_ENABLED(CONFIG_SUPERIO_ITE_ENV_CTRL_NO_ONOFF)) {
-=======
 		if (!CONFIG(SUPERIO_ITE_ENV_CTRL_NO_ONOFF)) {
->>>>>>> 28def8b5
 			if (conf->mode >= FAN_SMART_SOFTWARE)
 				reg |= ITE_EC_FAN_MAIN_CTL_SMART(fan);
 			else
