--- conflicted
+++ resolved
@@ -1,7 +1,3 @@
 romstage-y += ddr4.c ddr3.c ddr2.c ddr_common.c
-<<<<<<< HEAD
-ramstage-y += ddr4.c ddr3.c ddr2.c ddr_common.c
-=======
 
-ramstage-y += ddr4.c ddr3.c ddr2.c ddr_common.c spd.c
->>>>>>> c79fc473
+ramstage-y += ddr4.c ddr3.c ddr2.c ddr_common.c spd.c