/*
 * This file is part of the coreboot project.
 *
 * Copyright (C) 2003 Eric Biederman
 * Copyright (C) 2005 Steve Magnani
 * Copyright (C) 2008-2009 coresystems GmbH
 *
 * This program is free software; you can redistribute it and/or modify
 * it under the terms of the GNU General Public License as published by
 * the Free Software Foundation; version 2 of the License.
 *
 * This program is distributed in the hope that it will be useful,
 * but WITHOUT ANY WARRANTY; without even the implied warranty of
 * MERCHANTABILITY or FITNESS FOR A PARTICULAR PURPOSE.  See the
 * GNU General Public License for more details.
 */

#include <bootmem.h>
#include <boot/tables.h>
#include <boot/coreboot_tables.h>
#include <symbols.h>

DECLARE_OPTIONAL_REGION(bl31);

void arch_write_tables(uintptr_t coreboot_table)
{
}

void bootmem_arch_add_ranges(void)
{
	bootmem_add_range((uintptr_t)_ttb, REGION_SIZE(ttb), BM_MEM_RAMSTAGE);

<<<<<<< HEAD
	if (IS_ENABLED(CONFIG_ARM64_USE_ARM_TRUSTED_FIRMWARE) &&
=======
	if (CONFIG(ARM64_USE_ARM_TRUSTED_FIRMWARE) &&
>>>>>>> 28def8b5
	    REGION_SIZE(bl31) > 0)
		bootmem_add_range((uintptr_t)_bl31, REGION_SIZE(bl31),
				  BM_MEM_BL31);

	if (!CONFIG(COMMON_CBFS_SPI_WRAPPER))
		return;
	bootmem_add_range((uintptr_t)_postram_cbfs_cache,
			  REGION_SIZE(postram_cbfs_cache), BM_MEM_RAMSTAGE);
}

void lb_arch_add_records(struct lb_header *header)
{
}<|MERGE_RESOLUTION|>--- conflicted
+++ resolved
@@ -30,11 +30,7 @@
 {
 	bootmem_add_range((uintptr_t)_ttb, REGION_SIZE(ttb), BM_MEM_RAMSTAGE);
 
-<<<<<<< HEAD
-	if (IS_ENABLED(CONFIG_ARM64_USE_ARM_TRUSTED_FIRMWARE) &&
-=======
 	if (CONFIG(ARM64_USE_ARM_TRUSTED_FIRMWARE) &&
->>>>>>> 28def8b5
 	    REGION_SIZE(bl31) > 0)
 		bootmem_add_range((uintptr_t)_bl31, REGION_SIZE(bl31),
 				  BM_MEM_BL31);
