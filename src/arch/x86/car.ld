/*
 * This file is part of the coreboot project.
 *
 * Copyright (C) 2006 Advanced Micro Devices, Inc.
 * Copyright (C) 2008-2010 coresystems GmbH
 * Copyright 2015 Google Inc
 *
 * This program is free software; you can redistribute it and/or modify
 * it under the terms of the GNU General Public License as published by
 * the Free Software Foundation; version 2 of the License.
 *
 * This program is distributed in the hope that it will be useful,
 * but WITHOUT ANY WARRANTY; without even the implied warranty of
 * MERCHANTABILITY or FITNESS FOR A PARTICULAR PURPOSE.  See the
 * GNU General Public License for more details.
 */

/* This file is included inside a SECTIONS block */
. = CONFIG_DCACHE_RAM_BASE;
.car.data . (NOLOAD) : {
	_car_region_start = . ;
#if CONFIG(PAGING_IN_CACHE_AS_RAM)
	/* Page table pre-allocation. CONFIG_DCACHE_RAM_BASE should be 4KiB
	 * aligned when using this option. */
	_pagetables = . ;
	.  += 4096 * CONFIG_NUM_CAR_PAGE_TABLE_PAGES;
	_epagetables = . ;
#endif
	/* Vboot work buffer only needs to be available when verified boot
	 * starts in bootblock. */
<<<<<<< HEAD
#if IS_ENABLED(CONFIG_VBOOT_STARTS_IN_BOOTBLOCK)
	VBOOT2_WORK(., 16K)
=======
#if CONFIG(VBOOT_STARTS_IN_BOOTBLOCK)
	VBOOT2_WORK(., 12K)
>>>>>>> 28def8b5
#endif
	/* Vboot measured boot TCPA log measurements.
	 * Needs to be transferred until CBMEM is available
	 */
	VBOOT2_TPM_LOG(., 2K)
	/* Stack for CAR stages. Since it persists across all stages that
	 * use CAR it can be reused. The chipset/SoC is expected to provide
	 * the stack size. */
#if CONFIG(C_ENVIRONMENT_BOOTBLOCK)
	_car_stack_start = .;
	. += CONFIG_DCACHE_BSP_STACK_SIZE;
	_car_stack_end = .;
#endif
	/* The pre-ram cbmem console as well as the timestamp region are fixed
	 * in size. Therefore place them above the car global section so that
         * multiple stages (romstage and verstage) have a consistent
         * link address of these shared objects. */
	PRERAM_CBMEM_CONSOLE(., CONFIG_PRERAM_CBMEM_CONSOLE_SIZE)
#if CONFIG(PAGING_IN_CACHE_AS_RAM)
	. = ALIGN(32);
	/* Page directory pointer table resides here. There are 4 8-byte entries
	 * totalling 32 bytes that need to be 32-byte aligned. The reason the
	 * pdpt are not colocated with the rest of the page tables is to reduce
	 * fragmentation of the CAR space that persists across stages. */
	_pdpt = .;
	. += 32;
	_epdpt = .;
#endif
	_car_relocatable_data_start = .;
	/* The timestamp implementation relies on this storage to be around
	 * after migration. One of the fields indicates not to use it as the
	 * backing store once cbmem comes online. Therefore, this data needs
	 * to reside in the migrated area (between _car_relocatable_data_start
	 * and _car_relocatable_data_end). */
	TIMESTAMP(., 0x200)
	_car_ehci_dbg_info_start = .;
	/* Reserve sizeof(struct ehci_dbg_info). */
        . += 80;
        _car_ehci_dbg_info_end = .;
	/* _car_global_start and _car_global_end provide symbols to per-stage
	 * variables that are not shared like the timestamp and the pre-ram
	 * cbmem console. This is useful for clearing this area on a per-stage
	 * basis when more than one stage uses cache-as-ram for CAR_GLOBALs. */
	_car_global_start = .;
#if CONFIG(NO_CAR_GLOBAL_MIGRATION)
	/* Allow global unitialized variables when CAR_GLOBALs are not used. */
	*(.bss)
	*(.bss.*)
	*(.sbss)
	*(.sbss.*)
#else
	/* .car.global_data objects only around when
	 * !CONFIG_NO_CAR_GLOBAL_MIGRATION is employed. */
	*(.car.global_data);
#endif
	. = ALIGN(ARCH_POINTER_ALIGN_SIZE);
	_car_global_end = .;
	_car_relocatable_data_end = .;

<<<<<<< HEAD
#if IS_ENABLED(CONFIG_NORTHBRIDGE_INTEL_SANDYBRIDGE) && \
    !IS_ENABLED(CONFIG_USE_NATIVE_RAMINIT)
=======
#if CONFIG(NORTHBRIDGE_INTEL_SANDYBRIDGE) && \
    !CONFIG(USE_NATIVE_RAMINIT)
>>>>>>> 28def8b5
	. = ABSOLUTE(0xff7e1000);
	_mrc_pool = .;
	. += 0x5000;
	_emrc_pool = .;
#endif

<<<<<<< HEAD
#if !IS_ENABLED(CONFIG_C_ENVIRONMENT_BOOTBLOCK)
=======
#if !CONFIG(C_ENVIRONMENT_BOOTBLOCK)
>>>>>>> 28def8b5
	_car_stack_start = .;
	_car_stack_end = _car_region_end;
#endif
	_car_region_end = . + CONFIG_DCACHE_RAM_SIZE - (. - _car_region_start);
}

/* Global variables are not allowed in romstage
 * This section is checked during stage creation to ensure
 * that there are no global variables present
 */

. = 0xffffff00;
.illegal_globals . : {
	*(EXCLUDE_FILE ("*/libagesa.*.a:" "*/romstage*/buildOpts.o" "*/romstage*/agesawrapper.o" "*/vendorcode/amd/agesa/*" "*/vendorcode/amd/cimx/*") .data)
		*(EXCLUDE_FILE ("*/libagesa.*.a:" "*/romstage*/buildOpts.o" "*/romstage*/agesawrapper.o" "*/vendorcode/amd/agesa/*" "*/vendorcode/amd/cimx/*") .data.*)
#if !CONFIG(NO_CAR_GLOBAL_MIGRATION)
	*(.bss)
	*(.bss.*)
	*(.sbss)
	*(.sbss.*)
#else
	/* In case something sneaks through when it shouldn't. */
	*(.car.global_data);
#endif
}

_bogus = ASSERT((CONFIG_DCACHE_RAM_SIZE == 0) || (SIZEOF(.car.data) <= CONFIG_DCACHE_RAM_SIZE), "Cache as RAM area is too full");
#if CONFIG(PAGING_IN_CACHE_AS_RAM)
_bogus2 = ASSERT(_pagetables == ALIGN(_pagetables, 4096), "_pagetables aren't 4KiB aligned");
#endif
#if CONFIG(C_ENVIRONMENT_BOOTBLOCK)
_bogus3 = ASSERT(CONFIG_DCACHE_BSP_STACK_SIZE > 0x0, "BSP stack size not configured");
#endif<|MERGE_RESOLUTION|>--- conflicted
+++ resolved
@@ -28,13 +28,8 @@
 #endif
 	/* Vboot work buffer only needs to be available when verified boot
 	 * starts in bootblock. */
-<<<<<<< HEAD
-#if IS_ENABLED(CONFIG_VBOOT_STARTS_IN_BOOTBLOCK)
-	VBOOT2_WORK(., 16K)
-=======
 #if CONFIG(VBOOT_STARTS_IN_BOOTBLOCK)
 	VBOOT2_WORK(., 12K)
->>>>>>> 28def8b5
 #endif
 	/* Vboot measured boot TCPA log measurements.
 	 * Needs to be transferred until CBMEM is available
@@ -94,24 +89,15 @@
 	_car_global_end = .;
 	_car_relocatable_data_end = .;
 
-<<<<<<< HEAD
-#if IS_ENABLED(CONFIG_NORTHBRIDGE_INTEL_SANDYBRIDGE) && \
-    !IS_ENABLED(CONFIG_USE_NATIVE_RAMINIT)
-=======
 #if CONFIG(NORTHBRIDGE_INTEL_SANDYBRIDGE) && \
     !CONFIG(USE_NATIVE_RAMINIT)
->>>>>>> 28def8b5
 	. = ABSOLUTE(0xff7e1000);
 	_mrc_pool = .;
 	. += 0x5000;
 	_emrc_pool = .;
 #endif
 
-<<<<<<< HEAD
-#if !IS_ENABLED(CONFIG_C_ENVIRONMENT_BOOTBLOCK)
-=======
 #if !CONFIG(C_ENVIRONMENT_BOOTBLOCK)
->>>>>>> 28def8b5
 	_car_stack_start = .;
 	_car_stack_end = _car_region_end;
 #endif
