/*
 * This file is part of the coreboot project.
 *
 * Copyright (C) 2015 Timothy Pearson <tpearson@raptorengineeringinc.com>,
 * Raptor Engineering
 * Copyright (C) 2011 Sven Schnelle <svens@stackframe.org>
 * Copyright (C) 2018 Patrick Rudolph <siro@das-labor.org>
 *
 * This program is free software; you can redistribute it and/or
 * modify it under the terms of the GNU General Public License as
 * published by the Free Software Foundation; version 2 of
 * the License.
 *
 * This program is distributed in the hope that it will be useful,
 * but WITHOUT ANY WARRANTY; without even the implied warranty of
 * MERCHANTABILITY or FITNESS FOR A PARTICULAR PURPOSE.  See the
 * GNU General Public License for more details.
 */

#include <stdlib.h>
#include <string.h>
#include <smbios.h>
#include <console/console.h>
#include <version.h>
#include <device/device.h>
#include <arch/cpu.h>
#include <cpu/x86/name.h>
#include <elog.h>
#include <endian.h>
#include <memory_info.h>
#include <spd.h>
#include <cbmem.h>
#if CONFIG(CHROMEOS)
#include <vendorcode/google/chromeos/gnvs.h>
#endif

static u8 smbios_checksum(u8 *p, u32 length)
{
	u8 ret = 0;
	while (length--)
		ret += *p++;
	return -ret;
}


int smbios_add_string(u8 *start, const char *str)
{
	int i = 1;
	char *p = (char *)start;

	/*
	 * Return 0 as required for empty strings.
	 * See Section 6.1.3 "Text Strings" of the SMBIOS specification.
	 */
	if (*str == '\0')
		return 0;

	for (;;) {
		if (!*p) {
			strcpy(p, str);
			p += strlen(str);
			*p++ = '\0';
			*p++ = '\0';
			return i;
		}

		if (!strcmp(p, str))
			return i;

		p += strlen(p)+1;
		i++;
	}
}

int smbios_string_table_len(u8 *start)
{
	char *p = (char *)start;
	int i, len = 0;

	while (*p) {
		i = strlen(p) + 1;
		p += i;
		len += i;
	}

	if (!len)
		return 2;

	return len + 1;
}

static int smbios_cpu_vendor(u8 *start)
{
	if (cpu_have_cpuid()) {
		u32 tmp[4];
		const struct cpuid_result res = cpuid(0);
		tmp[0] = res.ebx;
		tmp[1] = res.edx;
		tmp[2] = res.ecx;
		tmp[3] = 0;
		return smbios_add_string(start, (const char *)tmp);
	} else {
		return smbios_add_string(start, "Unknown");
	}
}

static int smbios_processor_name(u8 *start)
{
	u32 tmp[13];
	const char *str = "Unknown Processor Name";
	if (cpu_have_cpuid()) {
		int i;
		struct cpuid_result res = cpuid(0x80000000);
		if (res.eax >= 0x80000004) {
			int j = 0;
			for (i = 0; i < 3; i++) {
				res = cpuid(0x80000002 + i);
				tmp[j++] = res.eax;
				tmp[j++] = res.ebx;
				tmp[j++] = res.ecx;
				tmp[j++] = res.edx;
			}
			tmp[12] = 0;
			str = (const char *)tmp;
		}
	}
	return smbios_add_string(start, str);
}

/* this function will fill the corresponding manufacturer */
void smbios_fill_dimm_manufacturer_from_id(uint16_t mod_id,
	struct smbios_type17 *t)
{
	switch (mod_id) {
	case 0x2c80:
		t->manufacturer = smbios_add_string(t->eos,
						    "Crucial");
		break;
	case 0x4304:
		t->manufacturer = smbios_add_string(t->eos,
						    "Ramaxel");
		break;
	case 0x4f01:
		t->manufacturer = smbios_add_string(t->eos,
						    "Transcend");
		break;
	case 0x9801:
		t->manufacturer = smbios_add_string(t->eos,
						    "Kingston");
		break;
	case 0x987f:
		t->manufacturer = smbios_add_string(t->eos,
						    "Hynix");
		break;
	case 0x9e02:
		t->manufacturer = smbios_add_string(t->eos,
						    "Corsair");
		break;
	case 0xb004:
		t->manufacturer = smbios_add_string(t->eos,
						    "OCZ");
		break;
	case 0xad80:
		t->manufacturer = smbios_add_string(t->eos,
						    "Hynix/Hyundai");
		break;
	case 0xb502:
		t->manufacturer = smbios_add_string(t->eos,
						    "SuperTalent");
		break;
	case 0xcd04:
		t->manufacturer = smbios_add_string(t->eos,
						    "GSkill");
		break;
	case 0xce80:
		t->manufacturer = smbios_add_string(t->eos,
						    "Samsung");
		break;
	case 0xfe02:
		t->manufacturer = smbios_add_string(t->eos,
						    "Elpida");
		break;
	case 0xff2c:
		t->manufacturer = smbios_add_string(t->eos,
						    "Micron");
		break;
	default: {
			char string_buffer[256];

			snprintf(string_buffer, sizeof(string_buffer),
						"Unknown (%x)", mod_id);
			t->manufacturer = smbios_add_string(t->eos,
							    string_buffer);
			break;
		}
	}
}

static void trim_trailing_whitespace(char *buffer, size_t buffer_size)
{
	size_t len = strnlen(buffer, buffer_size);

	if (len == 0)
		return;

	for (char *p = buffer + len - 1; p >= buffer; --p) {
		if (*p == ' ')
			*p = 0;
		else
			break;
	}
}

/** This function will fill the corresponding part number */
static void smbios_fill_dimm_part_number(const char *part_number,
					 struct smbios_type17 *t)
{
	const size_t trimmed_buffer_size = DIMM_INFO_PART_NUMBER_SIZE;

	int invalid;
	size_t i, len;
	char trimmed_part_number[trimmed_buffer_size];

	strncpy(trimmed_part_number, part_number, trimmed_buffer_size);
	trimmed_part_number[trimmed_buffer_size - 1] = '\0';

	/*
	 * SPD mandates that unused characters be represented with a ' '.
	 * We don't want to publish the whitespace in the SMBIOS tables.
	 */
	trim_trailing_whitespace(trimmed_part_number, trimmed_buffer_size);

	len = strlen(trimmed_part_number);

	invalid = 0; /* assume valid */
	for (i = 0; i < len; i++) {
		if (trimmed_part_number[i] < ' ') {
			invalid = 1;
			trimmed_part_number[i] = '*';
		}
	}

	if (len == 0) {
		/* Null String in Part Number will have "None" instead. */
		t->part_number = smbios_add_string(t->eos, "None");
	} else if (invalid) {
		char string_buffer[trimmed_buffer_size +
			   10 /* strlen("Invalid ()") */];

		snprintf(string_buffer, sizeof(string_buffer), "Invalid (%s)",
			 trimmed_part_number);
		t->part_number = smbios_add_string(t->eos, string_buffer);
	} else {
		t->part_number = smbios_add_string(t->eos, trimmed_part_number);
	}
}

/* Encodes the SPD serial number into hex */
static void smbios_fill_dimm_serial_number(const struct dimm_info *dimm,
					   struct smbios_type17 *t)
{
	char serial[9];

	snprintf(serial, sizeof(serial), "%02hhx%02hhx%02hhx%02hhx",
		 dimm->serial[0], dimm->serial[1], dimm->serial[2],
		 dimm->serial[3]);

	t->serial_number = smbios_add_string(t->eos, serial);
}

static int create_smbios_type17_for_dimm(struct dimm_info *dimm,
					 unsigned long *current, int *handle)
{
	struct smbios_type17 *t = (struct smbios_type17 *)*current;
	char locator[40];

	memset(t, 0, sizeof(struct smbios_type17));
	t->memory_type = dimm->ddr_type;
	t->clock_speed = dimm->ddr_frequency;
	t->speed = dimm->ddr_frequency;
	t->type = SMBIOS_MEMORY_DEVICE;
	if (dimm->dimm_size < 0x7fff) {
		t->size = dimm->dimm_size;
	} else {
		t->size = 0x7fff;
		t->extended_size = dimm->dimm_size & 0x7fffffff;
	}
	t->data_width = 8 * (1 << (dimm->bus_width & 0x7));
	t->total_width = t->data_width + 8 * ((dimm->bus_width & 0x18) >> 3);

	switch (dimm->mod_type) {
	case SPD_RDIMM:
	case SPD_MINI_RDIMM:
		t->form_factor = MEMORY_FORMFACTOR_RIMM;
		break;
	case SPD_UDIMM:
	case SPD_MICRO_DIMM:
	case SPD_MINI_UDIMM:
		t->form_factor = MEMORY_FORMFACTOR_DIMM;
		break;
	case SPD_SODIMM:
		t->form_factor = MEMORY_FORMFACTOR_SODIMM;
		break;
	default:
		t->form_factor = MEMORY_FORMFACTOR_UNKNOWN;
		break;
	}

	smbios_fill_dimm_manufacturer_from_id(dimm->mod_id, t);
	smbios_fill_dimm_serial_number(dimm, t);

	snprintf(locator, sizeof(locator), "Channel-%d-DIMM-%d",
		dimm->channel_num, dimm->dimm_num);
	t->device_locator = smbios_add_string(t->eos, locator);

	snprintf(locator, sizeof(locator), "BANK %d", dimm->bank_locator);
	t->bank_locator = smbios_add_string(t->eos, locator);

	/* put '\0' in the end of data */
	dimm->module_part_number[DIMM_INFO_PART_NUMBER_SIZE - 1] = '\0';
	smbios_fill_dimm_part_number((char *)dimm->module_part_number, t);

	/* Synchronous = 1 */
	t->type_detail = 0x0080;
	/* no handle for error information */
	t->memory_error_information_handle = 0xFFFE;
	t->attributes = dimm->rank_per_dimm;
	t->handle = *handle;
	*handle += 1;
	t->length = sizeof(struct smbios_type17) - 2;
	return t->length + smbios_string_table_len(t->eos);
}

const char *__weak smbios_mainboard_bios_version(void)
{
	if (strlen(CONFIG_LOCALVERSION))
		return CONFIG_LOCALVERSION;
	else
		return coreboot_version;
}

static int smbios_write_type0(unsigned long *current, int handle)
{
	struct smbios_type0 *t = (struct smbios_type0 *)*current;
	int len = sizeof(struct smbios_type0);

	memset(t, 0, sizeof(struct smbios_type0));
	t->type = SMBIOS_BIOS_INFORMATION;
	t->handle = handle;
	t->length = len - 2;

	t->vendor = smbios_add_string(t->eos, "coreboot");
#if !CONFIG(CHROMEOS)
	t->bios_release_date = smbios_add_string(t->eos, coreboot_dmi_date);

	t->bios_version = smbios_add_string(t->eos,
		smbios_mainboard_bios_version());
#else
#define SPACES \
	"                                                                  "
	t->bios_release_date = smbios_add_string(t->eos, coreboot_dmi_date);
#if CONFIG(HAVE_ACPI_TABLES)
	u32 version_offset = (u32)smbios_string_table_len(t->eos);
#endif
	t->bios_version = smbios_add_string(t->eos, SPACES);

#if CONFIG(HAVE_ACPI_TABLES)
	/* SMBIOS offsets start at 1 rather than 0 */
	chromeos_get_chromeos_acpi()->vbt10 =
		(u32)t->eos + (version_offset - 1);
#endif
#endif /* CONFIG_CHROMEOS */

	uint32_t rom_size = CONFIG_ROM_SIZE;
	rom_size = MIN(CONFIG_ROM_SIZE, 16 * MiB);
	t->bios_rom_size = (rom_size / 65535) - 1;

	if (CONFIG_ROM_SIZE >= 1 * GiB) {
		t->extended_bios_rom_size =
			DIV_ROUND_UP(CONFIG_ROM_SIZE, GiB) | (1 << 14);
	} else {
		t->extended_bios_rom_size = DIV_ROUND_UP(CONFIG_ROM_SIZE, MiB);
	}

	t->system_bios_major_release = coreboot_major_revision;
	t->system_bios_minor_release = coreboot_minor_revision;

	t->bios_characteristics =
		BIOS_CHARACTERISTICS_PCI_SUPPORTED |
		BIOS_CHARACTERISTICS_SELECTABLE_BOOT |
		BIOS_CHARACTERISTICS_UPGRADEABLE;

	if (CONFIG(CARDBUS_PLUGIN_SUPPORT))
		t->bios_characteristics |= BIOS_CHARACTERISTICS_PC_CARD;

	if (CONFIG(HAVE_ACPI_TABLES))
		t->bios_characteristics_ext1 = BIOS_EXT1_CHARACTERISTICS_ACPI;

	t->bios_characteristics_ext2 = BIOS_EXT2_CHARACTERISTICS_TARGET;
	len = t->length + smbios_string_table_len(t->eos);
	*current += len;
	return len;
}

const char *__weak smbios_mainboard_serial_number(void)
{
	return CONFIG_MAINBOARD_SERIAL_NUMBER;
}

const char *__weak smbios_mainboard_version(void)
{
	return CONFIG_MAINBOARD_VERSION;
}

const char *__weak smbios_mainboard_manufacturer(void)
{
	return CONFIG_MAINBOARD_SMBIOS_MANUFACTURER;
}

const char *__weak smbios_mainboard_product_name(void)
{
	return CONFIG_MAINBOARD_SMBIOS_PRODUCT_NAME;
}

const char *__weak smbios_mainboard_asset_tag(void)
{
	return "";
}

u8 __weak smbios_mainboard_feature_flags(void)
{
	return 0;
}

const char *__weak smbios_mainboard_location_in_chassis(void)
{
	return "";
}

smbios_board_type __weak smbios_mainboard_board_type(void)
{
	return SMBIOS_BOARD_TYPE_UNKNOWN;
}

const char *__weak smbios_system_serial_number(void)
{
	return smbios_mainboard_serial_number();
}

const char *__weak smbios_system_version(void)
{
	return smbios_mainboard_version();
}

const char *__weak smbios_system_manufacturer(void)
{
	return smbios_mainboard_manufacturer();
}

const char *__weak smbios_system_product_name(void)
{
	return smbios_mainboard_product_name();
}

void __weak smbios_system_set_uuid(u8 *uuid)
{
	/* leave all zero */
}

const char *__weak smbios_system_sku(void)
{
	return "";
}

<<<<<<< HEAD
int __weak fill_mainboard_smbios_type16(unsigned long *current, int *handle)
{
	return 0;
}

#ifdef CONFIG_MAINBOARD_FAMILY
const char *smbios_mainboard_family(void)
=======
static int get_socket_type(void)
>>>>>>> 28def8b5
{
	if (CONFIG(CPU_INTEL_SLOT_1))
		return 0x08;
	if (CONFIG(CPU_INTEL_SOCKET_MPGA604))
		return 0x13;
	if (CONFIG(CPU_INTEL_SOCKET_LGA775))
		return 0x15;
	if (CONFIG(CPU_AMD_SOCKET_AM2R2))
		return 0x17;
	if (CONFIG(CPU_AMD_SOCKET_F_1207))
		return 0x18;
	if (CONFIG(CPU_AMD_SOCKET_G34_NON_AGESA))
		return 0x1a;
	if (CONFIG(CPU_AMD_SOCKET_AM3))
		return 0x1b;
	if (CONFIG(CPU_AMD_SOCKET_C32_NON_AGESA))
		return 0x1c;

	return 0x02; /* Unknown */
}

static int smbios_write_type1(unsigned long *current, int handle)
{
	struct smbios_type1 *t = (struct smbios_type1 *)*current;
	int len = sizeof(struct smbios_type1);

	memset(t, 0, sizeof(struct smbios_type1));
	t->type = SMBIOS_SYSTEM_INFORMATION;
	t->handle = handle;
	t->length = len - 2;
	t->manufacturer = smbios_add_string(t->eos,
		smbios_system_manufacturer());
	t->product_name = smbios_add_string(t->eos,
		smbios_system_product_name());
	t->serial_number = smbios_add_string(t->eos,
		smbios_system_serial_number());
	t->sku = smbios_add_string(t->eos, smbios_system_sku());
	t->version = smbios_add_string(t->eos, smbios_system_version());
#ifdef CONFIG_MAINBOARD_FAMILY
	t->family = smbios_add_string(t->eos, CONFIG_MAINBOARD_FAMILY);
#endif
	smbios_system_set_uuid(t->uuid);
	len = t->length + smbios_string_table_len(t->eos);
	*current += len;
	return len;
}

static int smbios_write_type2(unsigned long *current, int handle,
			      const int chassis_handle)
{
	struct smbios_type2 *t = (struct smbios_type2 *)*current;
	int len = sizeof(struct smbios_type2);

	memset(t, 0, sizeof(struct smbios_type2));
	t->type = SMBIOS_BOARD_INFORMATION;
	t->handle = handle;
	t->length = len - 2;
	t->manufacturer = smbios_add_string(t->eos,
		smbios_mainboard_manufacturer());
	t->product_name = smbios_add_string(t->eos,
		smbios_mainboard_product_name());
	t->serial_number = smbios_add_string(t->eos,
		smbios_mainboard_serial_number());
	t->version = smbios_add_string(t->eos, smbios_mainboard_version());
	t->asset_tag = smbios_add_string(t->eos, smbios_mainboard_asset_tag());
	t->feature_flags = smbios_mainboard_feature_flags();
	t->location_in_chassis = smbios_add_string(t->eos,
		smbios_mainboard_location_in_chassis());
	t->board_type = smbios_mainboard_board_type();
	t->chassis_handle = chassis_handle;
	len = t->length + smbios_string_table_len(t->eos);
	*current += len;
	return len;
}

static int smbios_write_type3(unsigned long *current, int handle)
{
	struct smbios_type3 *t = (struct smbios_type3 *)*current;
	int len = sizeof(struct smbios_type3);

	memset(t, 0, sizeof(struct smbios_type3));
	t->type = SMBIOS_SYSTEM_ENCLOSURE;
	t->handle = handle;
	t->length = len - 2;
	t->manufacturer = smbios_add_string(t->eos,
		smbios_system_manufacturer());
	t->bootup_state = SMBIOS_STATE_SAFE;
	t->power_supply_state = SMBIOS_STATE_SAFE;
	t->thermal_state = SMBIOS_STATE_SAFE;
	t->_type = CONFIG_SMBIOS_ENCLOSURE_TYPE;
	t->security_status = SMBIOS_STATE_SAFE;
	len = t->length + smbios_string_table_len(t->eos);
	*current += len;
	return len;
}

static int smbios_write_type4(unsigned long *current, int handle)
{
	struct cpuid_result res;
	struct smbios_type4 *t = (struct smbios_type4 *)*current;
	int len = sizeof(struct smbios_type4);

	/* Provide sane defaults even for CPU without CPUID */
	res.eax = res.edx = 0;
	res.ebx = 0x10000;

	if (cpu_have_cpuid())
		res = cpuid(1);

	memset(t, 0, sizeof(struct smbios_type4));
	t->type = SMBIOS_PROCESSOR_INFORMATION;
	t->handle = handle;
	t->length = len - 2;
	t->processor_id[0] = res.eax;
	t->processor_id[1] = res.edx;
	t->processor_manufacturer = smbios_cpu_vendor(t->eos);
	t->processor_version = smbios_processor_name(t->eos);
	t->processor_family = (res.eax > 0) ? 0x0c : 0x6;
	t->processor_type = 3; /* System Processor */
	t->core_count = (res.ebx >> 16) & 0xff;
	t->l1_cache_handle = 0xffff;
	t->l2_cache_handle = 0xffff;
	t->l3_cache_handle = 0xffff;
	t->processor_upgrade = get_socket_type();
	len = t->length + smbios_string_table_len(t->eos);
	*current += len;
	return len;
}

static int smbios_write_type11(unsigned long *current, int *handle)
{
	struct smbios_type11 *t = (struct smbios_type11 *)*current;
	int len;
	struct device *dev;

	memset(t, 0, sizeof(*t));
	t->type = SMBIOS_OEM_STRINGS;
	t->handle = *handle;
	t->length = len = sizeof(*t) - 2;

	for (dev = all_devices; dev; dev = dev->next) {
		if (dev->ops && dev->ops->get_smbios_strings)
			dev->ops->get_smbios_strings(dev, t);
	}

	if (t->count == 0) {
		memset(t, 0, sizeof(*t));
		return 0;
	}

	len += smbios_string_table_len(t->eos);

	*current += len;
	(*handle)++;
	return len;
}

static int smbios_write_type16(unsigned long *current, int *handle)
{
	int len = fill_mainboard_smbios_type16(current, handle);
	if(len){
		*current += len;
		(*handle)++;
	}
	return len;
}

static int smbios_write_type17(unsigned long *current, int *handle)
{
	int len = sizeof(struct smbios_type17);
	int totallen = 0;
	int i;

	struct memory_info *meminfo;
	meminfo = cbmem_find(CBMEM_ID_MEMINFO);
	if (meminfo == NULL)
		return 0;	/* can't find mem info in cbmem */

	printk(BIOS_INFO, "Create SMBIOS type 17\n");
	for (i = 0; i < meminfo->dimm_cnt && i < ARRAY_SIZE(meminfo->dimm);
		i++) {
		struct dimm_info *dimm;
		dimm = &meminfo->dimm[i];
		len = create_smbios_type17_for_dimm(dimm, current, handle);
		*current += len;
		totallen += len;
	}
	return totallen;
}

static int smbios_write_type32(unsigned long *current, int handle)
{
	struct smbios_type32 *t = (struct smbios_type32 *)*current;
	int len = sizeof(struct smbios_type32);

	memset(t, 0, sizeof(struct smbios_type32));
	t->type = SMBIOS_SYSTEM_BOOT_INFORMATION;
	t->handle = handle;
	t->length = len - 2;
	*current += len;
	return len;
}

int smbios_write_type38(unsigned long *current, int *handle,
			const enum smbios_bmc_interface_type interface_type,
			const u8 ipmi_rev, const u8 i2c_addr, const u8 nv_addr,
			const u64 base_addr, const u8 base_modifier,
			const u8 irq)
{
	struct smbios_type38 *t = (struct smbios_type38 *)*current;
	int len = sizeof(struct smbios_type38);

	memset(t, 0, sizeof(struct smbios_type38));
	t->type = SMBIOS_IPMI_DEVICE_INFORMATION;
	t->handle = *handle;
	t->length = len - 2;
	t->interface_type = interface_type;
	t->ipmi_rev = ipmi_rev;
	t->i2c_slave_addr = i2c_addr;
	t->nv_storage_addr = nv_addr;
	t->base_address = base_addr;
	t->base_address_modifier = base_modifier;
	t->irq = irq;

	*current += len;
	*handle += 1;

	return len;
}

int smbios_write_type41(unsigned long *current, int *handle,
			const char *name, u8 instance, u16 segment,
			u8 bus, u8 device, u8 function)
{
	struct smbios_type41 *t = (struct smbios_type41 *)*current;
	int len = sizeof(struct smbios_type41);

	memset(t, 0, sizeof(struct smbios_type41));
	t->type = SMBIOS_ONBOARD_DEVICES_EXTENDED_INFORMATION;
	t->handle = *handle;
	t->length = len - 2;
	t->reference_designation = smbios_add_string(t->eos, name);
	t->device_type = SMBIOS_DEVICE_TYPE_OTHER;
	t->device_status = 1;
	t->device_type_instance = instance;
	t->segment_group_number = segment;
	t->bus_number = bus;
	t->device_number = device;
	t->function_number = function;

	len = t->length + smbios_string_table_len(t->eos);
	*current += len;
	*handle += 1;
	return len;
}

static int smbios_write_type127(unsigned long *current, int handle)
{
	struct smbios_type127 *t = (struct smbios_type127 *)*current;
	int len = sizeof(struct smbios_type127);

	memset(t, 0, sizeof(struct smbios_type127));
	t->type = SMBIOS_END_OF_TABLE;
	t->handle = handle;
	t->length = len - 2;
	*current += len;
	return len;
}

static int smbios_walk_device_tree(struct device *tree, int *handle,
	unsigned long *current)
{
	struct device *dev;
	int len = 0;

	for (dev = tree; dev; dev = dev->next) {
		if (dev->enabled && dev->ops && dev->ops->get_smbios_data) {
			printk(BIOS_INFO, "%s (%s)\n", dev_path(dev),
				dev_name(dev));
			len += dev->ops->get_smbios_data(dev, handle, current);
		}
	}
	return len;
}

#define update_max(len, max_len, stmt)		\
	do {					\
		int tmp = stmt;			\
						\
		max_len = MAX(max_len, tmp);	\
		len += tmp;			\
	} while (0)

unsigned long smbios_write_tables(unsigned long current)
{
	struct smbios_entry *se;
	unsigned long tables;
	int len = 0;
	int max_struct_size = 0;
	int handle = 0;

	current = ALIGN(current, 16);
	printk(BIOS_DEBUG, "%s: %08lx\n", __func__, current);

	se = (struct smbios_entry *)current;
	current += sizeof(struct smbios_entry);
	current = ALIGN(current, 16);

	tables = current;
	update_max(len, max_struct_size, smbios_write_type0(&current,
		handle++));
	update_max(len, max_struct_size, smbios_write_type1(&current,
		handle++));
	update_max(len, max_struct_size, smbios_write_type2(&current,
		handle, handle + 1)); /* The chassis handle is the next one */
	handle++;
	update_max(len, max_struct_size, smbios_write_type3(&current,
		handle++));
	update_max(len, max_struct_size, smbios_write_type4(&current,
		handle++));
	update_max(len, max_struct_size, smbios_write_type11(&current,
		&handle));
	if (CONFIG(ELOG))
		update_max(len, max_struct_size,
			elog_smbios_write_type15(&current,handle++));
	update_max(len, max_struct_size, smbios_write_type16(&current,
		&handle));
	update_max(len, max_struct_size, smbios_write_type17(&current,
		&handle));
	update_max(len, max_struct_size, smbios_write_type32(&current,
		handle++));

	update_max(len, max_struct_size, smbios_walk_device_tree(all_devices,
		&handle, &current));

	update_max(len, max_struct_size, smbios_write_type127(&current,
		handle++));

	memset(se, 0, sizeof(struct smbios_entry));
	memcpy(se->anchor, "_SM_", 4);
	se->length = sizeof(struct smbios_entry);
	se->major_version = 2;
	se->minor_version = 7;
	se->max_struct_size = max_struct_size;
	se->struct_count = handle;
	memcpy(se->intermediate_anchor_string, "_DMI_", 5);

	se->struct_table_address = (u32)tables;
	se->struct_table_length = len;

	se->intermediate_checksum = smbios_checksum((u8 *)se + 0x10,
						    sizeof(struct smbios_entry)
						    - 0x10);
	se->checksum = smbios_checksum((u8 *)se, sizeof(struct smbios_entry));
	return current;
}<|MERGE_RESOLUTION|>--- conflicted
+++ resolved
@@ -472,17 +472,12 @@
 	return "";
 }
 
-<<<<<<< HEAD
 int __weak fill_mainboard_smbios_type16(unsigned long *current, int *handle)
 {
 	return 0;
 }
 
-#ifdef CONFIG_MAINBOARD_FAMILY
-const char *smbios_mainboard_family(void)
-=======
 static int get_socket_type(void)
->>>>>>> 28def8b5
 {
 	if (CONFIG(CPU_INTEL_SLOT_1))
 		return 0x08;
