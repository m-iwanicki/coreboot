--- conflicted
+++ resolved
@@ -14,10 +14,6 @@
  * GNU General Public License for more details.
  */
 
-<<<<<<< HEAD
-#include <string.h>
-=======
->>>>>>> 28def8b5
 #include <cbmem.h>
 #include <device/pci_def.h>
 #include <drivers/intel/fsp1_0/fsp_util.h>
