/*
 * This file is part of the coreboot project.
 *
 * Copyright (C) 2015  Damien Zammit <damien@zamaudio.com>
 *
 * This program is free software; you can redistribute it and/or modify
 * it under the terms of the GNU General Public License as published by
 * the Free Software Foundation; version 2 of the License.
 *
 * This program is distributed in the hope that it will be useful,
 * but WITHOUT ANY WARRANTY; without even the implied warranty of
 * MERCHANTABILITY or FITNESS FOR A PARTICULAR PURPOSE.  See the
 * GNU General Public License for more details.
 */

/* Platform has no romstage entry point under mainboard directory,
 * so this one is named with prefix mainboard.
 */

#include <arch/io.h>
<<<<<<< HEAD
#include <lib.h>
=======
>>>>>>> 28def8b5
#include <timestamp.h>
#include <console/console.h>
#include <device/pci_ops.h>
#include <cbmem.h>
#include <halt.h>
#include <romstage_handoff.h>
#include <southbridge/intel/i82801gx/i82801gx.h>
#include <southbridge/intel/common/gpio.h>
#include <cpu/intel/romstage.h>
#include <cpu/x86/bist.h>
#include <cpu/x86/lapic.h>
#include "raminit.h"
#include "pineview.h"

static void rcba_config(void)
{
	/* Set up virtual channel 0 */
	RCBA32(0x0014) = 0x80000001;
	RCBA32(0x001c) = 0x03128010;

	/* Enable IOAPIC */
	RCBA8(OIC) = 0x03;
}

__weak void mb_pirq_setup(void)
{
}

#define LPC_DEV PCI_DEV(0x0, 0x1f, 0x0)

void mainboard_romstage_entry(unsigned long bist)
{
	u8 spd_addrmap[4] = {};
	int boot_path, cbmem_was_initted;
	int s3resume = 0;

	if (bist == 0)
		enable_lapic();

	/* Disable watchdog timer */
	RCBA32(GCS) = RCBA32(GCS) | 0x20;

	/* Enable GPIOs */
	pci_write_config32(LPC_DEV, GPIO_BASE, DEFAULT_GPIOBASE | 1);
	pci_write_config8(LPC_DEV, GPIO_CNTL, 0x10);

	setup_pch_gpios(&mainboard_gpio_map);

	mb_enable_lpc(); // nm10_enable_lpc

	/* Initialize console device(s) */
	console_init();

	/* Halt if there was a built in self test failure */
	report_bist_failure(bist);

	enable_smbus();

	/* Perform some early chipset initialization required
	 * before RAM initialization can work
	 */
	pineview_early_initialization();

	post_code(0x30);

	s3resume = southbridge_detect_s3_resume();

	if (s3resume) {
		boot_path = BOOT_PATH_RESUME;
	} else {
		if (MCHBAR32(0xf14) & (1 << 8)) /* HOT RESET */
			boot_path = BOOT_PATH_RESET;
		else
			boot_path = BOOT_PATH_NORMAL;
	}

	get_mb_spd_addrmap(&spd_addrmap[0]);

	printk(BIOS_DEBUG, "Initializing memory\n");
	timestamp_add_now(TS_BEFORE_INITRAM);
	sdram_initialize(boot_path, spd_addrmap);
	timestamp_add_now(TS_AFTER_INITRAM);
	printk(BIOS_DEBUG, "Memory initialized\n");

	post_code(0x31);

	mb_pirq_setup();

	rcba_config();

	cbmem_was_initted = !cbmem_recovery(s3resume);

	if (!cbmem_was_initted && s3resume) {
		/* Failed S3 resume, reset to come up cleanly */
		outb(0x6, 0xcf9);
		halt();
	}

	romstage_handoff_init(s3resume);
}<|MERGE_RESOLUTION|>--- conflicted
+++ resolved
@@ -18,10 +18,6 @@
  */
 
 #include <arch/io.h>
-<<<<<<< HEAD
-#include <lib.h>
-=======
->>>>>>> 28def8b5
 #include <timestamp.h>
 #include <console/console.h>
 #include <device/pci_ops.h>
