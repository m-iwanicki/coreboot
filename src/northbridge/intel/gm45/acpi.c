--- conflicted
+++ resolved
@@ -21,10 +21,7 @@
 #include <device/device.h>
 #include <device/pci.h>
 #include <device/pci_ops.h>
-<<<<<<< HEAD
-=======
 
->>>>>>> 28def8b5
 #include "gm45.h"
 
 unsigned long acpi_fill_mcfg(unsigned long current)
