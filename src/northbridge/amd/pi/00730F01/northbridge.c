/*
 * This file is part of the coreboot project.
 *
 * Copyright (C) 2012 Advanced Micro Devices, Inc.
 * Copyright (C) 2016 Raptor Engineering, LLC
 * Copyright (C) 2018 3mdeb Embedded Systems Consulting
 *
 * This program is free software; you can redistribute it and/or modify
 * it under the terms of the GNU General Public License as published by
 * the Free Software Foundation; version 2 of the License.
 *
 * This program is distributed in the hope that it will be useful,
 * but WITHOUT ANY WARRANTY; without even the implied warranty of
 * MERCHANTABILITY or FITNESS FOR A PARTICULAR PURPOSE.  See the
 * GNU General Public License for more details.
 */

#include <console/console.h>
#include <arch/io.h>
#include <arch/acpi.h>
#include <stdint.h>
#include <device/device.h>
#include <device/pci.h>
#include <device/pci_ids.h>
#include <device/hypertransport.h>
#include <stdlib.h>
#include <string.h>
#include <lib.h>
#include <cpu/cpu.h>
#include <cbmem.h>

#include <Porting.h>
#include <AGESA.h>
#include <FieldAccessors.h>
#include <Topology.h>
#include <northbridge/amd/agesa/agesa_helper.h>
#if IS_ENABLED(CONFIG_BINARYPI_LEGACY_WRAPPER)
#include <northbridge/amd/pi/agesawrapper.h>
#include <northbridge/amd/pi/agesawrapper_call.h>
#endif
#include "northbridge.h"

#include <cpu/x86/lapic.h>
#include <cpu/amd/mtrr.h>
#include <arch/acpi.h>
#include <arch/acpigen.h>

#define MAX_NODE_NUMS MAX_NODES

typedef struct dram_base_mask {
	u32 base; //[47:27] at [28:8]
	u32 mask; //[47:27] at [28:8] and enable at bit 0
} dram_base_mask_t;

static unsigned node_nums;
static unsigned sblink;
static struct device *__f0_dev[MAX_NODE_NUMS];
static struct device *__f1_dev[MAX_NODE_NUMS];
static struct device *__f2_dev[MAX_NODE_NUMS];
static struct device *__f4_dev[MAX_NODE_NUMS];
static unsigned fx_devs = 0;

static dram_base_mask_t get_dram_base_mask(u32 nodeid)
{
	struct device *dev;
	dram_base_mask_t d;
	dev = __f1_dev[0];
	u32 temp;
	temp = pci_read_config32(dev, 0x44 + (nodeid << 3)); //[39:24] at [31:16]
	d.mask = ((temp & 0xfff80000)>>(8+3)); // mask out  DramMask [26:24] too
	temp = pci_read_config32(dev, 0x144 + (nodeid <<3)) & 0xff; //[47:40] at [7:0]
	d.mask |= temp<<21;
	temp = pci_read_config32(dev, 0x40 + (nodeid << 3)); //[39:24] at [31:16]
	d.mask |= (temp & 1); // enable bit
	d.base = ((temp & 0xfff80000)>>(8+3)); // mask out DramBase [26:24) too
	temp = pci_read_config32(dev, 0x140 + (nodeid <<3)) & 0xff; //[47:40] at [7:0]
	d.base |= temp<<21;
	return d;
}

static void set_io_addr_reg(struct device *dev, u32 nodeid, u32 linkn, u32 reg,
			u32 io_min, u32 io_max)
{
	u32 i;
	u32 tempreg;
	/* io range allocation */
	tempreg = (nodeid&0xf) | ((nodeid & 0x30)<<(8-4)) | (linkn<<4) | ((io_max&0xf0)<<(12-4)); //limit
	for (i = 0; i < node_nums; i++)
		pci_write_config32(__f1_dev[i], reg+4, tempreg);
	tempreg = 3 /*| (3<<4)*/ | ((io_min&0xf0)<<(12-4));	      //base :ISA and VGA ?
	for (i = 0; i < node_nums; i++)
		pci_write_config32(__f1_dev[i], reg, tempreg);
}

static void set_mmio_addr_reg(u32 nodeid, u32 linkn, u32 reg, u32 index, u32 mmio_min, u32 mmio_max, u32 nodes)
{
	u32 i;
	u32 tempreg;
	/* io range allocation */
	tempreg = (nodeid&0xf) | (linkn<<4) |	 (mmio_max&0xffffff00); //limit
	for (i = 0; i < nodes; i++)
		pci_write_config32(__f1_dev[i], reg+4, tempreg);
	tempreg = 3 | (nodeid & 0x30) | (mmio_min&0xffffff00);
	for (i = 0; i < node_nums; i++)
		pci_write_config32(__f1_dev[i], reg, tempreg);
}

static struct device *get_node_pci(u32 nodeid, u32 fn)
{
	return dev_find_slot(CONFIG_CBB, PCI_DEVFN(CONFIG_CDB + nodeid, fn));
}

static void get_fx_devs(void)
{
	int i;
	for (i = 0; i < MAX_NODE_NUMS; i++) {
		__f0_dev[i] = get_node_pci(i, 0);
		__f1_dev[i] = get_node_pci(i, 1);
		__f2_dev[i] = get_node_pci(i, 2);
		__f4_dev[i] = get_node_pci(i, 4);
		if (__f0_dev[i] != NULL && __f1_dev[i] != NULL)
			fx_devs = i+1;
	}
	if (__f1_dev[0] == NULL || __f0_dev[0] == NULL || fx_devs == 0) {
		die("Cannot find 0:0x18.[0|1]\n");
	}
	printk(BIOS_DEBUG, "fx_devs = 0x%x\n", fx_devs);
}

static u32 f1_read_config32(unsigned reg)
{
	if (fx_devs == 0)
		get_fx_devs();
	return pci_read_config32(__f1_dev[0], reg);
}

static void f1_write_config32(unsigned reg, u32 value)
{
	int i;
	if (fx_devs == 0)
		get_fx_devs();
	for (i = 0; i < fx_devs; i++) {
		struct device *dev;
		dev = __f1_dev[i];
		if (dev && dev->enabled) {
			pci_write_config32(dev, reg, value);
		}
	}
}

static u32 amdfam16_nodeid(struct device *dev)
{
	return (dev->path.pci.devfn >> 3) - CONFIG_CDB;
}

static void set_vga_enable_reg(u32 nodeid, u32 linkn)
{
	u32 val;

	val =  1 | (nodeid<<4) | (linkn<<12);
	/* it will routing
	 * (1)mmio 0xa0000:0xbffff
	 * (2)io   0x3b0:0x3bb, 0x3c0:0x3df
	 */
	f1_write_config32(0xf4, val);

}

/**
 * @return
 *  @retval 2  resoure does not exist, usable
 *  @retval 0  resource exists, not usable
 *  @retval 1  resource exist, resource has been allocated before
 */
static int reg_useable(unsigned reg, struct device *goal_dev, unsigned goal_nodeid,
			unsigned goal_link)
{
	struct resource *res;
	unsigned nodeid, link = 0;
	int result;
	res = 0;
	for (nodeid = 0; !res && (nodeid < fx_devs); nodeid++) {
		struct device *dev;
		dev = __f0_dev[nodeid];
		if (!dev)
			continue;
		for (link = 0; !res && (link < 8); link++) {
			res = probe_resource(dev, IOINDEX(0x1000 + reg, link));
		}
	}
	result = 2;
	if (res) {
		result = 0;
		if ((goal_link == (link - 1)) &&
			(goal_nodeid == (nodeid - 1)) &&
			(res->flags <= 1)) {
			result = 1;
		}
	}
	return result;
}

static struct resource *amdfam16_find_iopair(struct device *dev, unsigned nodeid, unsigned link)
{
	struct resource *resource;
	u32 free_reg, reg;
	resource = 0;
	free_reg = 0;
	for (reg = 0xc0; reg <= 0xd8; reg += 0x8) {
		int result;
		result = reg_useable(reg, dev, nodeid, link);
		if (result == 1) {
			/* I have been allocated this one */
			break;
		}
		else if (result > 1) {
			/* I have a free register pair */
			free_reg = reg;
		}
	}
	if (reg > 0xd8) {
		reg = free_reg; // if no free, the free_reg still be 0
	}

	resource = new_resource(dev, IOINDEX(0x1000 + reg, link));

	return resource;
}

static struct resource *amdfam16_find_mempair(struct device *dev, u32 nodeid, u32 link)
{
	struct resource *resource;
	u32 free_reg, reg;
	resource = 0;
	free_reg = 0;
	for (reg = 0x80; reg <= 0xb8; reg += 0x8) {
		int result;
		result = reg_useable(reg, dev, nodeid, link);
		if (result == 1) {
			/* I have been allocated this one */
			break;
		}
		else if (result > 1) {
			/* I have a free register pair */
			free_reg = reg;
		}
	}
	if (reg > 0xb8) {
		reg = free_reg;
	}

	resource = new_resource(dev, IOINDEX(0x1000 + reg, link));
	return resource;
}

static void amdfam16_link_read_bases(struct device *dev, u32 nodeid, u32 link)
{
	struct resource *resource;

	/* Initialize the io space constraints on the current bus */
	resource = amdfam16_find_iopair(dev, nodeid, link);
	if (resource) {
		u32 align;
		align = log2(HT_IO_HOST_ALIGN);
		resource->base	= 0;
		resource->size	= 0;
		resource->align = align;
		resource->gran	= align;
		resource->limit = 0xffffUL;
		resource->flags = IORESOURCE_IO | IORESOURCE_BRIDGE;
	}

	/* Initialize the prefetchable memory constraints on the current bus */
	resource = amdfam16_find_mempair(dev, nodeid, link);
	if (resource) {
		resource->base = 0;
		resource->size = 0;
		resource->align = log2(HT_MEM_HOST_ALIGN);
		resource->gran = log2(HT_MEM_HOST_ALIGN);
		resource->limit = 0xffffffffffULL;
		resource->flags = IORESOURCE_MEM | IORESOURCE_PREFETCH;
		resource->flags |= IORESOURCE_BRIDGE;
	}

	/* Initialize the memory constraints on the current bus */
	resource = amdfam16_find_mempair(dev, nodeid, link);
	if (resource) {
		resource->base = 0;
		resource->size = 0;
		resource->align = log2(HT_MEM_HOST_ALIGN);
		resource->gran = log2(HT_MEM_HOST_ALIGN);
		resource->limit = 0xffffffffffULL;
		resource->flags = IORESOURCE_MEM | IORESOURCE_BRIDGE;
	}

}

static void read_resources(struct device *dev)
{
	u32 nodeid;
	struct bus *link;

	nodeid = amdfam16_nodeid(dev);
	for (link = dev->link_list; link; link = link->next) {
		if (link->children) {
			amdfam16_link_read_bases(dev, nodeid, link->link_num);
		}
	}

	/*
	 * This MMCONF resource must be reserved in the PCI domain.
	 * It is not honored by the coreboot resource allocator if it is in
	 * the CPU_CLUSTER.
	 */
	mmconf_resource(dev, 0xc0010058);
}

static void set_resource(struct device *dev, struct resource *resource, u32 nodeid)
{
	resource_t rbase, rend;
	unsigned reg, link_num;
	char buf[50];

	/* Make certain the resource has actually been set */
	if (!(resource->flags & IORESOURCE_ASSIGNED)) {
		return;
	}

	/* If I have already stored this resource don't worry about it */
	if (resource->flags & IORESOURCE_STORED) {
		return;
	}

	/* Only handle PCI memory and IO resources */
	if (!(resource->flags & (IORESOURCE_MEM | IORESOURCE_IO)))
		return;

	/* Ensure I am actually looking at a resource of function 1 */
	if ((resource->index & 0xffff) < 0x1000) {
		return;
	}
	/* Get the base address */
	rbase = resource->base;

	/* Get the limit (rounded up) */
	rend  = resource_end(resource);

	/* Get the register and link */
	reg  = resource->index & 0xfff; // 4k
	link_num = IOINDEX_LINK(resource->index);

	if (resource->flags & IORESOURCE_IO) {
		set_io_addr_reg(dev, nodeid, link_num, reg, rbase>>8, rend>>8);
	}
	else if (resource->flags & IORESOURCE_MEM) {
		set_mmio_addr_reg(nodeid, link_num, reg, (resource->index >>24), rbase>>8, rend>>8, node_nums); // [39:8]
	}
	resource->flags |= IORESOURCE_STORED;
	snprintf(buf, sizeof(buf), " <node %x link %x>",
			nodeid, link_num);
	report_resource_stored(dev, resource, buf);
}

/**
 * I tried to reuse the resource allocation code in set_resource()
 * but it is too difficult to deal with the resource allocation magic.
 */

static void create_vga_resource(struct device *dev, unsigned nodeid)
{
	struct bus *link;

	/* find out which link the VGA card is connected,
	 * we only deal with the 'first' vga card */
	for (link = dev->link_list; link; link = link->next) {
		if (link->bridge_ctrl & PCI_BRIDGE_CTL_VGA) {
#if IS_ENABLED(CONFIG_MULTIPLE_VGA_ADAPTERS)
			extern struct device *vga_pri; // the primary vga device, defined in device.c
			printk(BIOS_DEBUG, "VGA: vga_pri bus num = %d bus range [%d,%d]\n", vga_pri->bus->secondary,
					link->secondary,link->subordinate);
			/* We need to make sure the vga_pri is under the link */
			if ((vga_pri->bus->secondary >= link->secondary) &&
			    (vga_pri->bus->secondary <= link->subordinate))
#endif
				break;
		}
	}

	/* no VGA card installed */
	if (link == NULL)
		return;

	printk(BIOS_DEBUG, "VGA: %s (aka node %d) link %d has VGA device\n", dev_path(dev), nodeid, sblink);
	set_vga_enable_reg(nodeid, sblink);
}

static void set_resources(struct device *dev)
{
	unsigned nodeid;
	struct bus *bus;
	struct resource *res;

	/* Find the nodeid */
	nodeid = amdfam16_nodeid(dev);

	create_vga_resource(dev, nodeid); //TODO: do we need this?

	/* Set each resource we have found */
	for (res = dev->resource_list; res; res = res->next) {
		set_resource(dev, res, nodeid);
	}

	for (bus = dev->link_list; bus; bus = bus->next) {
		if (bus->children) {
			assign_resources(bus);
		}
	}
}

static void northbridge_init(struct device *dev)
{
}

static unsigned long acpi_fill_hest(acpi_hest_t *hest)
{
	void *addr, *current;

	/* Skip the HEST header. */
	current = (void *)(hest + 1);

	addr = agesawrapper_getlateinitptr(PICK_WHEA_MCE);
	if (addr != NULL)
		current += acpi_create_hest_error_source(hest, current, 0, (void *)((u32)addr + 2), *(UINT16 *)addr - 2);

	addr = agesawrapper_getlateinitptr(PICK_WHEA_CMC);
	if (addr != NULL)
		current += acpi_create_hest_error_source(hest, current, 1, (void *)((u32)addr + 2), *(UINT16 *)addr - 2);

	return (unsigned long)current;
}

<<<<<<< HEAD
static void add_ivrs_device_entries(struct device *parent, struct device *dev,
				    int depth, int linknum, int8_t *root_level,
				    unsigned long *current, uint16_t *length)
{
	uint8_t *p;
=======
static void add_ivhd_dev_entry(struct device *parent, struct device *dev,
			       unsigned long *current, uint16_t *length,
			       uint8_t type, uint8_t data)
{
	uint8_t *p;
	p = (uint8_t *) *current;

	if (type == 0x2) {
		/* Entry type */
		p[0] = type;
		/* Device */
		p[1] = dev->path.pci.devfn;
		/* Bus */
		p[2] = dev->bus->secondary;
		/* Data */
		p[3] = data;
		/* [4:7] Padding */
		p[4] = 0x0;
		p[5] = 0x0;
		p[6] = 0x0;
		p[7] = 0x0;
		*length += 8;
		*current += 8;
	} else if (type == 0x42) {
		/* Entry type */
		p[0] = type;
		/* Device */
		p[1] = dev->path.pci.devfn;
		/* Bus */
		p[2] = dev->bus->secondary;
		/* Data */
		p[3] = 0x0;
		/* Reserved */
		p[4] = 0x0;
		/* Device */
		p[5] = parent->path.pci.devfn;
		/* Bus */
		p[6] = parent->bus->secondary;
		/* Reserved */
		p[7] = 0x0;
		*length += 8;
		*current += 8;
	}
}

static void add_ivrs_device_entries(struct device *parent, struct device *dev,
				    unsigned int depth, int linknum, int8_t *root_level,
				    unsigned long *current, uint16_t *length)
{
>>>>>>> b7b085dc
	struct device *sibling;
	struct bus *link;
	unsigned int header_type;
	unsigned int is_pcie;

	if (!root_level) {
		root_level = malloc(sizeof(int8_t));
		*root_level = -1;
	}

	if (dev->path.type == DEVICE_PATH_PCI) {

		if ((dev->bus->secondary == 0x0) &&
		    (dev->path.pci.devfn == 0x0))
			*root_level = depth;

		if ((*root_level != -1) && (dev->enabled)) {
			if (depth == *root_level) {
				if (dev->path.pci.devfn == (0x14 << 3)) {
					/* SMBUS controller */
<<<<<<< HEAD
					p = (uint8_t *) *current;
					/* Entry type */
					p[0] = 0x2;
					/* Device */
					p[1] = dev->path.pci.devfn;
					/* Bus */
					p[2] = dev->bus->secondary;
					/* Data */
					p[3] = 0x97;
					/* [4:7] Padding */
					p[4] = 0x0;
					p[5] = 0x0;
					p[6] = 0x0;
					p[7] = 0x0;
					*length += 8;
					*current += 8;
=======
					add_ivhd_dev_entry(parent, dev, current, length, 0x2, 0x97);
>>>>>>> b7b085dc
				} else if (dev->path.pci.devfn != 0x2 &&
					   dev->path.pci.devfn < (0x2 << 3)) {
					/* FCH control device */
				} else {
					/* Other devices */
<<<<<<< HEAD
					p = (uint8_t *) *current;
					/* Entry type */
					p[0] = 0x2;
					/* Device */
					p[1] = dev->path.pci.devfn;
					/* Bus */
					p[2] = dev->bus->secondary;
					/* Data */
					p[3] = 0x0;
					/* [4:7] Padding */
					p[4] = 0x0;
					p[5] = 0x0;
					p[6] = 0x0;
					p[7] = 0x0;
					*length += 8;
					*current += 8;
=======
					add_ivhd_dev_entry(parent, dev, current, length, 0x2, 0x0);
>>>>>>> b7b085dc
				}
			} else {
				header_type = dev->hdr_type & 0x7f;
				is_pcie = pci_find_capability(dev, PCI_CAP_ID_PCIE);
				if (((header_type == PCI_HEADER_TYPE_NORMAL) ||
				     (header_type == PCI_HEADER_TYPE_BRIDGE))
				    && is_pcie) {
					/* Device or Bridge is PCIe */
<<<<<<< HEAD
					p = (uint8_t *) *current;
					/* Entry type */
					p[0] = 0x2;
					/* Device */
					p[1] = dev->path.pci.devfn;
					/* Bus */
					p[2] = dev->bus->secondary;
					/* Data */
					p[3] = 0x0;
					/* [4:7] Padding */
					p[4] = 0x0;
					p[5] = 0x0;
					p[6] = 0x0;
					p[7] = 0x0;
					*length += 8;
					*current += 8;
				} else if ((header_type == PCI_HEADER_TYPE_NORMAL) &&
					   !is_pcie) {
					/* Device is legacy PCI or PCI-X */
					p = (uint8_t *) *current;
					/* Entry type */
					p[0] = 0x42;
					/* Device */
					p[1] = dev->path.pci.devfn;
					/* Bus */
					p[2] = dev->bus->secondary;
					/* Data */
					p[3] = 0x0;
					/* Reserved */
					p[4] = 0x0;
					/* Device */
					p[5] = parent->path.pci.devfn;
					/* Bus */
					p[6] = parent->bus->secondary;
					/* Reserved */
					p[7] = 0x0;
					*length += 8;
					*current += 8;
=======
					add_ivhd_dev_entry(parent, dev, current, length, 0x2, 0x0);
				} else if ((header_type == PCI_HEADER_TYPE_NORMAL) &&
					   !is_pcie) {
					add_ivhd_dev_entry(parent, dev, current, length, 0x42, 0x0);
					/* Device is legacy PCI or PCI-X */
>>>>>>> b7b085dc
				}
			}
		}
	}

	for (link = dev->link_list; link; link = link->next)
		for (sibling = link->children; sibling; sibling =
		     sibling->sibling)
			add_ivrs_device_entries(dev, sibling, depth + 1, depth,
						root_level, current, length);

	free(root_level);
}

unsigned long acpi_fill_ivrs_ioapic(acpi_ivrs_t *ivrs, unsigned long current)
{
	uint8_t *p;

	uint32_t apicid_sb800;
	uint32_t apicid_northbridge;

	apicid_sb800 = CONFIG_MAX_CPUS;
	apicid_northbridge = CONFIG_MAX_CPUS + 1;

	/* Describe NB IOAPIC */
	p = (uint8_t *)current;
	p[0] = 0x48;                    /* Entry type */
	p[1] = 0;                       /* Device */
	p[2] = 0;                       /* Bus */
	p[3] = 0x0;                     /* Data */
	p[4] = apicid_northbridge;      /* IOAPIC ID */
	p[5] = 0x0;                     /* Device 0 Function 0 */
	p[6] = 0x0;                     /* Northbridge bus */
	p[7] = 0x1;                     /* Variety */
	current += 8;

	/* Describe SB IOAPIC */
	p = (uint8_t *)current;
	p[0] = 0x48;                    /* Entry type */
	p[1] = 0;                       /* Device */
	p[2] = 0;                       /* Bus */
	p[3] = 0xd7;                    /* Data */
	p[4] = apicid_sb800;            /* IOAPIC ID */
	p[5] = 0x14 << 3;               /* Device 0x14 Function 0 */
	p[6] = 0x0;                     /* Southbridge bus */
	p[7] = 0x1;                     /* Variety */
	current += 8;

	return current;
}

static unsigned long acpi_fill_ivrs(acpi_ivrs_t *ivrs, unsigned long current)
{
	uint8_t *p;
<<<<<<< HEAD
	acpi_ivrs_t *ivrs_agesa;
=======
>>>>>>> b7b085dc

	device_t nb_dev = dev_find_slot(0, PCI_DEVFN(0, 0));
	if (!nb_dev) {

		printk(BIOS_WARNING, "%s: G-series northbridge device not present!\n", __func__);
		printk(BIOS_WARNING, "%s: IVRS table not generated...\n", __func__);

		return (unsigned long)ivrs;
	}

	ivrs->iv_info = 0x0;
	/* Maximum supported virtual address size */
	ivrs->iv_info |= (0x40 << 15);
	/* Maximum supported physical address size */
	ivrs->iv_info |= (0x30 << 8);
	/* Guest virtual address width */
	ivrs->iv_info |= (0x2 << 5);

<<<<<<< HEAD
	/* obtain IOMMU base address */
	ivrs_agesa = agesawrapper_getlateinitptr(PICK_IVRS);
	if (ivrs_agesa != NULL) {
		ivrs->ivhd.type = 0x10;
		ivrs->ivhd.flags = 0x0e;
		/* Enable ATS support */
		ivrs->ivhd.flags |= 0x10;
		ivrs->ivhd.length = sizeof(struct acpi_ivrs_ivhd);
		/* BDF <bus>:00.2 */
		ivrs->ivhd.device_id = 0x2 | (nb_dev->bus->secondary << 8);
		/* Capability block 0x40 (type 0xf, "Secure device") */
		ivrs->ivhd.capability_offset = 0x40;
		ivrs->ivhd.iommu_base_low = ivrs_agesa->ivhd.iommu_base_low;
		ivrs->ivhd.iommu_base_high = ivrs_agesa->ivhd.iommu_base_high;
		ivrs->ivhd.pci_segment_group = 0x0;
		ivrs->ivhd.iommu_info = 0x0;
		ivrs->ivhd.iommu_info |= (0x13 << 8);
		/* puse only performance counters related bits:
		 * PNCounters[16:13] and
		 * PNBanks[22:17],
		 * otherwise 0 */
		ivrs->ivhd.iommu_feature_info =
			ivrs_agesa->ivhd.iommu_feature_info & 0x7fe000;
	} else {
		/* TODO: what we can do here? */
		ivrs->ivhd.type = 0x10;
		ivrs->ivhd.flags = 0x0e;
		/* Enable ATS support */
		ivrs->ivhd.flags |= 0x10;
		ivrs->ivhd.length = sizeof(struct acpi_ivrs_ivhd);
		/* BDF <bus>:00.2 */
		ivrs->ivhd.device_id = 0x2 | (nb_dev->bus->secondary << 8);
		/* Capability block 0x40 (type 0xf, "Secure device") */
		ivrs->ivhd.capability_offset = 0x40;
		ivrs->ivhd.iommu_base_low = 0xfeb00000;
		ivrs->ivhd.iommu_base_high = 0x0;
		ivrs->ivhd.pci_segment_group = 0x0;
		ivrs->ivhd.iommu_info = 0x0;
		ivrs->ivhd.iommu_info |= (0x13 << 8);
		ivrs->ivhd.iommu_feature_info = 0x0;
	}
=======
	ivrs->ivhd.type = 0x10;
	ivrs->ivhd.flags = 0x0e;
	/* Enable ATS support */
	ivrs->ivhd.flags |= 0x10;
	ivrs->ivhd.length = sizeof(struct acpi_ivrs_ivhd);
	/* BDF <bus>:00.2 */
	ivrs->ivhd.device_id = 0x2 | (nb_dev->bus->secondary << 8);
	/* Capability block 0x40 (type 0xf, "Secure device") */
	ivrs->ivhd.capability_offset = 0x40;
	ivrs->ivhd.iommu_base_low = 0xfeb00000;
	ivrs->ivhd.iommu_base_high = 0x0;
	ivrs->ivhd.pci_segment_group = 0x0;
	ivrs->ivhd.iommu_info = 0x0;
	ivrs->ivhd.iommu_info |= (0x13 << 8);
	ivrs->ivhd.iommu_feature_info = 0x0;
>>>>>>> b7b085dc

	/* Describe HPET */
	p = (uint8_t *)current;
	p[0] = 0x48;			/* Entry type */
	p[1] = 0;			/* Device */
	p[2] = 0;			/* Bus */
	p[3] = 0xd7;			/* Data */
	p[4] = 0x0;			/* HPET number */
	p[5] = 0x14 << 3;		/* HPET device */
	p[6] = nb_dev->bus->secondary;	/* HPET bus */
	p[7] = 0x2;			/* Variety */
	ivrs->ivhd.length += 8;
	current += 8;

	/* Describe PCI devices */
	add_ivrs_device_entries(NULL, all_devices, 0, -1, NULL, &current,
				&ivrs->ivhd.length);

	/* Describe IOAPICs */
	unsigned long prev_current = current;
	current = acpi_fill_ivrs_ioapic(ivrs, current);
	ivrs->ivhd.length += (current - prev_current);

	return current;
}

static void northbridge_fill_ssdt_generator(struct device *device)
{
	msr_t msr;
	char pscope[] = "\\_SB.PCI0";

	acpigen_write_scope(pscope);
	msr = rdmsr(TOP_MEM);
	acpigen_write_name_dword("TOM1", msr.lo);
	msr = rdmsr(TOP_MEM2);
	/*
	 * Since XP only implements parts of ACPI 2.0, we can't use a qword
	 * here.
	 * See http://www.acpi.info/presentations/S01USMOBS169_OS%2520new.ppt
	 * slide 22ff.
	 * Shift value right by 20 bit to make it fit into 32bit,
	 * giving us 1MB granularity and a limit of almost 4Exabyte of memory.
	 */
	acpigen_write_name_dword("TOM2", (msr.hi << 12) | msr.lo >> 20);
	acpigen_pop_len();
}

static unsigned long agesa_write_acpi_tables(struct device *device,
					     unsigned long current,
					     acpi_rsdp_t *rsdp)
{
	acpi_srat_t *srat;
	acpi_slit_t *slit;
	acpi_header_t *ssdt;
	acpi_header_t *alib;
	acpi_ivrs_t *ivrs;
	acpi_hest_t *hest;

	/* HEST */
	current = ALIGN(current, 8);
	hest = (acpi_hest_t *)current;
	acpi_write_hest((void *)current, acpi_fill_hest);
	acpi_add_table(rsdp, (void *)current);
	current += ((acpi_header_t *)current)->length;

	/* IVRS */
	current = ALIGN(current, 8);
	printk(BIOS_DEBUG, "ACPI:   * IVRS at %lx\n", current);
	ivrs = (acpi_ivrs_t *) current;
	acpi_create_ivrs(ivrs, acpi_fill_ivrs);
	current += ivrs->header.length;
	acpi_add_table(rsdp, ivrs);

	/* SRAT */
	current = ALIGN(current, 8);
	printk(BIOS_DEBUG, "ACPI:    * SRAT at %lx\n", current);
	srat = (acpi_srat_t *) agesawrapper_getlateinitptr (PICK_SRAT);
	if (srat != NULL) {
		memcpy((void *)current, srat, srat->header.length);
		srat = (acpi_srat_t *) current;
		current += srat->header.length;
		acpi_add_table(rsdp, srat);
	} else {
		printk(BIOS_DEBUG, "  AGESA SRAT table NULL. Skipping.\n");
	}

	/* SLIT */
	current = ALIGN(current, 8);
	printk(BIOS_DEBUG, "ACPI:   * SLIT at %lx\n", current);
	slit = (acpi_slit_t *) agesawrapper_getlateinitptr (PICK_SLIT);
	if (slit != NULL) {
		memcpy((void *)current, slit, slit->header.length);
		slit = (acpi_slit_t *) current;
		current += slit->header.length;
		acpi_add_table(rsdp, slit);
	} else {
		printk(BIOS_DEBUG, "  AGESA SLIT table NULL. Skipping.\n");
	}

	/* ALIB */
	current = ALIGN(current, 16);
	printk(BIOS_DEBUG, "ACPI:  * AGESA ALIB SSDT at %lx\n", current);
	alib = (acpi_header_t *)agesawrapper_getlateinitptr (PICK_ALIB);
	if (alib != NULL) {
		memcpy((void *)current, alib, alib->length);
		alib = (acpi_header_t *) current;
		current += alib->length;
		acpi_add_table(rsdp, (void *)alib);
	}
	else {
		printk(BIOS_DEBUG, "	AGESA ALIB SSDT table NULL. Skipping.\n");
	}

	/* this pstate ssdt may cause Blue Screen: Fixed: Keep this comment for a while. */
	/* SSDT */
	current   = ALIGN(current, 16);
	printk(BIOS_DEBUG, "ACPI:    * SSDT at %lx\n", current);
	ssdt = (acpi_header_t *)agesawrapper_getlateinitptr (PICK_PSTATE);
	if (ssdt != NULL) {
		memcpy((void *)current, ssdt, ssdt->length);
		ssdt = (acpi_header_t *) current;
		current += ssdt->length;
	}
	else {
		printk(BIOS_DEBUG, "  AGESA PState table NULL. Skipping.\n");
	}
	acpi_add_table(rsdp,ssdt);

	printk(BIOS_DEBUG, "ACPI:    * SSDT for PState at %lx\n", current);
	return current;
}

static struct device_operations northbridge_operations = {
	.read_resources	  = read_resources,
	.set_resources	  = set_resources,
	.enable_resources = pci_dev_enable_resources,
	.init		  = northbridge_init,
	.acpi_fill_ssdt_generator = northbridge_fill_ssdt_generator,
	.write_acpi_tables = agesa_write_acpi_tables,
	.enable		  = 0,
	.ops_pci	  = 0,
};

static const struct pci_driver family16_northbridge __pci_driver = {
	.ops	= &northbridge_operations,
	.vendor = PCI_VENDOR_ID_AMD,
	.device = PCI_DEVICE_ID_AMD_16H_MODEL_303F_NB_HT,
};

static const struct pci_driver family10_northbridge __pci_driver = {
	.ops	= &northbridge_operations,
	.vendor = PCI_VENDOR_ID_AMD,
	.device = PCI_DEVICE_ID_AMD_10H_NB_HT,
};

static void fam16_finalize(void *chip_info)
{
	struct device *dev;
	u32 value;
	dev = dev_find_slot(0, PCI_DEVFN(0, 0)); /* clear IoapicSbFeatureEn */
	pci_write_config32(dev, 0xF8, 0);
	pci_write_config32(dev, 0xFC, 5); /* TODO: move it to dsdt.asl */

	/* disable No Snoop */
	dev = dev_find_slot(0, PCI_DEVFN(1, 1));
	value = pci_read_config32(dev, 0x60);
	value &= ~(1 << 11);
	pci_write_config32(dev, 0x60, value);
}

struct chip_operations northbridge_amd_pi_00730F01_ops = {
	CHIP_NAME("AMD FAM16 Northbridge")
	.enable_dev = 0,
	.final = fam16_finalize,
};

static void domain_read_resources(struct device *dev)
{
	unsigned reg;

	/* Find the already assigned resource pairs */
	get_fx_devs();
	for (reg = 0x80; reg <= 0xd8; reg+= 0x08) {
		u32 base, limit;
		base  = f1_read_config32(reg);
		limit = f1_read_config32(reg + 0x04);
		/* Is this register allocated? */
		if ((base & 3) != 0) {
			unsigned nodeid, reg_link;
			struct device *reg_dev;
			if (reg < 0xc0) { // mmio
				nodeid = (limit & 0xf) + (base&0x30);
			} else { // io
				nodeid =  (limit & 0xf) + ((base>>4)&0x30);
			}
			reg_link = (limit >> 4) & 7;
			reg_dev = __f0_dev[nodeid];
			if (reg_dev) {
				/* Reserve the resource  */
				struct resource *res;
				res = new_resource(reg_dev, IOINDEX(0x1000 + reg, reg_link));
				if (res) {
					res->flags = 1;
				}
			}
		}
	}
	/* FIXME: do we need to check extend conf space?
	   I don't believe that much preset value */
	pci_domain_read_resources(dev);
}

static void domain_enable_resources(struct device *dev)
{
#if IS_ENABLED(CONFIG_BINARYPI_LEGACY_WRAPPER)
	/* Must be called after PCI enumeration and resource allocation */
	if (!acpi_is_wakeup_s3())
		AGESAWRAPPER(amdinitmid);

	printk(BIOS_DEBUG, "  ader - leaving domain_enable_resources.\n");
#endif
}

#if CONFIG_HW_MEM_HOLE_SIZEK != 0
struct hw_mem_hole_info {
	unsigned hole_startk;
	int node_id;
};
static struct hw_mem_hole_info get_hw_mem_hole_info(void)
{
	struct hw_mem_hole_info mem_hole;
	int i;
	mem_hole.hole_startk = CONFIG_HW_MEM_HOLE_SIZEK;
	mem_hole.node_id = -1;
	for (i = 0; i < node_nums; i++) {
		dram_base_mask_t d;
		u32 hole;
		d = get_dram_base_mask(i);
		if (!(d.mask & 1)) continue; // no memory on this node
		hole = pci_read_config32(__f1_dev[i], 0xf0);
		if (hole & 2) { // we find the hole
			mem_hole.hole_startk = (hole & (0xff<<24)) >> 10;
			mem_hole.node_id = i; // record the node No with hole
			break; // only one hole
		}
	}

	/* We need to double check if there is special set on base reg and limit reg
	 * are not continuous instead of hole, it will find out its hole_startk.
	 */
	if (mem_hole.node_id == -1) {
		resource_t limitk_pri = 0;
		for (i = 0; i < node_nums; i++) {
			dram_base_mask_t d;
			resource_t base_k, limit_k;
			d = get_dram_base_mask(i);
			if (!(d.base & 1)) continue;
			base_k = ((resource_t)(d.base & 0x1fffff00)) <<9;
			if (base_k > 4 *1024 * 1024) break; // don't need to go to check
			if (limitk_pri != base_k) { // we find the hole
				mem_hole.hole_startk = (unsigned)limitk_pri; // must beblow 4G
				mem_hole.node_id = i;
				break; //only one hole
			}
			limit_k = ((resource_t)(((d.mask & ~1) + 0x000FF) & 0x1fffff00)) << 9;
			limitk_pri = limit_k;
		}
	}
	return mem_hole;
}
#endif

static void domain_set_resources(struct device *dev)
{
	unsigned long mmio_basek;
	u32 pci_tolm;
	int i, idx;
	struct bus *link;
#if CONFIG_HW_MEM_HOLE_SIZEK != 0
	struct hw_mem_hole_info mem_hole;
	u32 reset_memhole = 1;
#endif

	pci_tolm = 0xffffffffUL;
	for (link = dev->link_list; link; link = link->next) {
		pci_tolm = find_pci_tolm(link);
	}

	// FIXME handle interleaved nodes. If you fix this here, please fix
	// amdk8, too.
	mmio_basek = pci_tolm >> 10;
	/* Round mmio_basek to something the processor can support */
	mmio_basek &= ~((1 << 6) -1);

	// FIXME improve mtrr.c so we don't use up all of the mtrrs with a 64M
	// MMIO hole. If you fix this here, please fix amdk8, too.
	/* Round the mmio hole to 64M */
	mmio_basek &= ~((64*1024) - 1);

#if CONFIG_HW_MEM_HOLE_SIZEK != 0
	/* if the hw mem hole is already set in raminit stage, here we will compare
	 * mmio_basek and hole_basek. if mmio_basek is bigger that hole_basek and will
	 * use hole_basek as mmio_basek and we don't need to reset hole.
	 * otherwise We reset the hole to the mmio_basek
	 */

	mem_hole = get_hw_mem_hole_info();

	// Use hole_basek as mmio_basek, and we don't need to reset hole anymore
	if ((mem_hole.node_id !=  -1) && (mmio_basek > mem_hole.hole_startk)) {
		mmio_basek = mem_hole.hole_startk;
		reset_memhole = 0;
	}
#endif

	idx = 0x10;
	for (i = 0; i < node_nums; i++) {
		dram_base_mask_t d;
		resource_t basek, limitk, sizek; // 4 1T

		d = get_dram_base_mask(i);

		if (!(d.mask & 1)) continue;
		basek = ((resource_t)(d.base & 0x1fffff00)) << 9; // could overflow, we may lost 6 bit here
		limitk = ((resource_t)(((d.mask & ~1) + 0x000FF) & 0x1fffff00)) << 9;

		sizek = limitk - basek;

		/* see if we need a hole from 0xa0000 to 0xbffff */
		if ((basek < ((8*64)+(8*16))) && (sizek > ((8*64)+(16*16)))) {
			ram_resource(dev, (idx | i), basek, ((8*64)+(8*16)) - basek);
			idx += 0x10;
			basek = (8*64)+(16*16);
			sizek = limitk - ((8*64)+(16*16));

		}

		//printk(BIOS_DEBUG, "node %d : mmio_basek=%08lx, basek=%08llx, limitk=%08llx\n", i, mmio_basek, basek, limitk);

		/* split the region to accommodate pci memory space */
		if ((basek < 4*1024*1024) && (limitk > mmio_basek)) {
			if (basek <= mmio_basek) {
				unsigned pre_sizek;
				pre_sizek = mmio_basek - basek;
				if (pre_sizek > 0) {
					ram_resource(dev, (idx | i), basek, pre_sizek);
					idx += 0x10;
					sizek -= pre_sizek;
				}
				basek = mmio_basek;
			}
			if ((basek + sizek) <= 4*1024*1024) {
				sizek = 0;
			}
			else {
				uint64_t topmem2 = bsp_topmem2();
				basek = 4*1024*1024;
				sizek = topmem2/1024 - basek;
			}
		}

		ram_resource(dev, (idx | i), basek, sizek);
		idx += 0x10;
		printk(BIOS_DEBUG, "node %d: mmio_basek=%08lx, basek=%08llx, limitk=%08llx\n",
				i, mmio_basek, basek, limitk);
	}

	add_uma_resource_below_tolm(dev, 7);

	for (link = dev->link_list; link; link = link->next) {
		if (link->children) {
			assign_resources(link);
		}
	}
}

static const char *domain_acpi_name(const struct device *dev)
{
	if (dev->path.type == DEVICE_PATH_DOMAIN)
		return "PCI0";

	return NULL;
}

static struct device_operations pci_domain_ops = {
	.read_resources	  = domain_read_resources,
	.set_resources	  = domain_set_resources,
	.enable_resources = domain_enable_resources,
	.init		  = NULL,
	.scan_bus	  = pci_domain_scan_bus,
	.acpi_name        = domain_acpi_name,
};

static void sysconf_init(struct device *dev) // first node
{
	sblink = (pci_read_config32(dev, 0x64)>>8) & 7; // don't forget sublink1
	node_nums = ((pci_read_config32(dev, 0x60)>>4) & 7) + 1; //NodeCnt[2:0]
}

static void add_more_links(struct device *dev, unsigned total_links)
{
	struct bus *link, *last = NULL;
	int link_num;

	for (link = dev->link_list; link; link = link->next)
		last = link;

	if (last) {
		int links = total_links - last->link_num;
		link_num = last->link_num;
		if (links > 0) {
			link = malloc(links*sizeof(*link));
			if (!link)
				die("Couldn't allocate more links!\n");
			memset(link, 0, links*sizeof(*link));
			last->next = link;
		}
	}
	else {
		link_num = -1;
		link = malloc(total_links*sizeof(*link));
		memset(link, 0, total_links*sizeof(*link));
		dev->link_list = link;
	}

	for (link_num = link_num + 1; link_num < total_links; link_num++) {
		link->link_num = link_num;
		link->dev = dev;
		link->next = link + 1;
		last = link;
		link = link->next;
	}
	last->next = NULL;
}

static void cpu_bus_scan(struct device *dev)
{
	struct bus *cpu_bus;
	struct device *dev_mc;
	int i,j;
	int coreid_bits;
	int core_max = 0;
	unsigned ApicIdCoreIdSize;
	unsigned core_nums;
	int siblings = 0;
	unsigned int family;
	u32 modules = 0;
	VOID* modules_ptr = &modules;
	BUILD_OPT_CFG* options = NULL;
	int ioapic_count = 0;

	// TODO Remove the printk's.
	printk(BIOS_SPEW, "MullinsPI Debug: Grabbing the AMD Topology Information.\n");
	AmdGetValue(AMD_GLOBAL_USER_OPTIONS, (VOID**)&options, sizeof(options));
	AmdGetValue(AMD_GLOBAL_NUM_MODULES, &modules_ptr, sizeof(modules));
	modules = *(u32*)modules_ptr;
	ASSERT(modules > 0);
	ASSERT(options);
	ioapic_count = (int)options->CfgPlatNumIoApics;
	ASSERT(ioapic_count > 0);
	printk(BIOS_SPEW, "MullinsPI Debug: AMD Topology Number of Modules (@0x%p) is %d\n", modules_ptr, modules);
	printk(BIOS_SPEW, "MullinsPI Debug: AMD Topology Number of IOAPICs (@0x%p) is %d\n", options, (int)options->CfgPlatNumIoApics);

	dev_mc = dev_find_slot(CONFIG_CBB, PCI_DEVFN(CONFIG_CDB, 0));
	if (!dev_mc) {
		printk(BIOS_ERR, "%02x:%02x.0 not found", CONFIG_CBB, CONFIG_CDB);
		die("");
	}
	sysconf_init(dev_mc);

	/* Get Max Number of cores(MNC) */
	coreid_bits = (cpuid_ecx(0x80000008) & 0x0000F000) >> 12;
	core_max = 1 << (coreid_bits & 0x000F); //mnc

	ApicIdCoreIdSize = ((cpuid_ecx(0x80000008)>>12) & 0xF);
	if (ApicIdCoreIdSize) {
		core_nums = (1 << ApicIdCoreIdSize) - 1;
	} else {
		core_nums = 3; //quad core
	}

	/* Find which cpus are present */
	cpu_bus = dev->link_list;
	for (i = 0; i < node_nums; i++) {
		struct device *cdb_dev;
		unsigned devn;
		struct bus *pbus;

		devn = CONFIG_CDB + i;
		pbus = dev_mc->bus;

		/* Find the cpu's pci device */
		cdb_dev = dev_find_slot(CONFIG_CBB, PCI_DEVFN(devn, 0));
		if (!cdb_dev) {
			/* If I am probing things in a weird order
			 * ensure all of the cpu's pci devices are found.
			 */
			int fn;
			for (fn = 0; fn <= 5; fn++) { //FBDIMM?
				cdb_dev = pci_probe_dev(NULL, pbus,
							PCI_DEVFN(devn, fn));
			}
			cdb_dev = dev_find_slot(CONFIG_CBB, PCI_DEVFN(devn, 0));
		} else {
			/* Ok, We need to set the links for that device.
			 * otherwise the device under it will not be scanned
			 */

			add_more_links(cdb_dev, 4);
		}

		family = cpuid_eax(1);
		family = (family >> 20) & 0xFF;
		if (family == 1) { //f10
			u32 dword;
			cdb_dev = dev_find_slot(CONFIG_CBB, PCI_DEVFN(devn, 3));
			dword = pci_read_config32(cdb_dev, 0xe8);
			siblings = ((dword & BIT15) >> 13) | ((dword & (BIT13 | BIT12)) >> 12);
		} else if (family == 7) {//f16
			cdb_dev = dev_find_slot(CONFIG_CBB, PCI_DEVFN(devn, 5));
			if (cdb_dev && cdb_dev->enabled) {
				siblings = pci_read_config32(cdb_dev, 0x84);
				siblings &= 0xFF;
			}
		} else {
			siblings = 0; //default one core
		}
		int enable_node = cdb_dev && cdb_dev->enabled;
		printk(BIOS_SPEW, "%s family%xh, core_max = 0x%x, core_nums = 0x%x, siblings = 0x%x\n",
				dev_path(cdb_dev), 0x0f + family, core_max, core_nums, siblings);

		for (j = 0; j <= siblings; j++) {
			u32 lapicid_start = 0;

			/*
			 * APIC ID calucation is tightly coupled with AGESA v5 code.
			 * This calculation MUST match the assignment calculation done
			 * in LocalApicInitializationAtEarly() function.
			 * And reference GetLocalApicIdForCore()
			 *
			 * Apply apic enumeration rules
			 * For systems with >= 16 APICs, put the IO-APICs at 0..n and
			 * put the local-APICs at m..z
			 *
			 * This is needed because many IO-APIC devices only have 4 bits
			 * for their APIC id and therefore must reside at 0..15
			 */
			if ((node_nums * core_max) + ioapic_count >= 0x10) {
				lapicid_start = (ioapic_count - 1) / core_max;
				lapicid_start = (lapicid_start + 1) * core_max;
				printk(BIOS_SPEW, "lpaicid_start = 0x%x ", lapicid_start);
			}
			u32 apic_id = (lapicid_start * (i/modules + 1)) + ((i % modules) ? (j + (siblings + 1)) : j);
			printk(BIOS_SPEW, "node 0x%x core 0x%x apicid = 0x%x\n",
					i, j, apic_id);

			struct device *cpu = add_cpu_device(cpu_bus, apic_id, enable_node);
			if (cpu)
				amd_cpu_topology(cpu, i, j);
		} //j
	}
}

static void cpu_bus_init(struct device *dev)
{
	initialize_cpus(dev->link_list);
}

static struct device_operations cpu_bus_ops = {
	.read_resources	  = DEVICE_NOOP,
	.set_resources	  = DEVICE_NOOP,
	.enable_resources = DEVICE_NOOP,
	.init		  = cpu_bus_init,
	.scan_bus	  = cpu_bus_scan,
};

static void root_complex_enable_dev(struct device *dev)
{
	static int done = 0;

	if (!done) {
		setup_bsp_ramtop();
		done = 1;
	}

	/* Set the operations if it is a special bus type */
	if (dev->path.type == DEVICE_PATH_DOMAIN) {
		dev->ops = &pci_domain_ops;
	} else if (dev->path.type == DEVICE_PATH_CPU_CLUSTER) {
		dev->ops = &cpu_bus_ops;
	}
}

struct chip_operations northbridge_amd_pi_00730F01_root_complex_ops = {
	CHIP_NAME("AMD FAM16 Root Complex")
	.enable_dev = root_complex_enable_dev,
};

/*********************************************************************
 * Change the vendor / device IDs to match the generic VBIOS header. *
 *********************************************************************/
u32 map_oprom_vendev(u32 vendev)
{
	u32 new_vendev;
	new_vendev =
		((0x10029850 <= vendev) && (vendev <= 0x1002986F)) ? 0x10029850 : vendev;

	if (vendev != new_vendev)
		printk(BIOS_NOTICE, "Mapping PCI device %8x to %8x\n", vendev, new_vendev);

	return new_vendev;
}<|MERGE_RESOLUTION|>--- conflicted
+++ resolved
@@ -439,13 +439,6 @@
 	return (unsigned long)current;
 }
 
-<<<<<<< HEAD
-static void add_ivrs_device_entries(struct device *parent, struct device *dev,
-				    int depth, int linknum, int8_t *root_level,
-				    unsigned long *current, uint16_t *length)
-{
-	uint8_t *p;
-=======
 static void add_ivhd_dev_entry(struct device *parent, struct device *dev,
 			       unsigned long *current, uint16_t *length,
 			       uint8_t type, uint8_t data)
@@ -495,7 +488,6 @@
 				    unsigned int depth, int linknum, int8_t *root_level,
 				    unsigned long *current, uint16_t *length)
 {
->>>>>>> b7b085dc
 	struct device *sibling;
 	struct bus *link;
 	unsigned int header_type;
@@ -516,51 +508,13 @@
 			if (depth == *root_level) {
 				if (dev->path.pci.devfn == (0x14 << 3)) {
 					/* SMBUS controller */
-<<<<<<< HEAD
-					p = (uint8_t *) *current;
-					/* Entry type */
-					p[0] = 0x2;
-					/* Device */
-					p[1] = dev->path.pci.devfn;
-					/* Bus */
-					p[2] = dev->bus->secondary;
-					/* Data */
-					p[3] = 0x97;
-					/* [4:7] Padding */
-					p[4] = 0x0;
-					p[5] = 0x0;
-					p[6] = 0x0;
-					p[7] = 0x0;
-					*length += 8;
-					*current += 8;
-=======
 					add_ivhd_dev_entry(parent, dev, current, length, 0x2, 0x97);
->>>>>>> b7b085dc
 				} else if (dev->path.pci.devfn != 0x2 &&
 					   dev->path.pci.devfn < (0x2 << 3)) {
 					/* FCH control device */
 				} else {
 					/* Other devices */
-<<<<<<< HEAD
-					p = (uint8_t *) *current;
-					/* Entry type */
-					p[0] = 0x2;
-					/* Device */
-					p[1] = dev->path.pci.devfn;
-					/* Bus */
-					p[2] = dev->bus->secondary;
-					/* Data */
-					p[3] = 0x0;
-					/* [4:7] Padding */
-					p[4] = 0x0;
-					p[5] = 0x0;
-					p[6] = 0x0;
-					p[7] = 0x0;
-					*length += 8;
-					*current += 8;
-=======
 					add_ivhd_dev_entry(parent, dev, current, length, 0x2, 0x0);
->>>>>>> b7b085dc
 				}
 			} else {
 				header_type = dev->hdr_type & 0x7f;
@@ -569,52 +523,11 @@
 				     (header_type == PCI_HEADER_TYPE_BRIDGE))
 				    && is_pcie) {
 					/* Device or Bridge is PCIe */
-<<<<<<< HEAD
-					p = (uint8_t *) *current;
-					/* Entry type */
-					p[0] = 0x2;
-					/* Device */
-					p[1] = dev->path.pci.devfn;
-					/* Bus */
-					p[2] = dev->bus->secondary;
-					/* Data */
-					p[3] = 0x0;
-					/* [4:7] Padding */
-					p[4] = 0x0;
-					p[5] = 0x0;
-					p[6] = 0x0;
-					p[7] = 0x0;
-					*length += 8;
-					*current += 8;
-				} else if ((header_type == PCI_HEADER_TYPE_NORMAL) &&
-					   !is_pcie) {
-					/* Device is legacy PCI or PCI-X */
-					p = (uint8_t *) *current;
-					/* Entry type */
-					p[0] = 0x42;
-					/* Device */
-					p[1] = dev->path.pci.devfn;
-					/* Bus */
-					p[2] = dev->bus->secondary;
-					/* Data */
-					p[3] = 0x0;
-					/* Reserved */
-					p[4] = 0x0;
-					/* Device */
-					p[5] = parent->path.pci.devfn;
-					/* Bus */
-					p[6] = parent->bus->secondary;
-					/* Reserved */
-					p[7] = 0x0;
-					*length += 8;
-					*current += 8;
-=======
 					add_ivhd_dev_entry(parent, dev, current, length, 0x2, 0x0);
 				} else if ((header_type == PCI_HEADER_TYPE_NORMAL) &&
 					   !is_pcie) {
 					add_ivhd_dev_entry(parent, dev, current, length, 0x42, 0x0);
 					/* Device is legacy PCI or PCI-X */
->>>>>>> b7b085dc
 				}
 			}
 		}
@@ -669,10 +582,6 @@
 static unsigned long acpi_fill_ivrs(acpi_ivrs_t *ivrs, unsigned long current)
 {
 	uint8_t *p;
-<<<<<<< HEAD
-	acpi_ivrs_t *ivrs_agesa;
-=======
->>>>>>> b7b085dc
 
 	device_t nb_dev = dev_find_slot(0, PCI_DEVFN(0, 0));
 	if (!nb_dev) {
@@ -691,49 +600,6 @@
 	/* Guest virtual address width */
 	ivrs->iv_info |= (0x2 << 5);
 
-<<<<<<< HEAD
-	/* obtain IOMMU base address */
-	ivrs_agesa = agesawrapper_getlateinitptr(PICK_IVRS);
-	if (ivrs_agesa != NULL) {
-		ivrs->ivhd.type = 0x10;
-		ivrs->ivhd.flags = 0x0e;
-		/* Enable ATS support */
-		ivrs->ivhd.flags |= 0x10;
-		ivrs->ivhd.length = sizeof(struct acpi_ivrs_ivhd);
-		/* BDF <bus>:00.2 */
-		ivrs->ivhd.device_id = 0x2 | (nb_dev->bus->secondary << 8);
-		/* Capability block 0x40 (type 0xf, "Secure device") */
-		ivrs->ivhd.capability_offset = 0x40;
-		ivrs->ivhd.iommu_base_low = ivrs_agesa->ivhd.iommu_base_low;
-		ivrs->ivhd.iommu_base_high = ivrs_agesa->ivhd.iommu_base_high;
-		ivrs->ivhd.pci_segment_group = 0x0;
-		ivrs->ivhd.iommu_info = 0x0;
-		ivrs->ivhd.iommu_info |= (0x13 << 8);
-		/* puse only performance counters related bits:
-		 * PNCounters[16:13] and
-		 * PNBanks[22:17],
-		 * otherwise 0 */
-		ivrs->ivhd.iommu_feature_info =
-			ivrs_agesa->ivhd.iommu_feature_info & 0x7fe000;
-	} else {
-		/* TODO: what we can do here? */
-		ivrs->ivhd.type = 0x10;
-		ivrs->ivhd.flags = 0x0e;
-		/* Enable ATS support */
-		ivrs->ivhd.flags |= 0x10;
-		ivrs->ivhd.length = sizeof(struct acpi_ivrs_ivhd);
-		/* BDF <bus>:00.2 */
-		ivrs->ivhd.device_id = 0x2 | (nb_dev->bus->secondary << 8);
-		/* Capability block 0x40 (type 0xf, "Secure device") */
-		ivrs->ivhd.capability_offset = 0x40;
-		ivrs->ivhd.iommu_base_low = 0xfeb00000;
-		ivrs->ivhd.iommu_base_high = 0x0;
-		ivrs->ivhd.pci_segment_group = 0x0;
-		ivrs->ivhd.iommu_info = 0x0;
-		ivrs->ivhd.iommu_info |= (0x13 << 8);
-		ivrs->ivhd.iommu_feature_info = 0x0;
-	}
-=======
 	ivrs->ivhd.type = 0x10;
 	ivrs->ivhd.flags = 0x0e;
 	/* Enable ATS support */
@@ -749,7 +615,6 @@
 	ivrs->ivhd.iommu_info = 0x0;
 	ivrs->ivhd.iommu_info |= (0x13 << 8);
 	ivrs->ivhd.iommu_feature_info = 0x0;
->>>>>>> b7b085dc
 
 	/* Describe HPET */
 	p = (uint8_t *)current;
