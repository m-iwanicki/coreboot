/* SPDX-License-Identifier: GPL-2.0-only */

#include <console/console.h>
#include <cpu/cpu.h>
#include <cpu/amd/common/common.h>
#include <cpu/amd/common/nums.h>
#include <cpu/amd/msr.h>
#include <cpu/amd/mtrr.h>
#include <cpu/amd/family_10h-family_15h/amdfam10_sysconf.h>
#include <cpu/amd/family_10h-family_15h/ram_calc.h>
#include <cpu/x86/cache.h>
#include <cpu/x86/lapic.h>
<<<<<<< HEAD
=======
#include <cpu/x86/mtrr.h>
>>>>>>> 819edef4
#include <device/device.h>
#include <device/hypertransport.h>
#include <device/pci.h>
#include <device/pci_ids.h>
<<<<<<< HEAD
#include <northbridge/amd/nb_common.h>
=======
>>>>>>> 819edef4
#include <delay.h>
#include <lib.h>
#include <option.h>

#include "amdfam10.h"

struct amdfam10_sysconf_t sysconf;
u8 pirq_router_bus;

struct amdfam10_sysconf_t *get_sysconf(void)
{
	return &sysconf;
}

void set_pirq_router_bus(u8 bus)
{
	pirq_router_bus = bus;
}

<<<<<<< HEAD
#define FX_DEVS NODE_NUMS
static struct device *__f0_dev[FX_DEVS];
static struct device *__f1_dev[FX_DEVS];
static struct device *__f2_dev[FX_DEVS];
static struct device *__f4_dev[FX_DEVS];
static unsigned int fx_devs = 0;

=======
u8 get_pirq_router_bus(void)
{
	return pirq_router_bus;
}

static struct device *__f0_dev[NODE_NUMS];
static struct device *__f1_dev[NODE_NUMS];
static struct device *__f2_dev[NODE_NUMS];
static struct device *__f4_dev[NODE_NUMS];
static unsigned int fx_devs = 0;

static DEVTREE_CONST struct device *dev_find_slot(unsigned int bus, unsigned int devfn)
{
	DEVTREE_CONST struct device *dev, *result;

	result = 0;
	for (dev = all_devices; dev; dev = dev->next) {
		if ((dev->path.type == DEVICE_PATH_PCI) &&
		    (dev->bus->secondary == bus) &&
		    (dev->path.pci.devfn == devfn)) {
			result = dev;
			break;
		}
	}
	return result;
}

static u32 amdfam10_nodeid(struct device *dev)
{
#if NODE_NUMS == 64
	unsigned int busn;
	busn = dev->bus->secondary;
	if (busn != CONFIG_CBB) {
		return (dev->path.pci.devfn >> 3) - CONFIG_CDB + 32;
	} else {
		return (dev->path.pci.devfn >> 3) - CONFIG_CDB;
	}

#else
	return (dev->path.pci.devfn >> 3) - CONFIG_CDB;
#endif
}

>>>>>>> 819edef4
/*
 * Assumptions: CONFIG_CBB == 0
 * dev_find_slot() was made static, also wouldn't work before PCI enumeration
 */
static void get_fx_devs(void)
{
	if (fx_devs)
		return;

	int i;
<<<<<<< HEAD
	for (i = 0; i < FX_DEVS; i++) {
=======
	for (i = 0; i < NODE_NUMS; i++) {
>>>>>>> 819edef4
		__f0_dev[i] = pcidev_on_root(CONFIG_CDB + i, 0);
		__f1_dev[i] = pcidev_on_root(CONFIG_CDB + i, 1);
		__f2_dev[i] = pcidev_on_root(CONFIG_CDB + i, 2);
		__f4_dev[i] = pcidev_on_root(CONFIG_CDB + i, 4);
		if (__f0_dev[i] != NULL && __f1_dev[i] != NULL)
			fx_devs = i+1;
	}
	if (__f1_dev[0] == NULL || __f0_dev[0] == NULL || fx_devs == 0) {
		die("Cannot find 0:0x18.[0|1]\n");
	}
}

static u32 f1_read_config32(unsigned int reg)
{
	if (fx_devs == 0)
		get_fx_devs();
	return pci_read_config32(__f1_dev[0], reg);
}

static void f1_write_config32(unsigned int reg, u32 value)
{
	int i;
	if (fx_devs == 0)
		get_fx_devs();
	for (i = 0; i < fx_devs; i++) {
		struct device *dev;
		dev = __f1_dev[i];
		if (dev && dev->enabled) {
			pci_write_config32(dev, reg, value);
		}
	}
}

<<<<<<< HEAD
static void set_vga_enable_reg(u32 nodeid, u32 linkn)
{
	u32 val;

	val =  1 | (nodeid<<4) | (linkn<<12);
	/* it will routing (1)mmio  0xa0000:0xbffff (2) io 0x3b0:0x3bb,
	 0x3c0:0x3df */
	f1_write_config32(0xf4, val);

}

static u32 amdfam10_nodeid(struct device *dev)
{
#if NODE_NUMS == 64
	unsigned int busn;
	busn = dev->bus->secondary;
	if (busn != CONFIG_CBB) {
		return (dev->path.pci.devfn >> 3) - CONFIG_CDB + 32;
	} else {
		return (dev->path.pci.devfn >> 3) - CONFIG_CDB;
	}

#else
	return (dev->path.pci.devfn >> 3) - CONFIG_CDB;
#endif
}

static u32 get_io_addr_index(u32 nodeid, u32 linkn)
{
	u32 index;

	for (index = 0; index < 256; index++) {

		if (index + 4 >= ARRAY_SIZE(sysconf.conf_io_addrx))
			die("Error! Out of bounds read in %s:%s\n", __FILE__, __func__);

		if (sysconf.conf_io_addrx[index+4] == 0) {
			sysconf.conf_io_addr[index+4] =  (nodeid & 0x3f);
			sysconf.conf_io_addrx[index+4] = 1 | ((linkn & 0x7)<<4);
			return index;
		 }
	 }

	 return	 0;
}

static u32 get_mmio_addr_index(u32 nodeid, u32 linkn)
{
	u32 index;

	for (index = 0; index < 64; index++) {

		if (index + 8 >= ARRAY_SIZE(sysconf.conf_mmio_addrx))
			die("Error! Out of bounds read in %s:%s\n", __FILE__, __func__);

		if (sysconf.conf_mmio_addrx[index+8] == 0) {
			sysconf.conf_mmio_addr[index+8] = (nodeid & 0x3f);
			sysconf.conf_mmio_addrx[index+8] = 1 | ((linkn & 0x7)<<4);
			return index;
		}
	}

	return 0;
}

static void store_conf_io_addr(u32 nodeid, u32 linkn, u32 reg, u32 index,
				u32 io_min, u32 io_max)
{
	u32 val;

	/* io range allocation */
	index = (reg-0xc0)>>3;

	val = (nodeid & 0x3f); // 6 bits used
	sysconf.conf_io_addr[index] = val | ((io_max<<8) & 0xfffff000); //limit : with nodeid
	val = 3 | ((linkn & 0x7)<<4); // 8 bits used
	sysconf.conf_io_addrx[index] = val | ((io_min<<8) & 0xfffff000); // base : with enable bit

	if (sysconf.io_addr_num < (index+1))
		sysconf.io_addr_num = index+1;
}


static void store_conf_mmio_addr(u32 nodeid, u32 linkn, u32 reg, u32 index,
					u32 mmio_min, u32 mmio_max)
{
	u32 val;

	/* io range allocation */
	index = (reg-0x80)>>3;

	val = (nodeid & 0x3f); // 6 bits used
	sysconf.conf_mmio_addr[index] = val | (mmio_max & 0xffffff00); //limit : with nodeid and linkn
	val = 3 | ((linkn & 0x7)<<4); // 8 bits used
	sysconf.conf_mmio_addrx[index] = val | (mmio_min & 0xffffff00); // base : with enable bit

	if (sysconf.mmio_addr_num<(index+1))
		sysconf.mmio_addr_num = index+1;
}


static void set_io_addr_reg(struct device *dev, u32 nodeid, u32 linkn, u32 reg,
		     u32 io_min, u32 io_max)
{
	u32 i;
	u32 tempreg;

	/* io range allocation */
	tempreg = (nodeid&0xf) | ((nodeid & 0x30)<<(8-4)) | (linkn<<4) |  ((io_max&0xf0)<<(12-4)); //limit
	for (i = 0; i < sysconf.nodes; i++)
		pci_write_config32(__f1_dev[i], reg+4, tempreg);

	tempreg = 3 /*| (3<<4)*/ | ((io_min&0xf0)<<(12-4));	      //base :ISA and VGA ?
	for (i = 0; i < sysconf.nodes; i++)
		pci_write_config32(__f1_dev[i], reg, tempreg);
}

static void set_mmio_addr_reg(u32 nodeid, u32 linkn, u32 reg, u32 index, u32 mmio_min, u32 mmio_max, u32 nodes)
{
	u32 i;
	u32 tempreg;

	/* io range allocation */
	tempreg = (nodeid&0xf) | (linkn<<4) |	 (mmio_max&0xffffff00); //limit
	for (i = 0; i < nodes; i++)
		pci_write_config32(__f1_dev[i], reg+4, tempreg);
	tempreg = 3 | (nodeid & 0x30) | (mmio_min&0xffffff00);
	for (i = 0; i < sysconf.nodes; i++)
		pci_write_config32(__f1_dev[i], reg, tempreg);
}

static int reg_useable(unsigned int reg, struct device *goal_dev, unsigned int goal_nodeid,
			unsigned int goal_link)
{
	struct resource *res;
	unsigned int nodeid, link = 0;
	int result;
	res = 0;
	for (nodeid = 0; !res && (nodeid < fx_devs); nodeid++) {
		struct device *dev;
		dev = __f0_dev[nodeid];
		if (!dev)
			continue;
		for (link = 0; !res && (link < 8); link++) {
			res = probe_resource(dev, IOINDEX(0x1000 + reg, link));
		}
	}
	result = 2;
	if (res) {
		result = 0;
		if (	(goal_link == (link - 1)) &&
			(goal_nodeid == (nodeid - 1)) &&
			(res->flags <= 1)) {
			result = 1;
		}
	}
	return result;
}

static struct resource *amdfam10_find_iopair(struct device *dev, unsigned int nodeid, unsigned int link)
{
	struct resource *resource;
	u32 free_reg, reg;
	resource = 0;
	free_reg = 0;
	for (reg = 0xc0; reg <= 0xd8; reg += 0x8) {
		int result;
		result = reg_useable(reg, dev, nodeid, link);
		if (result == 1) {
			/* I have been allocated this one */
			break;
		} else if (result > 1) {
			/* I have a free register pair */
			free_reg = reg;
		}
	}
	if (reg > 0xd8) {
		reg = free_reg; // if no free, the free_reg still be 0
	}

	//Ext conf space
	if (!reg) {
		//because of Extend conf space, we will never run out of reg,
		// but we need one index to differ them. so same node and
		// same link can have multi range
		u32 index = get_io_addr_index(nodeid, link);
		reg = 0x110 + (index<<24) + (4<<20); // index could be 0, 255
	}

		resource = new_resource(dev, IOINDEX(0x1000 + reg, link));

	return resource;
}

static struct resource *amdfam10_find_mempair(struct device *dev, u32 nodeid, u32 link)
{
	struct resource *resource;
	u32 free_reg, reg;
	resource = 0;
	free_reg = 0;
	for (reg = 0x80; reg <= 0xb8; reg += 0x8) {
		int result;
		result = reg_useable(reg, dev, nodeid, link);
		if (result == 1) {
			/* I have been allocated this one */
			break;
		} else if (result > 1) {
			/* I have a free register pair */
			free_reg = reg;
		}
	}
	if (reg > 0xb8) {
		reg = free_reg;
	}

	//Ext conf space
	if (!reg) {
		//because of Extend conf space, we will never run out of reg,
		// but we need one index to differ them. so same node and
		// same link can have multi range
		u32 index = get_mmio_addr_index(nodeid, link);
		reg = 0x110 + (index<<24) + (6<<20); // index could be 0, 63

	}
	resource = new_resource(dev, IOINDEX(0x1000 + reg, link));
	return resource;
=======
/* TODO: pass link/node number as an argument? */
struct resource *amdfam10_assign_new_io_res(resource_t base, resource_t size)
{
	int idx;
	struct resource *res;
	/* D18F0 will be parsed by amdfam10_set_resources */
	struct device *dev = __f0_dev[0];

	for (idx = 0xC0; idx <= 0xD8; idx +=8) {
		res = probe_resource(dev, idx);
		if (!res) {
			res = new_resource(dev, idx);
			res->base = base;
			res->size = size;
			res->align = 0x0C;
			res->gran  = 0x0C;
			res->flags = IORESOURCE_IO | IORESOURCE_ASSIGNED;
			return res;
		}
	}

	die("%s: no available range registers\n", __func__);
}

struct resource *amdfam10_assign_new_mmio_res(resource_t base, resource_t size)
{
	int idx;
	struct resource *res;
	/* D18F0 will be parsed by amdfam10_set_resources */
	struct device *dev = __f0_dev[0];

	/* There are more MMIO registers at x1A0-x1B8, but these should be enough */
	for (idx = 0x80; idx <= 0xB8; idx +=8) {
		res = probe_resource(dev, idx);
		if (!res) {
			res = new_resource(dev, idx);
			res->base  = base;
			res->size  = size;
			res->align = 0x10;
			res->gran  = 0x10;
			res->flags = IORESOURCE_MEM | IORESOURCE_ASSIGNED;
			return res;
		}
	}

	die("%s: no available range registers\n", __func__);
}

static void set_vga_enable_reg(u32 nodeid, u32 linkn)
{
	u32 val;

	val =  1 | (nodeid<<4) | (linkn<<12);
	/* it will route (1)mmio  0xa0000:0xbffff (2) io 0x3b0:0x3bb, 0x3c0:0x3df */
	f1_write_config32(0xf4, val);

}

static u32 ht_c_key(struct bus *link)
{
	u32 nodeid = amdfam10_nodeid(link->dev);
	u32 linkn = link->link_num & 0x0f;
	u32 val = (linkn << 8) | ((nodeid & 0x3f) << 2) | 3;
	return val;
}

static u32 get_ht_c_index_by_key(u32 key)
{
	u32 ht_c_index = 0;

	for (ht_c_index = 0; ht_c_index < 32; ht_c_index++) {
		if ((sysconf.ht_c_conf_bus[ht_c_index] & 0xfff) == key) {
			return ht_c_index;
		}
	}

	for (ht_c_index = 0; ht_c_index < 32; ht_c_index++) {
		if (sysconf.ht_c_conf_bus[ht_c_index] == 0) {
			 return ht_c_index;
		}
	}

	return	-1;
}

static u32 get_ht_c_index(struct bus *link)
{
	u32 val = ht_c_key(link);
	return get_ht_c_index_by_key(val);
}

static void set_config_map_reg(struct bus *link)
{
	u32 tempreg;
	u32 i;
	u32 ht_c_index = get_ht_c_index(link);
	u32 linkn = link->link_num & 0x0f;
	u32 busn_min = (link->secondary >> sysconf.segbit) & 0xff;
	u32 busn_max = (link->subordinate >> sysconf.segbit) & 0xff;
	u32 nodeid = amdfam10_nodeid(link->dev);

	tempreg = ((nodeid & 0x30) << (12-4)) | ((nodeid & 0xf) << 4) | 3;
	tempreg |= (busn_max << 24)|(busn_min << 16)|(linkn << 8);

	for (i = 0; i < sysconf.nodes; i++) {
		struct device *dev = __f1_dev[i];
		pci_write_config32(dev, 0xe0 + ht_c_index * 4, tempreg);
	}
}

static void clear_config_map_reg(struct bus *link)
{
	u32 i;
	u32 ht_c_index = get_ht_c_index(link);

	for (i = 0; i < sysconf.nodes; i++) {
		struct device *dev = __f1_dev[i];
		pci_write_config32(dev, 0xe0 + ht_c_index * 4, 0);
	}
}

static void store_ht_c_conf_bus(struct bus *link)
{
	u32 val = ht_c_key(link);
	u32 ht_c_index = get_ht_c_index_by_key(val);

	u32 segn = (link->subordinate >> 8) & 0x0f;
	u32 busn_min = link->secondary & 0xff;
	u32 busn_max = link->subordinate & 0xff;

	val |= (segn << 28) | (busn_max << 20) | (busn_min << 12);

	sysconf.ht_c_conf_bus[ht_c_index] = val;
	sysconf.hcdn_reg[ht_c_index] = link->hcdn_reg;
	sysconf.ht_c_num++;
}

typedef enum {
	HT_ROUTE_CLOSE,
	HT_ROUTE_SCAN,
	HT_ROUTE_FINAL,
} scan_state;

static void ht_route_link(struct bus *link, scan_state mode)
{
	struct bus *parent = link->dev->bus;
	u32 busses;

	printk(BIOS_SPEW, "%s\n", __func__);

	if (mode == HT_ROUTE_SCAN) {
		if (parent->subordinate == 0)
			link->secondary = 0;
		else
			link->secondary = parent->subordinate + 1;

		link->subordinate = link->secondary;
	}

	/* Configure the bus numbers for this bridge: the configuration
	 * transactions will not be propagated by the bridge if it is
	 * not correctly configured
	 */
	busses = pci_read_config32(link->dev, link->cap + 0x14);
	busses &= ~(0xff << 8);
	busses |= parent->secondary & 0xff;
	if (mode == HT_ROUTE_CLOSE)
		busses |= 0xff << 8;
	else if (mode == HT_ROUTE_SCAN)
		busses |= ((u32) link->secondary & 0xff) << 8;
	else if (mode == HT_ROUTE_FINAL)
		busses |= ((u32) link->secondary & 0xff) << 8;
	pci_write_config32(link->dev, link->cap + 0x14, busses);

	if (mode == HT_ROUTE_FINAL) {
		if (CONFIG(HT_CHAIN_DISTRIBUTE))
			parent->subordinate = ALIGN_UP(link->subordinate, 8) - 1;
		else
			parent->subordinate = link->subordinate;
	}
}

static void amd_g34_fixup(struct bus *link, struct device *dev)
{
	uint32_t nodeid = amdfam10_nodeid(dev);
	uint32_t f3xe8;

	printk(BIOS_SPEW, "%s\n", __func__);

	if (is_gt_rev_d() || is_fam15h()) {

		if (is_dual_node((u8)nodeid)) {
			/* Each G34 processor contains a defective HT link.
			 * See the BKDG Rev 3.62 section 2.7.1.5 for details.
			 */
			f3xe8 = pci_read_config32(NODE_PCI(nodeid, 3), 0xe8);
			uint8_t internal_node_number = ((f3xe8 & 0xc0000000) >> 30);
			if (internal_node_number == 0) {
				/* Node 0 */
				if (link->link_num == 6)	/* Link 2 Sublink 1 */
					printk(BIOS_DEBUG, "amdfam10_scan_chain(): node %d (internal node ID %d): skipping defective HT link\n", nodeid, internal_node_number);
			} else {
				/* Node 1 */
				if (link->link_num == 5)	/* Link 1 Sublink 1 */
					printk(BIOS_DEBUG, "amdfam10_scan_chain(): node %d (internal node ID %d): skipping defective HT link\n", nodeid, internal_node_number);
			}
		}
	}
}

static void amdfam10_scan_chain(struct bus *link)
{
	unsigned int next_unitid;

	printk(BIOS_SPEW, "%s\n", __func__);

	/* See if there is an available configuration space mapping
		* register in function 1.
		*/
	if (get_ht_c_index(link) >= 4)
		return;

	/* Set up the primary, secondary and subordinate bus numbers.
		* We have no idea how many busses are behind this bridge yet,
		* so we set the subordinate bus number to 0xff for the moment.
		*/

	ht_route_link(link, HT_ROUTE_SCAN);

	/* set the config map space */
	set_config_map_reg(link);

	/* Now we can scan all of the subordinate busses i.e. the
	 * chain on the hypertranport link
	 */

	next_unitid = hypertransport_scan_chain(link);

	/* Now that nothing is overlapping it is safe to scan the children. */
	pci_scan_bus(link, 0x00, ((next_unitid - 1) << 3) | 7);

	ht_route_link(link, HT_ROUTE_FINAL);

	/* We know the number of busses behind this bridge.  Set the
	 * subordinate bus number to it's real value
	 */
	if (0) {
		/* Clear the extend reg. */
		clear_config_map_reg(link);
	}

	set_config_map_reg(link);

	store_ht_c_conf_bus(link);
}

/* Do sb ht chain at first, in case s2885 put sb chain
 * (8131/8111) on link2, but put 8151 on link0.
 */
static void relocate_sb_ht_chain(void)
{
	struct device *dev;
	struct bus *link, *prev = NULL;
	u8 sblink;

	printk(BIOS_SPEW, "%s\n", __func__);

	dev = dev_find_slot(CONFIG_CBB, PCI_DEVFN(CONFIG_CDB, 0));
	sblink = (pci_read_config32(dev, 0x64)>>8) & 7;
	link = dev->link_list;

	while (link) {
		if (link->link_num == sblink) {
			if (!prev)
				return;
			prev->next = link->next;
			link->next = dev->link_list;
			dev->link_list = link;
			return;
		}
		prev = link;
		link = link->next;
	}
}

static void trim_ht_chain(struct device *dev)
{
	struct bus *link;

	printk(BIOS_SPEW, "%s\n", __func__);

	/* Check for connected link. */
	for (link = dev->link_list; link; link = link->next) {
		link->cap = 0x80 + (link->link_num * 0x20);
		link->ht_link_up = ht_is_non_coherent_link(link);
	}
}

static void amdfam10_scan_chains(struct device *dev)
{
	struct bus *link;
	u32 nodeid = amdfam10_nodeid(dev);

	printk(BIOS_SPEW, "%s\n", __func__);

	if (is_fam15h() && CONFIG(CPU_AMD_SOCKET_G34_NON_AGESA)) {
		uint8_t current_link_number = 0;

		for (link = dev->link_list; link; link = link->next) {
			printk(BIOS_SPEW, "%s: %s [%d] === %d", __func__, dev_path(dev), current_link_number, link->link_num);
			/* The following links have changed position in Fam15h G34 processors:
			 * Fam10  Fam15
			 * Node 0
			 * L3 --> L1
			 * L0 --> L3
			 * L1 --> L2
			 * L2 --> L0
			 * Node 1
			 * L0 --> L0
			 * L1 --> L3
			 * L2 --> L1
			 * L3 --> L2
			 */
			if (nodeid == 0) {
				if (link->link_num == 0)
					link->link_num = 3;
				else if (link->link_num == 1)
					link->link_num = 2;
				else if (link->link_num == 2)
					link->link_num = 0;
				else if (link->link_num == 3)
					link->link_num = 1;
				else
					die("%s: wrong link_num for northbridge (%d)\n",
					    dev_path(dev), link->link_num);
			} else if (nodeid == 1) {
				if (link->link_num == 0)
					link->link_num = 0;
				else if (link->link_num == 1)
					link->link_num = 3;
				else if (link->link_num == 2)
					link->link_num = 1;
				else if (link->link_num == 3)
					link->link_num = 2;
				else
					die("%s: wrong link_num for northbridge (%d)\n",
					    dev_path(dev), link->link_num);
			}

			current_link_number++;
			if (current_link_number > 3)
				current_link_number = 0;

			printk(BIOS_SPEW, " --> %d\n", link->link_num);
		}
	}

	/* Do sb ht chain at first, in case s2885 put sb chain (8131/8111) on link2, but put 8151 on link0 */
	trim_ht_chain(dev);

	for (link = dev->link_list; link; link = link->next) {
		if (link->ht_link_up) {
			if (CONFIG(CPU_AMD_MODEL_10XXX))
				amd_g34_fixup(link, dev);
			amdfam10_scan_chain(link);
		}
	}
>>>>>>> 819edef4
}

static void amdfam10_link_read_bases(struct device *dev, u32 nodeid, u32 link)
{
	struct resource *resource;

	/* Initialize the io space constraints on the current bus */
<<<<<<< HEAD
	resource = amdfam10_find_iopair(dev, nodeid, link);
	if (resource) {
		u32 align;
		align = log2(HT_IO_HOST_ALIGN);
		resource->base	= 0;
		resource->size	= 0;
		resource->align = align;
		resource->gran	= align;
		resource->limit = 0xffffUL;
		resource->flags = IORESOURCE_IO | IORESOURCE_BRIDGE;
	}

	/* Initialize the prefetchable memory constraints on the current bus */
	resource = amdfam10_find_mempair(dev, nodeid, link);
	if (resource) {
		resource->base = 0;
		resource->size = 0;
		resource->align = log2(HT_MEM_HOST_ALIGN);
		resource->gran = log2(HT_MEM_HOST_ALIGN);
		resource->limit = 0xffffffffffULL;
		resource->flags = IORESOURCE_MEM | IORESOURCE_PREFETCH;
		resource->flags |= IORESOURCE_BRIDGE;
	}

	/* Initialize the memory constraints on the current bus */
	resource = amdfam10_find_mempair(dev, nodeid, link);
	if (resource) {
		resource->base = 0;
		resource->size = 0;
		resource->align = log2(HT_MEM_HOST_ALIGN);
		resource->gran = log2(HT_MEM_HOST_ALIGN);
		resource->limit = 0xffffffffffULL;
		resource->flags = IORESOURCE_MEM | IORESOURCE_BRIDGE;
=======
	resource = amdfam10_assign_new_io_res(0, 0);
	if (resource) {
		resource->align = log2(HT_IO_HOST_ALIGN);
		resource->gran	= log2(HT_IO_HOST_ALIGN);
		resource->limit = 0xffffUL;
		resource->flags |= IORESOURCE_BRIDGE;
	}

	/* Initialize the prefetchable memory constraints on the current bus */
	resource = amdfam10_assign_new_mmio_res(0, 0);
	if (resource) {
		resource->align = log2(HT_MEM_HOST_ALIGN);
		resource->gran  = log2(HT_MEM_HOST_ALIGN);
		resource->limit = 0xffffffffffULL;
		resource->flags |= IORESOURCE_PREFETCH | IORESOURCE_BRIDGE;
	}

	/* Initialize the memory constraints on the current bus */
	resource = amdfam10_assign_new_mmio_res(0, 0);
	if (resource) {
		resource->align = log2(HT_MEM_HOST_ALIGN);
		resource->gran  = log2(HT_MEM_HOST_ALIGN);
		resource->limit = 0xffffffffffULL;
		resource->flags |= IORESOURCE_BRIDGE;
>>>>>>> 819edef4
	}
}


static void amdfam10_create_vga_resource(struct device *dev, unsigned int nodeid)
{
	struct bus *link;
<<<<<<< HEAD
	struct resource *res;
=======
>>>>>>> 819edef4

	/* find out which link the VGA card is connected,
	 * we only deal with the 'first' vga card */
	for (link = dev->link_list; link; link = link->next) {
		if (link->bridge_ctrl & PCI_BRIDGE_CTL_VGA) {
#if CONFIG(MULTIPLE_VGA_ADAPTERS)
			extern struct device *vga_pri; // the primary vga device, defined in device.c
			printk(BIOS_DEBUG, "VGA: vga_pri bus num = %d bus range [%d,%d]\n", vga_pri->bus->secondary,
				link->secondary,link->subordinate);
			/* We need to make sure the vga_pri is under the link */
			if ((vga_pri->bus->secondary >= link->secondary) &&
			    (vga_pri->bus->secondary <= link->subordinate))
#endif
			break;
		}
	}

	/* no VGA card installed */
	if (link == NULL)
		return;

	printk(BIOS_DEBUG, "VGA: %s (aka node %d) link %d has VGA device\n", dev_path(dev), nodeid, link->link_num);
	set_vga_enable_reg(nodeid, link->link_num);
<<<<<<< HEAD

	/* Redirect VGA memory access to MMIO
	 * This signals the Family 10h resource parser
	 * to add a new MMIO mapping to the Range 11
	 * MMIO control registers (starting at F1x1B8),
	 * and also reserves the resource in the E820 map.
	 */
	res = new_resource(dev, IOINDEX(0x1000 + 0x1b8, link->link_num));
	res->base = 0xa0000;
	res->size = 0x20000;
	res->flags = IORESOURCE_MEM | IORESOURCE_ASSIGNED | IORESOURCE_FIXED;
=======
>>>>>>> 819edef4
}

static void amdfam10_read_resources(struct device *dev)
{
	get_fx_devs();

	u32 nodeid;
	struct bus *link;

	nodeid = amdfam10_nodeid(dev);

	amdfam10_create_vga_resource(dev, nodeid);

	for (link = dev->link_list; link; link = link->next) {
		if (link->children) {
			amdfam10_link_read_bases(dev, nodeid, link->link_num);
		}
	}
}

<<<<<<< HEAD
static void amdfam10_set_resource(struct device *dev, struct resource *resource,
				u32 nodeid)
{
	resource_t rbase, rend;
	unsigned int reg, link_num;
	char buf[50];

	/* Make certain the resource has actually been set */
	if (!(resource->flags & IORESOURCE_ASSIGNED)) {
		return;
	}

	/* If I have already stored this resource don't worry about it */
	if (resource->flags & IORESOURCE_STORED) {
		return;
	}

	/* Only handle PCI memory and IO resources */
	if (!(resource->flags & (IORESOURCE_MEM | IORESOURCE_IO)))
		return;

	/* Ensure I am actually looking at a resource of function 1 */
	if ((resource->index & 0xffff) < 0x1000) {
		return;
	}
	/* Get the base address */
	rbase = resource->base;

	/* Get the limit (rounded up) */
	rend  = resource_end(resource);

	/* Get the register and link */
	reg  = resource->index & 0xfff; // 4k
	link_num = IOINDEX_LINK(resource->index);

	if (resource->flags & IORESOURCE_IO) {
		set_io_addr_reg(dev, nodeid, link_num, reg, rbase>>8, rend>>8);
		store_conf_io_addr(nodeid, link_num, reg, (resource->index >> 24), rbase>>8, rend>>8);
	} else if (resource->flags & IORESOURCE_MEM) {
		set_mmio_addr_reg(nodeid, link_num, reg, (resource->index >>24), rbase>>8, rend>>8, sysconf.nodes); // [39:8]
		store_conf_mmio_addr(nodeid, link_num, reg, (resource->index >>24), rbase>>8, rend>>8);
	}
	resource->flags |= IORESOURCE_STORED;
	snprintf(buf, sizeof(buf), " <node %x link %x>",
		 nodeid, link_num);
	report_resource_stored(dev, resource, buf);
=======
static void amdfam10_set_resource(struct device *dev, struct resource *res,
                                  u8 nodeid /* TODO: assuming always 0 */)
{
	u32 base_reg = 0, limit_reg = 0;
	u8 sblink;
	char buf[50];

	if (nodeid >= sysconf.nodes)
		die("%s: wrong node ID: %d\n", __func__, nodeid);

	/* Get SBLink value (HyperTransport I/O Hub Link ID). */
	sblink = (pci_read_config32(__f0_dev[nodeid], 0x64) >> 8) & 0x3;

	/* Skip already stored resources */
	if (res->flags & IORESOURCE_STORED)
		return;

	/* Skip resources that are not ranges */
	if (res->index < 0x80 || res->index > 0xD8 || (res->index & 0x7))
		return;

	/* Skip empty resources */
	if (res->size == 0)
		return;

	/* If resource is a range but has wrong type something bad has happened */
	if ((res->index < 0xC0 && !(res->flags & IORESOURCE_MEM)) ||
	    (res->index >= 0xC0 && !(res->flags & IORESOURCE_IO)))
		die("Wrong resource type for D18F1x%X\n", res->index);

	if (res->flags & IORESOURCE_MEM) {
		base_reg = (res->base >> 8) & 0xFFFFFF00;
		limit_reg = ((res->base + res->size - 1) >> 8) & 0xFFFFFF00;
	}

	if (res->flags & IORESOURCE_IO) {
		base_reg = res->base & 0x00FFF000;
		limit_reg = (res->base + res->size - 1) & 0x00FFF000;
	}

	base_reg |= (1 << 1) | (1 << 0); // WE, RE
	limit_reg |= (sblink << 4) | (nodeid << 0); // DstLink, DstNode

	/* Limit must be set before RE/WE bits in base register are set */
	f1_write_config32(res->index + 4, limit_reg);
	f1_write_config32(res->index, base_reg);

	res->flags |= IORESOURCE_STORED;
	snprintf(buf, sizeof(buf), " <node %x link %x>", nodeid, sblink);
	report_resource_stored(dev, res, buf);
>>>>>>> 819edef4
}

static void amdfam10_set_resources(struct device *dev)
{
	unsigned int nodeid;
	struct bus *bus;
	struct resource *res;

	/* Find the nodeid */
	nodeid = amdfam10_nodeid(dev);

	/* Set each resource we have found */
	for (res = dev->resource_list; res; res = res->next) {
		amdfam10_set_resource(dev, res, nodeid);
	}

	for (bus = dev->link_list; bus; bus = bus->next) {
		if (bus->children) {
			assign_resources(bus);
		}
	}
}

static void mcf0_control_init(struct device *dev)
{
}

static struct device_operations northbridge_operations = {
	.read_resources	  = amdfam10_read_resources,
	.set_resources	  = amdfam10_set_resources,
<<<<<<< HEAD
	.enable_resources = pci_bus_enable_resources,
	.init		  = mcf0_control_init,
//	.scan_bus	  = amdfam10_scan_chains,

=======
	.enable_resources = pci_dev_enable_resources,
	.init		  = mcf0_control_init,
	.scan_bus	  = amdfam10_scan_chains,
>>>>>>> 819edef4
	.enable		  = 0,
	.ops_pci	  = 0,
};

static const struct pci_driver mcf0_driver __pci_driver = {
	.ops	= &northbridge_operations,
	.vendor = PCI_VENDOR_ID_AMD,
	.device = 0x1200,
};

static const struct pci_driver mcf0_driver_fam15_model10 __pci_driver = {
	.ops	= &northbridge_operations,
	.vendor = PCI_VENDOR_ID_AMD,
	.device = 0x1400,
};

static const struct pci_driver mcf0_driver_fam15 __pci_driver = {
	.ops	= &northbridge_operations,
	.vendor = PCI_VENDOR_ID_AMD,
	.device = 0x1600,
};

static void amdfam10_nb_init(void *chip_info)
{
	relocate_sb_ht_chain();
}

struct chip_operations northbridge_amd_amdfam10_ops = {
	CHIP_NAME("AMD Family 10h/15h Northbridge")
	.enable_dev = 0,
	.init = amdfam10_nb_init,
};

#if CONFIG(GENERATE_SMBIOS_TABLES)
static int amdfam10_get_smbios_data(struct device *dev, int *handle, unsigned long *current)
{
	return 0;
}
#endif
#if CONFIG(HAVE_ACPI_TABLES)
static const char *amdfam10_domain_acpi_name(const struct device *dev)
{
	if (dev->path.type == DEVICE_PATH_DOMAIN)
		return "PCI0";

	return NULL;
}
#endif

<<<<<<< HEAD
=======
static void reserve_cpu_cc6_storage_area(struct device *dev, int idx)
{
	if (!(is_fam15h() && get_uint_option("cpu_cc6_state", 1)))
		return;

	uint8_t node;
	uint8_t interleaved;
	int8_t range;
	uint8_t max_node;
	uint64_t max_range_limit;
	uint32_t dword;
	uint32_t dword2;
	uint64_t qword;
	uint8_t num_nodes;

	/* Find highest DRAM range (DramLimitAddr) */
	num_nodes = 0;
	max_node = 0;
	interleaved = 0;
	max_range_limit = 0;
	struct device *node_dev;
	for (node = 0; node < NODE_NUMS; node++) {
		node_dev = pcidev_on_root(CONFIG_CDB + node, 0);
		/* Test for node presence */
		if ((!node_dev) || (pci_read_config32(node_dev, PCI_VENDOR_ID) == 0xffffffff))
			continue;

		num_nodes++;
		for (range = 0; range < 8; range++) {
			dword = pci_read_config32(pcidev_on_root(CONFIG_CDB + node, 1),
							0x40 + (range * 0x8));
			if (!(dword & 0x3))
				continue;

			if ((dword >> 8) & 0x7)
				interleaved = 1;

			dword = pci_read_config32(pcidev_on_root(CONFIG_CDB + node, 1),
							0x44 + (range * 0x8));
			dword2 = pci_read_config32(pcidev_on_root(CONFIG_CDB + node, 1),
							0x144 + (range * 0x8));
			qword = 0xffffff;
			qword |= ((((uint64_t)dword) >> 16) & 0xffff) << 24;
			qword |= (((uint64_t)dword2) & 0xff) << 40;

			if (qword > max_range_limit) {
				max_range_limit = qword;
				max_node = dword & 0x7;
			}
		}
	}

	/* Calculate CC6 storage area size */
	if (interleaved)
		qword = (uint64_t)0x1000000 * num_nodes;
	else
		qword = 0x1000000;

	/* FIXME
		* The BKDG appears to be incorrect as to the location of the CC6 save region
		* lower boundary on non-interleaved systems, causing lockups on attempted write
		* to the CC6 save region.
		*
		* For now, work around by allocating the maximum possible CC6 save region size.
		*
		* Determine if this is a BKDG error or a setup problem and remove this warning!
		*/
	qword = (0x1 << 27);
	max_range_limit = (((uint64_t)(pci_read_config32(pcidev_on_root(CONFIG_CDB + max_node, 1),
								0x124) & 0x1fffff)) << 27) - 1;

	printk(BIOS_INFO, "Reserving CC6 save segment base: %08llx size: %08llx\n", (max_range_limit + 1), qword);

	/* Reserve the CC6 save segment */
	reserved_ram_resource(dev, idx++, (max_range_limit + 1) >> 10, qword >> 10);
}

>>>>>>> 819edef4
static void amdfam10_domain_read_resources(struct device *dev)
{
	unsigned int reg;
	msr_t tom2;
	int idx = 7;	// value from original code

	/* Find the already assigned resource pairs */
<<<<<<< HEAD
=======
	/*
	 * TODO: this can be removed when all resources are accounted for and
	 * assigned by amdfam10_assign_new_{mm,}io_res() only.
	 */
>>>>>>> 819edef4
	get_fx_devs();
	for (reg = 0x80; reg <= 0xd8; reg+= 0x08) {
		u32 base, limit;
		base  = f1_read_config32(reg);
		limit = f1_read_config32(reg + 0x04);
		/* Is this register allocated? */
		if ((base & 3) != 0) {
<<<<<<< HEAD
=======
			/*
			 * Leaving original code as comment for reference on node numbering.
			 * __f0_dev[nodeid] could be out-of-bounds read...
			 */
			/***
>>>>>>> 819edef4
			unsigned int nodeid, reg_link;
			struct device *reg_dev;
			if (reg < 0xc0) { // mmio
				nodeid = (limit & 0xf) + (base&0x30);
			} else { // io
				nodeid =  (limit & 0xf) + ((base>>4)&0x30);
			}
			reg_link = (limit >> 4) & 7;
			reg_dev = __f0_dev[nodeid];
			if (reg_dev) {
<<<<<<< HEAD
				/* Reserve the resource  */
=======
				/ * Reserve the resource  * /
>>>>>>> 819edef4
				struct resource *res;
				res = new_resource(reg_dev, IOINDEX(0x1000 + reg, reg_link));
				if (res) {
					res->flags = 1;
				}
			}
<<<<<<< HEAD
		}
	}
	/* FIXME: do we need to check extend conf space?
	   I don't believe that much preset value */
=======
			***/

			/*
			 * We don't actually need base and size, index is sufficient. Keeping
			 * them for now for reporting.
			 */
			struct resource *res;
			if (probe_resource(__f0_dev[0], reg))
				printk(BIOS_WARNING, "%s: resource with index %x already exists, overwriting\n", __func__, reg);

			res = new_resource(__f0_dev[0], reg);
			if (reg < 0xC0) {
				res->base = ((resource_t)base & 0xFFFFFF00) << 8;
				res->size = (((resource_t)limit & 0xFFFFFF00) << 8) - res->base;
				res->size += 0x10000;
				res->flags = IORESOURCE_MEM;
			} else {
				res->base = (resource_t)base & 0x00FFF000;
				res->size = ((resource_t)limit & 0x00FFF000) - res->base;
				res->size += 0x1000;
				res->flags = IORESOURCE_IO;
			}

			/* Don't mark as assigned so allocator won't try to use those */
			res->flags |= IORESOURCE_STORED | IORESOURCE_FIXED;
			report_resource_stored(dev, res, " <D18F1 stored by early ramstage>");
		}
	}
>>>>>>> 819edef4

	pci_domain_read_resources(dev);

	/* We have MMCONF_SUPPORT, create the resource window. */
	mmconf_resource(dev, MMIO_CONF_BASE);

<<<<<<< HEAD
	ram_resource(dev, idx++, 0, rdmsr(TOP_MEM).lo >> 10);
=======
	ram_resource(dev, idx++, 0, 0xa0000 >> 10);

	/* Reserve everything between A segment and 1MB:
	 *
	 * 0xa0000 - 0xbffff: legacy VGA
	 * 0xc0000 - 0xfffff: option ROMs and SeaBIOS (if used)
	 */
	mmio_resource(dev, idx++, 0xa0000 >> 10, (0xc0000 - 0xa0000) >> 10);
	reserved_ram_resource(dev, idx++, 0xc0000 >> 10, (0x100000 - 0xc0000) >> 10);

	/* The rest up to TOP_MEM and TOP_MEM2 is RAM */
	ram_resource(dev, idx++, 0x100000 >> 10, (rdmsr(TOP_MEM).lo - 0x100000) >> 10);
>>>>>>> 819edef4
	tom2 = rdmsr(TOP_MEM2);
	printk(BIOS_INFO, "TOM2: %08x%08x\n", tom2.hi, tom2.lo);
	if (tom2.hi)
		ram_resource(dev, idx++, 4 * (GiB/KiB),
		             ((tom2.lo >> 10) | (tom2.hi << (32 - 10))) - 4 * (GiB/KiB));

<<<<<<< HEAD
	if (is_fam15h() && get_uint_option("cpu_cc6_state", 0)) {
		uint8_t node;
		uint8_t interleaved;
		int8_t range;
		uint8_t max_node;
		uint64_t max_range_limit;
		uint32_t dword;
		uint32_t dword2;
		uint64_t qword;
		uint8_t num_nodes;

		/* Find highest DRAM range (DramLimitAddr) */
		num_nodes = 0;
		max_node = 0;
		interleaved = 0;
		max_range_limit = 0;
		struct device *node_dev;
		for (node = 0; node < FX_DEVS; node++) {
			node_dev = pcidev_on_root(CONFIG_CDB + node, 0);
			/* Test for node presence */
			if ((!node_dev) || (pci_read_config32(node_dev, PCI_VENDOR_ID) == 0xffffffff))
				continue;

			num_nodes++;
			for (range = 0; range < 8; range++) {
				dword = pci_read_config32(pcidev_on_root(CONFIG_CDB + node, 1),
				                          0x40 + (range * 0x8));
				if (!(dword & 0x3))
					continue;

				if ((dword >> 8) & 0x7)
					interleaved = 1;

				dword = pci_read_config32(pcidev_on_root(CONFIG_CDB + node, 1),
				                          0x44 + (range * 0x8));
				dword2 = pci_read_config32(pcidev_on_root(CONFIG_CDB + node, 1),
				                           0x144 + (range * 0x8));
				qword = 0xffffff;
				qword |= ((((uint64_t)dword) >> 16) & 0xffff) << 24;
				qword |= (((uint64_t)dword2) & 0xff) << 40;

				if (qword > max_range_limit) {
					max_range_limit = qword;
					max_node = dword & 0x7;
				}
			}
		}

		/* Calculate CC6 storage area size */
		if (interleaved)
			qword = (uint64_t)0x1000000 * num_nodes;
		else
			qword = 0x1000000;

		/* FIXME
		 * The BKDG appears to be incorrect as to the location of the CC6 save region
		 * lower boundary on non-interleaved systems, causing lockups on attempted write
		 * to the CC6 save region.
		 *
		 * For now, work around by allocating the maximum possible CC6 save region size.
		 *
		 * Determine if this is a BKDG error or a setup problem and remove this warning!
		 */
		qword = (0x1 << 27);
		max_range_limit = (((uint64_t)(pci_read_config32(pcidev_on_root(CONFIG_CDB + max_node, 1),
		                                                 0x124) & 0x1fffff)) << 27) - 1;

		printk(BIOS_INFO, "Reserving CC6 save segment base: %08llx size: %08llx\n", (max_range_limit + 1), qword);

		/* Reserve the CC6 save segment */
		reserved_ram_resource(dev, idx++, (max_range_limit + 1) >> 10, qword >> 10);
	}
}


=======
	reserve_cpu_cc6_storage_area(dev, idx);
}

static void amdfam10_domain_scan_bus(struct device *dev)
{
	u32 reg;
	int i;
	struct bus *link;
	struct resource *res;

	/*
	 * Access to PCI config space must be enabled before some of other devices
	 * can read_resources().
	 */
	get_fx_devs();
	res = amdfam10_assign_new_mmio_res(CONFIG_MMCONF_BASE_ADDRESS,
	                                   CONFIG_MMCONF_LENGTH);
	amdfam10_set_resource(dev, res, 0 /* TODO: is BSP always on node 0? */);

	/* Unmap all of the HT chains */
	for (reg = 0xe0; reg <= 0xec; reg += 4) {
		f1_write_config32(reg, 0);
	}

	for (link = dev->link_list; link; link = link->next) {
		link->secondary = dev->bus->subordinate;
		pci_scan_bus(link, PCI_DEVFN(CONFIG_CDB, 0), 0xff);
		dev->bus->subordinate = link->subordinate;
	}

	/* Tune the hypertransport transaction for best performance.
	 * Including enabling relaxed ordering if it is safe.
	 */
	for (i = 0; i < fx_devs; i++) {
		struct device *f0_dev;
		f0_dev = __f0_dev[i];
		if (f0_dev && f0_dev->enabled) {
			u32 httc;
			httc = pci_read_config32(f0_dev, HT_TRANSACTION_CONTROL);
			httc &= ~HTTC_RSP_PASS_PW;
			if (!dev->link_list->disable_relaxed_ordering) {
				httc |= HTTC_RSP_PASS_PW;
			}
			printk(BIOS_SPEW, "%s passpw: %s\n",
				dev_path(dev),
				(!dev->link_list->disable_relaxed_ordering)?
				"enabled":"disabled");
			pci_write_config32(f0_dev, HT_TRANSACTION_CONTROL, httc);
		}
	}
}

>>>>>>> 819edef4
static struct device_operations pci_domain_ops = {
	.read_resources	  = amdfam10_domain_read_resources,
	.set_resources	  = pci_domain_set_resources,
	.enable_resources = NULL,
	.init		  = NULL,
	.scan_bus	  = amdfam10_domain_scan_bus,
#if CONFIG(HAVE_ACPI_TABLES)
	.acpi_name	  = amdfam10_domain_acpi_name,
#endif
#if CONFIG(GENERATE_SMBIOS_TABLES)
	.get_smbios_data  = amdfam10_get_smbios_data,
#endif
};

<<<<<<< HEAD
static DEVTREE_CONST struct device *dev_find_slot(unsigned int bus, unsigned int devfn)
{
	DEVTREE_CONST struct device *dev, *result;

	result = 0;
	for (dev = all_devices; dev; dev = dev->next) {
		if ((dev->path.type == DEVICE_PATH_PCI) &&
		    (dev->bus->secondary == bus) &&
		    (dev->path.pci.devfn == devfn)) {
			result = dev;
			break;
		}
	}
	return result;
}

=======
>>>>>>> 819edef4
static void remap_nodes_0_to_31_to_bus_255(struct device *pci_domain)
{
	struct device *dev_mc;

	dev_mc = pcidev_on_root(CONFIG_CDB, 0); //0x00
	if (dev_mc && dev_mc->bus) {
		printk(BIOS_DEBUG, "%s found", dev_path(dev_mc));
		pci_domain = dev_mc->bus->dev;
		if (pci_domain && (pci_domain->path.type == DEVICE_PATH_DOMAIN)) {
			printk(BIOS_DEBUG, "\n%s move to ",dev_path(dev_mc));
			dev_mc->bus->secondary = CONFIG_CBB; // move to 0xff
			printk(BIOS_DEBUG, "%s",dev_path(dev_mc));

		} else {
			printk(BIOS_DEBUG, " but it is not under pci_domain directly ");
		}
		printk(BIOS_DEBUG, "\n");
	}
	dev_mc = dev_find_slot(CONFIG_CBB, PCI_DEVFN(CONFIG_CDB, 0));
	dev_mc = dev_mc ? dev_mc : pcidev_on_root(0x18, 0);

	if (dev_mc && dev_mc->bus) {
		printk(BIOS_DEBUG, "%s found\n", dev_path(dev_mc));
		pci_domain = dev_mc->bus->dev;
		if (pci_domain && (pci_domain->path.type == DEVICE_PATH_DOMAIN)) {
			if ((pci_domain->link_list) &&
			    (pci_domain->link_list->children == dev_mc)) {
				printk(BIOS_DEBUG, "%s move to ",dev_path(dev_mc));
				dev_mc->bus->secondary = CONFIG_CBB; // move to 0xff
				printk(BIOS_DEBUG, "%s\n",dev_path(dev_mc));
				while (dev_mc) {
					printk(BIOS_DEBUG, "%s move to ",dev_path(dev_mc));
					dev_mc->path.pci.devfn -= PCI_DEVFN(0x18,0);
					printk(BIOS_DEBUG, "%s\n",dev_path(dev_mc));
					dev_mc = dev_mc->sibling;
				}
			}
		}
	}
}

static void remap_bsp_lapic(struct bus *cpu_bus)
{
	struct device_path cpu_path;
	struct device *cpu;
	u32 bsp_lapic_id = lapicid();

	if (bsp_lapic_id) {
		cpu_path.type = DEVICE_PATH_APIC;
		cpu_path.apic.apic_id = 0;
		cpu = find_dev_path(cpu_bus, &cpu_path);
		if (cpu)
			cpu->path.apic.apic_id = bsp_lapic_id;
	}
}

static unsigned int get_num_siblings(void)
{
	unsigned int siblings;
	unsigned int ApicIdCoreIdSize = (cpuid_ecx(0x80000008)>>12 & 0xf);

	if (ApicIdCoreIdSize) {
		siblings = (1 << ApicIdCoreIdSize) - 1;
	} else {
		siblings = 3; //quad core
	}

	return siblings;
}

static void setup_cdb_links(unsigned int busn, unsigned int devn, struct bus *pbus)
{
	struct device *cdb_dev;
	/* Find the cpu's pci device */
	cdb_dev = dev_find_slot(busn, PCI_DEVFN(devn, 0));
	if (!cdb_dev) {
		/* If I am probing things in a weird order
			* ensure all of the cpu's pci devices are found.
			*/
		int fn;
		for (fn = 0; fn <= 5; fn++) { //FBDIMM?
			cdb_dev = pci_probe_dev(NULL, pbus,
				PCI_DEVFN(devn, fn));
		}
	}


	/* Ok, We need to set the links for that device.
		* otherwise the device under it will not be scanned
		*/
	cdb_dev = dev_find_slot(busn, PCI_DEVFN(devn, 0));
	if (cdb_dev)
		add_more_links(cdb_dev, 4);

	cdb_dev = dev_find_slot(busn, PCI_DEVFN(devn, 4));
	if (cdb_dev)
		add_more_links(cdb_dev, 4);
}

static int get_num_cores(unsigned int busn, unsigned int devn, int *cores_found,
<<<<<<< HEAD
			 int *enable_node)
{
	int j;
	struct device *cdb_dev;
	unsigned int siblings = get_num_siblings();
=======
			 int *enable_node, unsigned int *siblings)
{
	int j;
	struct device *cdb_dev;
	*siblings = get_num_siblings();
>>>>>>> 819edef4

	*cores_found = 0; // one core
	if (is_fam15h())
		cdb_dev = dev_find_slot(busn, PCI_DEVFN(devn, 5));
	else
		cdb_dev = dev_find_slot(busn, PCI_DEVFN(devn, 3));

	*enable_node = cdb_dev && cdb_dev->enabled;
	if (*enable_node) {
		if (is_fam15h()) {
			*cores_found = pci_read_config32(cdb_dev, 0x84) & 0xff;
		} else {
			j = pci_read_config32(cdb_dev, 0xe8);
			*cores_found = (j >> 12) & 3; // dev is func 3
<<<<<<< HEAD
			if (siblings > 3)
				*cores_found |= (j >> 13) & 4;
		}
		printk(BIOS_DEBUG, "  %s siblings=%d\n", dev_path(cdb_dev), *cores_found);
	}

	if (siblings > *cores_found)
		siblings = *cores_found;
=======
			if (*siblings > 3)
				*cores_found |= (j >> 13) & 4;
		}
		printk(BIOS_DEBUG, "  %s cores_found=%d\n", dev_path(cdb_dev), *cores_found);
	}

	if (*siblings > *cores_found)
		*siblings = *cores_found;
>>>>>>> 819edef4

	return j;
}

static uint8_t check_dual_node_cap(u8 node)
{
	uint8_t dual_node = 0;
	uint32_t model;

	model = cpuid_eax(0x80000001);
	model = ((model & 0xf0000) >> 12) | ((model & 0xf0) >> 4);

	if ((model >= 0x8) || is_fam15h()) {
		/* Check for dual node capability */
		if (is_dual_node(node))
			dual_node = 1;
	}

	return dual_node;
}

<<<<<<< HEAD
static u32 get_apic_id(int i, int j)
=======
static u32 get_apic_id(int i, int j, unsigned int siblings)
>>>>>>> 819edef4
{
	u32 apic_id;
	uint8_t dual_node = check_dual_node_cap((u8)i);
	uint8_t fam15h = is_fam15h();
<<<<<<< HEAD
	unsigned int siblings = get_num_siblings();
=======
>>>>>>> 819edef4
	// How can I get the nb_cfg_54 of every node's nb_cfg_54 in bsp???
	unsigned int nb_cfg_54 = read_nb_cfg_54();

	if (dual_node) {
		apic_id = 0;
		if (fam15h) {
			apic_id |= ((i >> 1) & 0x3) << 5;			/* Node ID */
			apic_id |= ((i & 0x1) * (siblings + 1)) + j;		/* Core ID */
		} else {
			if (nb_cfg_54) {
				apic_id |= ((i >> 1) & 0x3) << 4;			/* Node ID */
				apic_id |= ((i & 0x1) * (siblings + 1)) + j;		/* Core ID */
			} else {
				apic_id |= i & 0x3;					/* Node ID */
				apic_id |= (((i & 0x1) * (siblings + 1)) + j) << 4;	/* Core ID */
			}
		}
	} else {
		if (fam15h) {
			apic_id = 0;
			apic_id |= (i & 0x7) << 4;	/* Node ID */
			apic_id |= j & 0xf;		/* Core ID */
		} else {
			apic_id = i * (nb_cfg_54?(siblings+1):1) + j * (nb_cfg_54?1:64); // ?
		}
	}

	if (CONFIG(ENABLE_APIC_EXT_ID) && (CONFIG_APIC_ID_OFFSET > 0)) {
		if (sysconf.enabled_apic_ext_id) {
			if (apic_id != 0 || sysconf.lift_bsp_apicid) {
				apic_id += sysconf.apicid_offset;
			}
		}
	}

	return apic_id;
}

static void sysconf_init(struct device *dev) // first node
{
	sysconf.sblk = (pci_read_config32(dev, 0x64) >> 8) & 7; // don't forget sublink1
	sysconf.segbit = 0;
	sysconf.ht_c_num = 0;
	unsigned int ht_c_index;

	for (ht_c_index = 0; ht_c_index < 32; ht_c_index++) {
		sysconf.ht_c_conf_bus[ht_c_index] = 0;
	}

	sysconf.nodes = ((pci_read_config32(dev, 0x60)>>4) & 7) + 1;
	if (CONFIG_MAX_PHYSICAL_CPUS > 8)
		sysconf.nodes += (((pci_read_config32(dev, 0x160)>>4) & 7)<<3);

<<<<<<< HEAD
=======
	if (sysconf.nodes > NODE_NUMS)
		die("Too many nodes detected\n");
>>>>>>> 819edef4

	sysconf.enabled_apic_ext_id = 0;
	sysconf.lift_bsp_apicid = 0;

	/* Find the bootstrap processors apicid */
	sysconf.bsp_apicid = lapicid();
	sysconf.apicid_offset = sysconf.bsp_apicid;

	if (CONFIG(ENABLE_APIC_EXT_ID)) {
		if (pci_read_config32(dev, 0x68) & (HTTC_APIC_EXT_ID | HTTC_APIC_EXT_BRD_CST))
		{
			sysconf.enabled_apic_ext_id = 1;
		}
		if (sysconf.enabled_apic_ext_id && CONFIG_APIC_ID_OFFSET > 0) {
			if (sysconf.bsp_apicid == 0) {
				/* bsp apic id is not changed */
				sysconf.apicid_offset = CONFIG_APIC_ID_OFFSET;
			} else {
				sysconf.lift_bsp_apicid = 1;
			}
		}
	}
}

static void cpu_bus_scan(struct device *dev)
{
	struct bus *cpu_bus;
	struct device *dev_mc;
	struct device *pci_domain;
	int i,j;
	int cores_found;
	int disable_siblings = !get_uint_option("multi_core", CONFIG(LOGICAL_CPUS));
	uint8_t disable_cu_siblings = !get_uint_option("compute_unit_siblings", 1);
	int enable_node;
<<<<<<< HEAD
=======
	unsigned int siblings = 0;
>>>>>>> 819edef4

	if (CONFIG_CBB)
		remap_nodes_0_to_31_to_bus_255(pci_domain);

	dev_mc = dev_find_slot(CONFIG_CBB, PCI_DEVFN(CONFIG_CDB, 0));
	if (!dev_mc) {
		printk(BIOS_ERR, "%02x:%02x.0 not found", CONFIG_CBB, CONFIG_CDB);
		die("");
	}

	sysconf_init(dev_mc);

	/* Find which cpus are present */
	cpu_bus = dev->link_list;
	/* Always use the devicetree node with lapic_id 0 for BSP. */
	remap_bsp_lapic(cpu_bus);

	if (disable_cu_siblings)
		printk(BIOS_DEBUG, "Disabling siblings on each compute unit as requested\n");

	for (i = 0; i < sysconf.nodes; i++) {
		unsigned int busn, devn;
		struct bus *pbus;
		u32 jj;

		busn = CONFIG_CBB;
		devn = CONFIG_CDB + i;
		pbus = dev_mc->bus;
		if (CONFIG_CBB && (NODE_NUMS > 32)) {
			if (i >= 32) {
				busn--;
				devn -= 32;
				pbus = pci_domain->link_list->next;
			}
		}

		setup_cdb_links(busn, devn, pbus);
<<<<<<< HEAD
		j = get_num_cores(busn, devn, &cores_found, &enable_node);
=======
		j = get_num_cores(busn, devn, &cores_found, &enable_node, &siblings);
>>>>>>> 819edef4

		if (disable_siblings)
			jj = 0;
		else
			jj = cores_found;

		for (j = 0; j <=jj; j++) {
<<<<<<< HEAD

			if (disable_cu_siblings && (j & 0x1))
				continue;

			struct device *cpu = add_cpu_device(cpu_bus, get_apic_id(i, j),
							    enable_node);
			if (cpu)
				amd_cpu_topology(cpu, i, j);
		}
	}
}

static uint8_t probe_filter_prepare(uint32_t *f3x58, uint32_t *f3x5c)
{
	uint8_t i;
	uint8_t pfmode = 0x0;
	uint32_t dword;

	/* Disable L3 and DRAM scrubbers and configure system for probe filter support */
	for (i = 0; i < sysconf.nodes; i++) {
		struct device *f2x_dev = pcidev_on_root(0x18 + i, 2);
		struct device *f3x_dev = pcidev_on_root(0x18 + i, 3);

		f3x58[i] = pci_read_config32(f3x_dev, 0x58);
		f3x5c[i] = pci_read_config32(f3x_dev, 0x5c);
		pci_write_config32(f3x_dev, 0x58, f3x58[i] & ~((0x1f << 24) | 0x1f));
		pci_write_config32(f3x_dev, 0x5c, f3x5c[i] & ~0x1);

		dword = pci_read_config32(f2x_dev, 0x1b0);
		dword &= ~(0x7 << 8);	/* CohPrefPrbLmt = 0x0 */
		pci_write_config32(f2x_dev, 0x1b0, dword);

		msr_t msr = rdmsr_amd(BU_CFG2_MSR);
		msr.hi |= 1 << (42 - 32);
		wrmsr_amd(BU_CFG2_MSR, msr);

		if (is_fam15h()) {
			uint8_t subcache_size = 0x0;
			uint8_t pref_so_repl = 0x0;
			uint32_t f3x1c4 = pci_read_config32(f3x_dev, 0x1c4);
			if ((f3x1c4 & 0xffff) == 0xcccc) {
				subcache_size = 0x1;
				pref_so_repl = 0x2;
				pfmode = 0x3;
			} else {
				pfmode = 0x2;
			}

			dword = pci_read_config32(f3x_dev, 0x1d4);
			dword |= 0x1 << 29;	/* PFLoIndexHashEn = 0x1 */
			dword &= ~(0x3 << 20);	/* PFPreferredSORepl = pref_so_repl */
			dword |= (pref_so_repl & 0x3) << 20;
			dword |= 0x1 << 17;	/* PFWayHashEn = 0x1 */
			dword |= 0xf << 12;	/* PFSubCacheEn = 0xf */
			dword &= ~(0x3 << 10);	/* PFSubCacheSize3 = subcache_size */
			dword |= (subcache_size & 0x3) << 10;
			dword &= ~(0x3 << 8);	/* PFSubCacheSize2 = subcache_size */
			dword |= (subcache_size & 0x3) << 8;
			dword &= ~(0x3 << 6);	/* PFSubCacheSize1 = subcache_size */
			dword |= (subcache_size & 0x3) << 6;
			dword &= ~(0x3 << 4);	/* PFSubCacheSize0 = subcache_size */
			dword |= (subcache_size & 0x3) << 4;
			dword &= ~(0x3 << 2);	/* PFWayNum = 0x2 */
			dword |= 0x2 << 2;
			pci_write_config32(f3x_dev, 0x1d4, dword);
		} else {
			pfmode = 0x2;

			dword = pci_read_config32(f3x_dev, 0x1d4);
			dword |= 0x1 << 29;	/* PFLoIndexHashEn = 0x1 */
			dword &= ~(0x3 << 20);	/* PFPreferredSORepl = 0x2 */
			dword |= 0x2 << 20;
			dword |= 0xf << 12;	/* PFSubCacheEn = 0xf */
			dword &= ~(0x3 << 10);	/* PFSubCacheSize3 = 0x0 */
			dword &= ~(0x3 << 8);	/* PFSubCacheSize2 = 0x0 */
			dword &= ~(0x3 << 6);	/* PFSubCacheSize1 = 0x0 */
			dword &= ~(0x3 << 4);	/* PFSubCacheSize0 = 0x0 */
			dword &= ~(0x3 << 2);	/* PFWayNum = 0x2 */
			dword |= 0x2 << 2;
			pci_write_config32(f3x_dev, 0x1d4, dword);
		}
	}

	return pfmode;
}

=======

			if (disable_cu_siblings && (j & 0x1))
				continue;

			struct device *cpu = add_cpu_device(cpu_bus, get_apic_id(i, j, siblings),
							    enable_node);
			if (cpu)
				amd_cpu_topology(cpu, i, j);
		}
	}
}

static uint8_t probe_filter_prepare(uint32_t *f3x58, uint32_t *f3x5c)
{
	uint8_t i;
	uint8_t pfmode = 0x0;
	uint32_t dword;

	/* Disable L3 and DRAM scrubbers and configure system for probe filter support */
	for (i = 0; i < sysconf.nodes; i++) {
		struct device *f2x_dev = pcidev_on_root(0x18 + i, 2);
		struct device *f3x_dev = pcidev_on_root(0x18 + i, 3);

		f3x58[i] = pci_read_config32(f3x_dev, 0x58);
		f3x5c[i] = pci_read_config32(f3x_dev, 0x5c);
		pci_write_config32(f3x_dev, 0x58, f3x58[i] & ~((0x1f << 24) | 0x1f));
		pci_write_config32(f3x_dev, 0x5c, f3x5c[i] & ~0x1);

		dword = pci_read_config32(f2x_dev, 0x1b0);
		dword &= ~(0x7 << 8);	/* CohPrefPrbLmt = 0x0 */
		pci_write_config32(f2x_dev, 0x1b0, dword);

		msr_t msr = rdmsr_amd(BU_CFG2_MSR);
		msr.hi |= 1 << (42 - 32);
		wrmsr_amd(BU_CFG2_MSR, msr);

		if (is_fam15h()) {
			uint8_t subcache_size = 0x0;
			uint8_t pref_so_repl = 0x0;
			uint32_t f3x1c4 = pci_read_config32(f3x_dev, 0x1c4);
			if ((f3x1c4 & 0xffff) == 0xcccc) {
				subcache_size = 0x1;
				pref_so_repl = 0x2;
				pfmode = 0x3;
			} else {
				pfmode = 0x2;
			}

			dword = pci_read_config32(f3x_dev, 0x1d4);
			dword |= 0x1 << 29;	/* PFLoIndexHashEn = 0x1 */
			dword &= ~(0x3 << 20);	/* PFPreferredSORepl = pref_so_repl */
			dword |= (pref_so_repl & 0x3) << 20;
			dword |= 0x1 << 17;	/* PFWayHashEn = 0x1 */
			dword |= 0xf << 12;	/* PFSubCacheEn = 0xf */
			dword &= ~(0x3 << 10);	/* PFSubCacheSize3 = subcache_size */
			dword |= (subcache_size & 0x3) << 10;
			dword &= ~(0x3 << 8);	/* PFSubCacheSize2 = subcache_size */
			dword |= (subcache_size & 0x3) << 8;
			dword &= ~(0x3 << 6);	/* PFSubCacheSize1 = subcache_size */
			dword |= (subcache_size & 0x3) << 6;
			dword &= ~(0x3 << 4);	/* PFSubCacheSize0 = subcache_size */
			dword |= (subcache_size & 0x3) << 4;
			dword &= ~(0x3 << 2);	/* PFWayNum = 0x2 */
			dword |= 0x2 << 2;
			pci_write_config32(f3x_dev, 0x1d4, dword);
		} else {
			pfmode = 0x2;

			dword = pci_read_config32(f3x_dev, 0x1d4);
			dword |= 0x1 << 29;	/* PFLoIndexHashEn = 0x1 */
			dword &= ~(0x3 << 20);	/* PFPreferredSORepl = 0x2 */
			dword |= 0x2 << 20;
			dword |= 0xf << 12;	/* PFSubCacheEn = 0xf */
			dword &= ~(0x3 << 10);	/* PFSubCacheSize3 = 0x0 */
			dword &= ~(0x3 << 8);	/* PFSubCacheSize2 = 0x0 */
			dword &= ~(0x3 << 6);	/* PFSubCacheSize1 = 0x0 */
			dword &= ~(0x3 << 4);	/* PFSubCacheSize0 = 0x0 */
			dword &= ~(0x3 << 2);	/* PFWayNum = 0x2 */
			dword |= 0x2 << 2;
			pci_write_config32(f3x_dev, 0x1d4, dword);
		}
	}

	return pfmode;
}

>>>>>>> 819edef4
static void probe_filter_enable(uint8_t pfmode)
{
	uint8_t i;
	uint32_t dword;

	/* Enable probe filter */
	for (i = 0; i < sysconf.nodes; i++) {
		struct device *f3x_dev = pcidev_on_root(0x18 + i, 3);

		dword = pci_read_config32(f3x_dev, 0x1c4);
		dword |= (0x1 << 31);	/* L3TagInit = 1 */
		pci_write_config32(f3x_dev, 0x1c4, dword);
		do {
		} while (pci_read_config32(f3x_dev, 0x1c4) & (0x1 << 31));

		dword = pci_read_config32(f3x_dev, 0x1d4);
		dword &= ~0x3;		/* PFMode = pfmode */
		dword |= pfmode & 0x3;
		pci_write_config32(f3x_dev, 0x1d4, dword);
		do {
		} while (!(pci_read_config32(f3x_dev, 0x1d4) & (0x1 << 19)));
	}
}

static void enable_atm_mode(void)
<<<<<<< HEAD
{
	uint32_t dword;
	uint8_t i;

	printk(BIOS_DEBUG, "Enabling ATM mode\n");

	/* Enable ATM mode */
	for (i = 0; i < sysconf.nodes; i++) {
		struct device *f0x_dev = pcidev_on_root(0x18 + i, 0);
		struct device *f3x_dev = pcidev_on_root(0x18 + i, 3);

		dword = pci_read_config32(f0x_dev, 0x68);
		dword |= (0x1 << 12);	/* ATMModeEn = 1 */
		pci_write_config32(f0x_dev, 0x68, dword);

		dword = pci_read_config32(f3x_dev, 0x1b8);
		dword |= (0x1 << 27);	/* L3ATMModeEn = 1 */
		pci_write_config32(f3x_dev, 0x1b8, dword);
	}
}

static void detect_and_enable_probe_filter(struct device *dev)
{
=======
{
	uint32_t dword;
	uint8_t i;

	printk(BIOS_DEBUG, "Enabling ATM mode\n");

	/* Enable ATM mode */
	for (i = 0; i < sysconf.nodes; i++) {
		struct device *f0x_dev = pcidev_on_root(0x18 + i, 0);
		struct device *f3x_dev = pcidev_on_root(0x18 + i, 3);

		dword = pci_read_config32(f0x_dev, 0x68);
		dword |= (0x1 << 12);	/* ATMModeEn = 1 */
		pci_write_config32(f0x_dev, 0x68, dword);

		dword = pci_read_config32(f3x_dev, 0x1b8);
		dword |= (0x1 << 27);	/* L3ATMModeEn = 1 */
		pci_write_config32(f3x_dev, 0x1b8, dword);
	}
}

static void detect_and_enable_probe_filter(struct device *dev)
{
>>>>>>> 819edef4
	uint8_t rev_gte_d = is_gt_rev_d();
	uint8_t pfmode = 0;
	uint8_t i;

	/* Check to see if the probe filter is allowed */
	if (!get_uint_option("probe_filter", 1))
		return;

	if (rev_gte_d && (sysconf.nodes > 1)) {
		/* Enable the probe filter */
		uint32_t f3x58[MAX_NODES_SUPPORTED];
		uint32_t f3x5c[MAX_NODES_SUPPORTED];

		printk(BIOS_DEBUG, "Enabling probe filter\n");
		pfmode = probe_filter_prepare(f3x58, f3x5c);

		udelay(40);
		disable_cache();
		wbinvd();

		probe_filter_enable(pfmode);

		if (is_fam15h()) {
			enable_atm_mode();
		}

		enable_cache();
<<<<<<< HEAD

		/* Reenable L3 and DRAM scrubbers */
		for (i = 0; i < sysconf.nodes; i++) {
			struct device *f3x_dev = pcidev_on_root(0x18 + i, 3);

			pci_write_config32(f3x_dev, 0x58, f3x58[i]);
			pci_write_config32(f3x_dev, 0x5c, f3x5c[i]);
		}
	}
}

static void detect_and_enable_cache_partitioning(struct device *dev)
{
	uint8_t i;
	uint32_t dword;

	if (!get_uint_option("l3_cache_partitioning", 0))
		return;

	if (is_fam15h()) {
		printk(BIOS_DEBUG, "Enabling L3 cache partitioning\n");

		uint32_t f5x80;
		uint8_t cu_enabled;
		uint8_t compute_unit_count = 0;

=======

		/* Reenable L3 and DRAM scrubbers */
		for (i = 0; i < sysconf.nodes; i++) {
			struct device *f3x_dev = pcidev_on_root(0x18 + i, 3);

			pci_write_config32(f3x_dev, 0x58, f3x58[i]);
			pci_write_config32(f3x_dev, 0x5c, f3x5c[i]);
		}
	}
}

static void detect_and_enable_cache_partitioning(struct device *dev)
{
	uint8_t i;
	uint32_t dword;

	if (!get_uint_option("l3_cache_partitioning", 0))
		return;

	if (is_fam15h()) {
		printk(BIOS_DEBUG, "Enabling L3 cache partitioning\n");

		uint32_t f5x80;
		uint8_t cu_enabled;
		uint8_t compute_unit_count = 0;

>>>>>>> 819edef4
		for (i = 0; i < sysconf.nodes; i++) {
			struct device *f3x_dev = pcidev_on_root(0x18 + i, 3);
			struct device *f4x_dev = pcidev_on_root(0x18 + i, 4);
			struct device *f5x_dev = pcidev_on_root(0x18 + i, 5);

			/* Determine the number of active compute units on this node */
			f5x80 = pci_read_config32(f5x_dev, 0x80);
			cu_enabled = f5x80 & 0xf;
			if (cu_enabled == 0x1)
				compute_unit_count = 1;
			if (cu_enabled == 0x3)
				compute_unit_count = 2;
			if (cu_enabled == 0x7)
				compute_unit_count = 3;
			if (cu_enabled == 0xf)
				compute_unit_count = 4;

			/* Disable BAN mode */
			dword = pci_read_config32(f3x_dev, 0x1b8);
			dword &= ~(0x7 << 19);	/* L3BanMode = 0x0 */
			pci_write_config32(f3x_dev, 0x1b8, dword);

			/* Set up cache mapping */
			dword = pci_read_config32(f4x_dev, 0x1d4);
			if (compute_unit_count == 1) {
				dword |= 0xf;		/* ComputeUnit0SubCacheEn = 0xf */
			}
			if (compute_unit_count == 2) {
				dword &= ~(0xf << 4);	/* ComputeUnit1SubCacheEn = 0xc */
				dword |= (0xc << 4);
				dword &= ~0xf;		/* ComputeUnit0SubCacheEn = 0x3 */
				dword |= 0x3;
			}
			if (compute_unit_count == 3) {
				dword &= ~(0xf << 8);	/* ComputeUnit2SubCacheEn = 0x8 */
				dword |= (0x8 << 8);
				dword &= ~(0xf << 4);	/* ComputeUnit1SubCacheEn = 0x4 */
				dword |= (0x4 << 4);
				dword &= ~0xf;		/* ComputeUnit0SubCacheEn = 0x3 */
				dword |= 0x3;
			}
			if (compute_unit_count == 4) {
				dword &= ~(0xf << 12);	/* ComputeUnit3SubCacheEn = 0x8 */
				dword |= (0x8 << 12);
				dword &= ~(0xf << 8);	/* ComputeUnit2SubCacheEn = 0x4 */
				dword |= (0x4 << 8);
				dword &= ~(0xf << 4);	/* ComputeUnit1SubCacheEn = 0x2 */
				dword |= (0x2 << 4);
				dword &= ~0xf;		/* ComputeUnit0SubCacheEn = 0x1 */
				dword |= 0x1;
			}
			pci_write_config32(f4x_dev, 0x1d4, dword);

			/* Enable cache partitioning */
			pci_write_config32(f4x_dev, 0x1d4, dword);
			if (compute_unit_count == 1) {
				dword &= ~(0xf << 26);	/* MaskUpdateForComputeUnit = 0x1 */
				dword |= (0x1 << 26);
			} else if (compute_unit_count == 2) {
				dword &= ~(0xf << 26);	/* MaskUpdateForComputeUnit = 0x3 */
				dword |= (0x3 << 26);
			} else if (compute_unit_count == 3) {
				dword &= ~(0xf << 26);	/* MaskUpdateForComputeUnit = 0x7 */
				dword |= (0x7 << 26);
			} else if (compute_unit_count == 4) {
				dword |= (0xf << 26);	/* MaskUpdateForComputeUnit = 0xf */
			}
			pci_write_config32(f4x_dev, 0x1d4, dword);
		}
	}
}

static void cpu_bus_init(struct device *dev)
{
	detect_and_enable_probe_filter(dev);
	detect_and_enable_cache_partitioning(dev);
	initialize_cpus(dev->link_list);
}

static struct device_operations cpu_bus_ops = {
	.read_resources	  = noop_read_resources,
	.set_resources	  = noop_set_resources,
	.init		  = cpu_bus_init,
	.scan_bus	  = cpu_bus_scan,
};

static void setup_uma_memory(void)
{
#if CONFIG(GFXUMA)
	uint32_t topmem = (uint32_t) bsp_topmem();

	uma_memory_size = get_uma_memory_size(topmem);
	uma_memory_base = topmem - uma_memory_size;	/* TOP_MEM1 */

	printk(BIOS_INFO, "%s: uma size 0x%08llx, memory start 0x%08llx\n",
			 __func__, uma_memory_size, uma_memory_base);
#endif
}


static void root_complex_enable_dev(struct device *dev)
{
	static int done = 0;

	/* Do not delay UMA setup, as a device on the PCI bus may evaluate
	   the global uma_memory variables already in its enable function. */
	if (!done) {
		setup_bsp_ramtop();
		setup_uma_memory();
		done = 1;
	}

	/* Set the operations if it is a special bus type */
	if (dev->path.type == DEVICE_PATH_DOMAIN) {
		dev->ops = &pci_domain_ops;
	} else if (dev->path.type == DEVICE_PATH_CPU_CLUSTER) {
		dev->ops = &cpu_bus_ops;
	}
}

static const char *interleave_strings[] = {
	[0] = "No",
	[1] = "on A[12] (2 nodes)",
	[2] = "Reserved",
	[3] = "on A[12] and A[13] (4 nodes)",
	[4] = "Reserved",
	[5] = "Reserved",
	[6] = "Reserved",
	[7] = "on A[12], A[13], and A[14] (8 nodes)",
};

static void decode_dram_flags(u32 flags)
{
	if (flags & 1)
		printk(BIOS_DEBUG, "RE, ");
	if (flags & 2)
		printk(BIOS_DEBUG, "WE, ");
	printk(BIOS_DEBUG, "Interleave %s, ", interleave_strings[(flags >> 8) & 7]);
	printk(BIOS_DEBUG, "Destination Node %d, ", (flags >> 16) & 7);
	printk(BIOS_DEBUG, "Interleave select %x\n", (flags >> 24) & 7);
}

static void dump_dram_mapping(u8 node)
{
	u64 base, limit;
	u16 reg;
	u32 flags;

	for (reg = 0x40; reg <= 0x78; reg += 4) {
		base = pci_read_config32(__f1_dev[node], reg);
		flags = base & 0xffff;
		base &= 0xffff0000;
		base <<= 8;
		base |= ((u64)pci_read_config8(__f1_dev[node], reg + 0x100) << 40);

		reg += 4;

		limit = pci_read_config32(__f1_dev[node], reg);
		flags |= ((limit & 0xffff) << 16);
		limit &= 0xffff0000;
		limit <<= 8;
		limit |= ((u64)pci_read_config8(__f1_dev[node], reg + 0x100) << 40);
		if (flags & 3)
			limit |= 0xffffff;

		printk(BIOS_DEBUG, "DRAM [0x%016llx - 0x%016llx] - flags: ", base, limit);
		decode_dram_flags(flags);
	}
}

static void decode_mmio_flags(u16 flags)
{
	if (flags & 1)
		printk(BIOS_DEBUG, "RE, ");
	if (flags & 2)
		printk(BIOS_DEBUG, "WE, ");
	if (flags & 8)
		printk(BIOS_DEBUG, "L, ");
	if (flags & (1 << 15))
		printk(BIOS_DEBUG, "NP, ");
	printk(BIOS_DEBUG, "Destination Node %d, ", (flags >> 8) & 7);
	printk(BIOS_DEBUG, "Destination Link %d sublink %d\n", (flags >> 12) & 3, (flags >> 14) & 1);
}

static void dump_mmio_mapping(u8 node)
{
	u64 base, limit;
	u16 reg;
	u16 flags;
	u32 hi_addr = 0x180;

	for (reg = 0x80; reg <= 0xb8; reg += 4) {
		base = pci_read_config32(__f1_dev[node], reg);
		flags = base & 0xff;
		base &= 0xffffff00;
		base <<= 8;
		base |= ((u64)(pci_read_config8(__f1_dev[node], hi_addr) & 0xff) << 40);

		reg += 4;

		limit = pci_read_config32(__f1_dev[node], reg);
		flags |= ((limit & 0xff) << 8);
		limit &= 0xffffff00;
		limit <<= 8;
		limit |= ((u64)(pci_read_config8(__f1_dev[node], hi_addr) & 0xff0000) << 24);
		if (flags & 3)
			limit |= 0xffff;

		hi_addr += 4;

		printk(BIOS_DEBUG, "MMIO [0x%016llx - 0x%016llx] - flags: ", base, limit);
		decode_mmio_flags(flags);
	}

	hi_addr = 0x1c0;
	for (reg = 0x1a0; reg <= 0x1b8; reg += 4) {
		base = pci_read_config32(__f1_dev[node], reg);
		flags = base & 0xff;
		base &= 0xffffff00;
		base <<= 8;
		base |= ((u64)(pci_read_config8(__f1_dev[node], hi_addr) & 0xff) << 40);

		reg += 4;

		limit = pci_read_config32(__f1_dev[node], reg);
		flags |= ((limit & 0xff) << 8);
		limit &= 0xffffff00;
		limit <<= 8;
		limit |= ((u64)(pci_read_config8(__f1_dev[node], hi_addr) & 0xff0000) << 24);
		if (flags & 3)
			limit |= 0xffff;

		hi_addr += 4;

		printk(BIOS_DEBUG, "MMIO [0x%016llx - 0x%016llx] - flags: ", base, limit);
		decode_mmio_flags(flags);
	}
}

static void decode_io_flags(u32 flags)
{
	if (flags & 1)
		printk(BIOS_DEBUG, "RE, ");
	if (flags & 2)
		printk(BIOS_DEBUG, "WE, ");
	if (flags & (1 << 4))
		printk(BIOS_DEBUG, "VE, ");
	if (flags & (1 << 5))
		printk(BIOS_DEBUG, "IE, ");
	printk(BIOS_DEBUG, "Destination Node %d, ", (flags >> 8) & 7);
	printk(BIOS_DEBUG, "Destination Link %d sublink %d\n", (flags >> 12) & 3, (flags >> 14) & 1);
}

static void dump_io_mapping(u8 node)
{
	u32 base, limit;
	u16 reg;
	u16 flags;

	for (reg = 0xc0; reg <= 0xd8; reg += 4) {
		base = pci_read_config32(__f1_dev[node], reg);
		flags = base & 0xff;
		base &= 0x00fff000;

		reg += 4;

		limit = pci_read_config32(__f1_dev[node], reg);
		flags |= ((limit & 0xff) << 8);
		limit &= 0x00fff000;
		if (flags & 3)
			limit |= 0xfff;

		printk(BIOS_DEBUG, "IO [0x%08x - 0x%08x] - flags: ", base, limit);
		decode_io_flags(flags);
	}
}

static void decode_bus_flags(u16 flags)
{
	if (flags & 1)
		printk(BIOS_DEBUG, "RE, ");
	if (flags & 2)
		printk(BIOS_DEBUG, "WE, ");
	if (flags & 4)
		printk(BIOS_DEBUG, "DCE, ");

	printk(BIOS_DEBUG, "Destination Node %d, ", (flags >> 4) & 7);
	printk(BIOS_DEBUG, "Destination Link %d sublink %d\n", (flags >> 8) & 3, (flags >> 10) & 1);
}

static void dump_config_mapping(u8 node)
{
	u32 bus_base, bus_limit;
	u32 dword;
	u16 reg;
	u16 flags;

	for (reg = 0xe0; reg <= 0xec; reg += 4) {
		dword = pci_read_config32(__f1_dev[node], reg);
		flags = dword & 0xffff;
		bus_base = (dword & 0x00ff0000) >> 16;
		bus_limit = (dword & 0xff000000) >> 24;

		printk(BIOS_DEBUG, "Bus [0x%02x - 0x%02x] - flags: ", bus_base, bus_limit);
		decode_bus_flags(flags);
	}
}

static void decode_system_dram_flags(u8 flags)
{
	printk(BIOS_DEBUG, "Interleave %s, ", interleave_strings[(flags >> 4) & 7]);
	printk(BIOS_DEBUG, "Interleave select %x\n", flags & 7);
}

static void dump_system_dram_mapping(u8 node)
{
	u64 base, limit;
	u8 flags;

	base = pci_read_config32(__f1_dev[node], 0x120);
	flags = (base >> 21) & 0x7;
	base &= 0x001fffff;
	base <<= 27;

	limit = pci_read_config32(__f1_dev[node], 0x124);
	flags |= (((base >> 21) & 0x7) << 4);
	limit &= 0x001fffff;
	limit <<= 27;

	printk(BIOS_DEBUG, "System Address DRAM [0x%016llx - 0x%016llx] - flags: ", base, limit);
	decode_system_dram_flags(flags);

}

void dump_memory_mapping(void)
{
	u8 i;

	/* Refresh fx devs because these could be remapped */
	fx_devs = 0;
	get_fx_devs();

	if (fx_devs < sysconf.nodes) {
		printk(BIOS_WARNING, "WARNING: Less fx devs than nodes\n");
	}

	/* Enable probe filter */
	for (i = 0; i < sysconf.nodes; i++) {
		printk(BIOS_DEBUG, "Memory and bus map for node %d:\n", i);
		dump_dram_mapping(i);
		dump_mmio_mapping(i);
		dump_io_mapping(i);
		dump_config_mapping(i);
		dump_system_dram_mapping(i);
	}
}


static void root_complex_finalize(void *chip_info)
{
	dump_memory_mapping();
	display_mtrrs();
}

struct chip_operations northbridge_amd_amdfam10_root_complex_ops = {
	CHIP_NAME("AMD Family 10h/15h Root Complex")
	.enable_dev = root_complex_enable_dev,
	.final = root_complex_finalize,
};<|MERGE_RESOLUTION|>--- conflicted
+++ resolved
@@ -10,18 +10,11 @@
 #include <cpu/amd/family_10h-family_15h/ram_calc.h>
 #include <cpu/x86/cache.h>
 #include <cpu/x86/lapic.h>
-<<<<<<< HEAD
-=======
 #include <cpu/x86/mtrr.h>
->>>>>>> 819edef4
 #include <device/device.h>
 #include <device/hypertransport.h>
 #include <device/pci.h>
 #include <device/pci_ids.h>
-<<<<<<< HEAD
-#include <northbridge/amd/nb_common.h>
-=======
->>>>>>> 819edef4
 #include <delay.h>
 #include <lib.h>
 #include <option.h>
@@ -41,15 +34,6 @@
 	pirq_router_bus = bus;
 }
 
-<<<<<<< HEAD
-#define FX_DEVS NODE_NUMS
-static struct device *__f0_dev[FX_DEVS];
-static struct device *__f1_dev[FX_DEVS];
-static struct device *__f2_dev[FX_DEVS];
-static struct device *__f4_dev[FX_DEVS];
-static unsigned int fx_devs = 0;
-
-=======
 u8 get_pirq_router_bus(void)
 {
 	return pirq_router_bus;
@@ -93,7 +77,6 @@
 #endif
 }
 
->>>>>>> 819edef4
 /*
  * Assumptions: CONFIG_CBB == 0
  * dev_find_slot() was made static, also wouldn't work before PCI enumeration
@@ -104,11 +87,7 @@
 		return;
 
 	int i;
-<<<<<<< HEAD
-	for (i = 0; i < FX_DEVS; i++) {
-=======
 	for (i = 0; i < NODE_NUMS; i++) {
->>>>>>> 819edef4
 		__f0_dev[i] = pcidev_on_root(CONFIG_CDB + i, 0);
 		__f1_dev[i] = pcidev_on_root(CONFIG_CDB + i, 1);
 		__f2_dev[i] = pcidev_on_root(CONFIG_CDB + i, 2);
@@ -142,234 +121,6 @@
 	}
 }
 
-<<<<<<< HEAD
-static void set_vga_enable_reg(u32 nodeid, u32 linkn)
-{
-	u32 val;
-
-	val =  1 | (nodeid<<4) | (linkn<<12);
-	/* it will routing (1)mmio  0xa0000:0xbffff (2) io 0x3b0:0x3bb,
-	 0x3c0:0x3df */
-	f1_write_config32(0xf4, val);
-
-}
-
-static u32 amdfam10_nodeid(struct device *dev)
-{
-#if NODE_NUMS == 64
-	unsigned int busn;
-	busn = dev->bus->secondary;
-	if (busn != CONFIG_CBB) {
-		return (dev->path.pci.devfn >> 3) - CONFIG_CDB + 32;
-	} else {
-		return (dev->path.pci.devfn >> 3) - CONFIG_CDB;
-	}
-
-#else
-	return (dev->path.pci.devfn >> 3) - CONFIG_CDB;
-#endif
-}
-
-static u32 get_io_addr_index(u32 nodeid, u32 linkn)
-{
-	u32 index;
-
-	for (index = 0; index < 256; index++) {
-
-		if (index + 4 >= ARRAY_SIZE(sysconf.conf_io_addrx))
-			die("Error! Out of bounds read in %s:%s\n", __FILE__, __func__);
-
-		if (sysconf.conf_io_addrx[index+4] == 0) {
-			sysconf.conf_io_addr[index+4] =  (nodeid & 0x3f);
-			sysconf.conf_io_addrx[index+4] = 1 | ((linkn & 0x7)<<4);
-			return index;
-		 }
-	 }
-
-	 return	 0;
-}
-
-static u32 get_mmio_addr_index(u32 nodeid, u32 linkn)
-{
-	u32 index;
-
-	for (index = 0; index < 64; index++) {
-
-		if (index + 8 >= ARRAY_SIZE(sysconf.conf_mmio_addrx))
-			die("Error! Out of bounds read in %s:%s\n", __FILE__, __func__);
-
-		if (sysconf.conf_mmio_addrx[index+8] == 0) {
-			sysconf.conf_mmio_addr[index+8] = (nodeid & 0x3f);
-			sysconf.conf_mmio_addrx[index+8] = 1 | ((linkn & 0x7)<<4);
-			return index;
-		}
-	}
-
-	return 0;
-}
-
-static void store_conf_io_addr(u32 nodeid, u32 linkn, u32 reg, u32 index,
-				u32 io_min, u32 io_max)
-{
-	u32 val;
-
-	/* io range allocation */
-	index = (reg-0xc0)>>3;
-
-	val = (nodeid & 0x3f); // 6 bits used
-	sysconf.conf_io_addr[index] = val | ((io_max<<8) & 0xfffff000); //limit : with nodeid
-	val = 3 | ((linkn & 0x7)<<4); // 8 bits used
-	sysconf.conf_io_addrx[index] = val | ((io_min<<8) & 0xfffff000); // base : with enable bit
-
-	if (sysconf.io_addr_num < (index+1))
-		sysconf.io_addr_num = index+1;
-}
-
-
-static void store_conf_mmio_addr(u32 nodeid, u32 linkn, u32 reg, u32 index,
-					u32 mmio_min, u32 mmio_max)
-{
-	u32 val;
-
-	/* io range allocation */
-	index = (reg-0x80)>>3;
-
-	val = (nodeid & 0x3f); // 6 bits used
-	sysconf.conf_mmio_addr[index] = val | (mmio_max & 0xffffff00); //limit : with nodeid and linkn
-	val = 3 | ((linkn & 0x7)<<4); // 8 bits used
-	sysconf.conf_mmio_addrx[index] = val | (mmio_min & 0xffffff00); // base : with enable bit
-
-	if (sysconf.mmio_addr_num<(index+1))
-		sysconf.mmio_addr_num = index+1;
-}
-
-
-static void set_io_addr_reg(struct device *dev, u32 nodeid, u32 linkn, u32 reg,
-		     u32 io_min, u32 io_max)
-{
-	u32 i;
-	u32 tempreg;
-
-	/* io range allocation */
-	tempreg = (nodeid&0xf) | ((nodeid & 0x30)<<(8-4)) | (linkn<<4) |  ((io_max&0xf0)<<(12-4)); //limit
-	for (i = 0; i < sysconf.nodes; i++)
-		pci_write_config32(__f1_dev[i], reg+4, tempreg);
-
-	tempreg = 3 /*| (3<<4)*/ | ((io_min&0xf0)<<(12-4));	      //base :ISA and VGA ?
-	for (i = 0; i < sysconf.nodes; i++)
-		pci_write_config32(__f1_dev[i], reg, tempreg);
-}
-
-static void set_mmio_addr_reg(u32 nodeid, u32 linkn, u32 reg, u32 index, u32 mmio_min, u32 mmio_max, u32 nodes)
-{
-	u32 i;
-	u32 tempreg;
-
-	/* io range allocation */
-	tempreg = (nodeid&0xf) | (linkn<<4) |	 (mmio_max&0xffffff00); //limit
-	for (i = 0; i < nodes; i++)
-		pci_write_config32(__f1_dev[i], reg+4, tempreg);
-	tempreg = 3 | (nodeid & 0x30) | (mmio_min&0xffffff00);
-	for (i = 0; i < sysconf.nodes; i++)
-		pci_write_config32(__f1_dev[i], reg, tempreg);
-}
-
-static int reg_useable(unsigned int reg, struct device *goal_dev, unsigned int goal_nodeid,
-			unsigned int goal_link)
-{
-	struct resource *res;
-	unsigned int nodeid, link = 0;
-	int result;
-	res = 0;
-	for (nodeid = 0; !res && (nodeid < fx_devs); nodeid++) {
-		struct device *dev;
-		dev = __f0_dev[nodeid];
-		if (!dev)
-			continue;
-		for (link = 0; !res && (link < 8); link++) {
-			res = probe_resource(dev, IOINDEX(0x1000 + reg, link));
-		}
-	}
-	result = 2;
-	if (res) {
-		result = 0;
-		if (	(goal_link == (link - 1)) &&
-			(goal_nodeid == (nodeid - 1)) &&
-			(res->flags <= 1)) {
-			result = 1;
-		}
-	}
-	return result;
-}
-
-static struct resource *amdfam10_find_iopair(struct device *dev, unsigned int nodeid, unsigned int link)
-{
-	struct resource *resource;
-	u32 free_reg, reg;
-	resource = 0;
-	free_reg = 0;
-	for (reg = 0xc0; reg <= 0xd8; reg += 0x8) {
-		int result;
-		result = reg_useable(reg, dev, nodeid, link);
-		if (result == 1) {
-			/* I have been allocated this one */
-			break;
-		} else if (result > 1) {
-			/* I have a free register pair */
-			free_reg = reg;
-		}
-	}
-	if (reg > 0xd8) {
-		reg = free_reg; // if no free, the free_reg still be 0
-	}
-
-	//Ext conf space
-	if (!reg) {
-		//because of Extend conf space, we will never run out of reg,
-		// but we need one index to differ them. so same node and
-		// same link can have multi range
-		u32 index = get_io_addr_index(nodeid, link);
-		reg = 0x110 + (index<<24) + (4<<20); // index could be 0, 255
-	}
-
-		resource = new_resource(dev, IOINDEX(0x1000 + reg, link));
-
-	return resource;
-}
-
-static struct resource *amdfam10_find_mempair(struct device *dev, u32 nodeid, u32 link)
-{
-	struct resource *resource;
-	u32 free_reg, reg;
-	resource = 0;
-	free_reg = 0;
-	for (reg = 0x80; reg <= 0xb8; reg += 0x8) {
-		int result;
-		result = reg_useable(reg, dev, nodeid, link);
-		if (result == 1) {
-			/* I have been allocated this one */
-			break;
-		} else if (result > 1) {
-			/* I have a free register pair */
-			free_reg = reg;
-		}
-	}
-	if (reg > 0xb8) {
-		reg = free_reg;
-	}
-
-	//Ext conf space
-	if (!reg) {
-		//because of Extend conf space, we will never run out of reg,
-		// but we need one index to differ them. so same node and
-		// same link can have multi range
-		u32 index = get_mmio_addr_index(nodeid, link);
-		reg = 0x110 + (index<<24) + (6<<20); // index could be 0, 63
-
-	}
-	resource = new_resource(dev, IOINDEX(0x1000 + reg, link));
-	return resource;
-=======
 /* TODO: pass link/node number as an argument? */
 struct resource *amdfam10_assign_new_io_res(resource_t base, resource_t size)
 {
@@ -737,7 +488,6 @@
 			amdfam10_scan_chain(link);
 		}
 	}
->>>>>>> 819edef4
 }
 
 static void amdfam10_link_read_bases(struct device *dev, u32 nodeid, u32 link)
@@ -745,41 +495,6 @@
 	struct resource *resource;
 
 	/* Initialize the io space constraints on the current bus */
-<<<<<<< HEAD
-	resource = amdfam10_find_iopair(dev, nodeid, link);
-	if (resource) {
-		u32 align;
-		align = log2(HT_IO_HOST_ALIGN);
-		resource->base	= 0;
-		resource->size	= 0;
-		resource->align = align;
-		resource->gran	= align;
-		resource->limit = 0xffffUL;
-		resource->flags = IORESOURCE_IO | IORESOURCE_BRIDGE;
-	}
-
-	/* Initialize the prefetchable memory constraints on the current bus */
-	resource = amdfam10_find_mempair(dev, nodeid, link);
-	if (resource) {
-		resource->base = 0;
-		resource->size = 0;
-		resource->align = log2(HT_MEM_HOST_ALIGN);
-		resource->gran = log2(HT_MEM_HOST_ALIGN);
-		resource->limit = 0xffffffffffULL;
-		resource->flags = IORESOURCE_MEM | IORESOURCE_PREFETCH;
-		resource->flags |= IORESOURCE_BRIDGE;
-	}
-
-	/* Initialize the memory constraints on the current bus */
-	resource = amdfam10_find_mempair(dev, nodeid, link);
-	if (resource) {
-		resource->base = 0;
-		resource->size = 0;
-		resource->align = log2(HT_MEM_HOST_ALIGN);
-		resource->gran = log2(HT_MEM_HOST_ALIGN);
-		resource->limit = 0xffffffffffULL;
-		resource->flags = IORESOURCE_MEM | IORESOURCE_BRIDGE;
-=======
 	resource = amdfam10_assign_new_io_res(0, 0);
 	if (resource) {
 		resource->align = log2(HT_IO_HOST_ALIGN);
@@ -804,7 +519,6 @@
 		resource->gran  = log2(HT_MEM_HOST_ALIGN);
 		resource->limit = 0xffffffffffULL;
 		resource->flags |= IORESOURCE_BRIDGE;
->>>>>>> 819edef4
 	}
 }
 
@@ -812,10 +526,6 @@
 static void amdfam10_create_vga_resource(struct device *dev, unsigned int nodeid)
 {
 	struct bus *link;
-<<<<<<< HEAD
-	struct resource *res;
-=======
->>>>>>> 819edef4
 
 	/* find out which link the VGA card is connected,
 	 * we only deal with the 'first' vga card */
@@ -839,20 +549,6 @@
 
 	printk(BIOS_DEBUG, "VGA: %s (aka node %d) link %d has VGA device\n", dev_path(dev), nodeid, link->link_num);
 	set_vga_enable_reg(nodeid, link->link_num);
-<<<<<<< HEAD
-
-	/* Redirect VGA memory access to MMIO
-	 * This signals the Family 10h resource parser
-	 * to add a new MMIO mapping to the Range 11
-	 * MMIO control registers (starting at F1x1B8),
-	 * and also reserves the resource in the E820 map.
-	 */
-	res = new_resource(dev, IOINDEX(0x1000 + 0x1b8, link->link_num));
-	res->base = 0xa0000;
-	res->size = 0x20000;
-	res->flags = IORESOURCE_MEM | IORESOURCE_ASSIGNED | IORESOURCE_FIXED;
-=======
->>>>>>> 819edef4
 }
 
 static void amdfam10_read_resources(struct device *dev)
@@ -873,54 +569,6 @@
 	}
 }
 
-<<<<<<< HEAD
-static void amdfam10_set_resource(struct device *dev, struct resource *resource,
-				u32 nodeid)
-{
-	resource_t rbase, rend;
-	unsigned int reg, link_num;
-	char buf[50];
-
-	/* Make certain the resource has actually been set */
-	if (!(resource->flags & IORESOURCE_ASSIGNED)) {
-		return;
-	}
-
-	/* If I have already stored this resource don't worry about it */
-	if (resource->flags & IORESOURCE_STORED) {
-		return;
-	}
-
-	/* Only handle PCI memory and IO resources */
-	if (!(resource->flags & (IORESOURCE_MEM | IORESOURCE_IO)))
-		return;
-
-	/* Ensure I am actually looking at a resource of function 1 */
-	if ((resource->index & 0xffff) < 0x1000) {
-		return;
-	}
-	/* Get the base address */
-	rbase = resource->base;
-
-	/* Get the limit (rounded up) */
-	rend  = resource_end(resource);
-
-	/* Get the register and link */
-	reg  = resource->index & 0xfff; // 4k
-	link_num = IOINDEX_LINK(resource->index);
-
-	if (resource->flags & IORESOURCE_IO) {
-		set_io_addr_reg(dev, nodeid, link_num, reg, rbase>>8, rend>>8);
-		store_conf_io_addr(nodeid, link_num, reg, (resource->index >> 24), rbase>>8, rend>>8);
-	} else if (resource->flags & IORESOURCE_MEM) {
-		set_mmio_addr_reg(nodeid, link_num, reg, (resource->index >>24), rbase>>8, rend>>8, sysconf.nodes); // [39:8]
-		store_conf_mmio_addr(nodeid, link_num, reg, (resource->index >>24), rbase>>8, rend>>8);
-	}
-	resource->flags |= IORESOURCE_STORED;
-	snprintf(buf, sizeof(buf), " <node %x link %x>",
-		 nodeid, link_num);
-	report_resource_stored(dev, resource, buf);
-=======
 static void amdfam10_set_resource(struct device *dev, struct resource *res,
                                   u8 nodeid /* TODO: assuming always 0 */)
 {
@@ -971,7 +619,6 @@
 	res->flags |= IORESOURCE_STORED;
 	snprintf(buf, sizeof(buf), " <node %x link %x>", nodeid, sblink);
 	report_resource_stored(dev, res, buf);
->>>>>>> 819edef4
 }
 
 static void amdfam10_set_resources(struct device *dev)
@@ -1002,16 +649,9 @@
 static struct device_operations northbridge_operations = {
 	.read_resources	  = amdfam10_read_resources,
 	.set_resources	  = amdfam10_set_resources,
-<<<<<<< HEAD
-	.enable_resources = pci_bus_enable_resources,
-	.init		  = mcf0_control_init,
-//	.scan_bus	  = amdfam10_scan_chains,
-
-=======
 	.enable_resources = pci_dev_enable_resources,
 	.init		  = mcf0_control_init,
 	.scan_bus	  = amdfam10_scan_chains,
->>>>>>> 819edef4
 	.enable		  = 0,
 	.ops_pci	  = 0,
 };
@@ -1061,8 +701,6 @@
 }
 #endif
 
-<<<<<<< HEAD
-=======
 static void reserve_cpu_cc6_storage_area(struct device *dev, int idx)
 {
 	if (!(is_fam15h() && get_uint_option("cpu_cc6_state", 1)))
@@ -1122,14 +760,14 @@
 		qword = 0x1000000;
 
 	/* FIXME
-		* The BKDG appears to be incorrect as to the location of the CC6 save region
-		* lower boundary on non-interleaved systems, causing lockups on attempted write
-		* to the CC6 save region.
-		*
-		* For now, work around by allocating the maximum possible CC6 save region size.
-		*
-		* Determine if this is a BKDG error or a setup problem and remove this warning!
-		*/
+	 * The BKDG appears to be incorrect as to the location of the CC6 save region
+	 * lower boundary on non-interleaved systems, causing lockups on attempted write
+	 * to the CC6 save region.
+	 *
+	 * For now, work around by allocating the maximum possible CC6 save region size.
+	 *
+	 * Determine if this is a BKDG error or a setup problem and remove this warning!
+	 */
 	qword = (0x1 << 27);
 	max_range_limit = (((uint64_t)(pci_read_config32(pcidev_on_root(CONFIG_CDB + max_node, 1),
 								0x124) & 0x1fffff)) << 27) - 1;
@@ -1140,7 +778,6 @@
 	reserved_ram_resource(dev, idx++, (max_range_limit + 1) >> 10, qword >> 10);
 }
 
->>>>>>> 819edef4
 static void amdfam10_domain_read_resources(struct device *dev)
 {
 	unsigned int reg;
@@ -1148,13 +785,10 @@
 	int idx = 7;	// value from original code
 
 	/* Find the already assigned resource pairs */
-<<<<<<< HEAD
-=======
 	/*
 	 * TODO: this can be removed when all resources are accounted for and
 	 * assigned by amdfam10_assign_new_{mm,}io_res() only.
 	 */
->>>>>>> 819edef4
 	get_fx_devs();
 	for (reg = 0x80; reg <= 0xd8; reg+= 0x08) {
 		u32 base, limit;
@@ -1162,14 +796,11 @@
 		limit = f1_read_config32(reg + 0x04);
 		/* Is this register allocated? */
 		if ((base & 3) != 0) {
-<<<<<<< HEAD
-=======
 			/*
 			 * Leaving original code as comment for reference on node numbering.
 			 * __f0_dev[nodeid] could be out-of-bounds read...
 			 */
 			/***
->>>>>>> 819edef4
 			unsigned int nodeid, reg_link;
 			struct device *reg_dev;
 			if (reg < 0xc0) { // mmio
@@ -1180,23 +811,13 @@
 			reg_link = (limit >> 4) & 7;
 			reg_dev = __f0_dev[nodeid];
 			if (reg_dev) {
-<<<<<<< HEAD
-				/* Reserve the resource  */
-=======
 				/ * Reserve the resource  * /
->>>>>>> 819edef4
 				struct resource *res;
 				res = new_resource(reg_dev, IOINDEX(0x1000 + reg, reg_link));
 				if (res) {
 					res->flags = 1;
 				}
 			}
-<<<<<<< HEAD
-		}
-	}
-	/* FIXME: do we need to check extend conf space?
-	   I don't believe that much preset value */
-=======
 			***/
 
 			/*
@@ -1225,16 +846,12 @@
 			report_resource_stored(dev, res, " <D18F1 stored by early ramstage>");
 		}
 	}
->>>>>>> 819edef4
 
 	pci_domain_read_resources(dev);
 
 	/* We have MMCONF_SUPPORT, create the resource window. */
 	mmconf_resource(dev, MMIO_CONF_BASE);
 
-<<<<<<< HEAD
-	ram_resource(dev, idx++, 0, rdmsr(TOP_MEM).lo >> 10);
-=======
 	ram_resource(dev, idx++, 0, 0xa0000 >> 10);
 
 	/* Reserve everything between A segment and 1MB:
@@ -1247,90 +864,12 @@
 
 	/* The rest up to TOP_MEM and TOP_MEM2 is RAM */
 	ram_resource(dev, idx++, 0x100000 >> 10, (rdmsr(TOP_MEM).lo - 0x100000) >> 10);
->>>>>>> 819edef4
 	tom2 = rdmsr(TOP_MEM2);
 	printk(BIOS_INFO, "TOM2: %08x%08x\n", tom2.hi, tom2.lo);
 	if (tom2.hi)
 		ram_resource(dev, idx++, 4 * (GiB/KiB),
 		             ((tom2.lo >> 10) | (tom2.hi << (32 - 10))) - 4 * (GiB/KiB));
 
-<<<<<<< HEAD
-	if (is_fam15h() && get_uint_option("cpu_cc6_state", 0)) {
-		uint8_t node;
-		uint8_t interleaved;
-		int8_t range;
-		uint8_t max_node;
-		uint64_t max_range_limit;
-		uint32_t dword;
-		uint32_t dword2;
-		uint64_t qword;
-		uint8_t num_nodes;
-
-		/* Find highest DRAM range (DramLimitAddr) */
-		num_nodes = 0;
-		max_node = 0;
-		interleaved = 0;
-		max_range_limit = 0;
-		struct device *node_dev;
-		for (node = 0; node < FX_DEVS; node++) {
-			node_dev = pcidev_on_root(CONFIG_CDB + node, 0);
-			/* Test for node presence */
-			if ((!node_dev) || (pci_read_config32(node_dev, PCI_VENDOR_ID) == 0xffffffff))
-				continue;
-
-			num_nodes++;
-			for (range = 0; range < 8; range++) {
-				dword = pci_read_config32(pcidev_on_root(CONFIG_CDB + node, 1),
-				                          0x40 + (range * 0x8));
-				if (!(dword & 0x3))
-					continue;
-
-				if ((dword >> 8) & 0x7)
-					interleaved = 1;
-
-				dword = pci_read_config32(pcidev_on_root(CONFIG_CDB + node, 1),
-				                          0x44 + (range * 0x8));
-				dword2 = pci_read_config32(pcidev_on_root(CONFIG_CDB + node, 1),
-				                           0x144 + (range * 0x8));
-				qword = 0xffffff;
-				qword |= ((((uint64_t)dword) >> 16) & 0xffff) << 24;
-				qword |= (((uint64_t)dword2) & 0xff) << 40;
-
-				if (qword > max_range_limit) {
-					max_range_limit = qword;
-					max_node = dword & 0x7;
-				}
-			}
-		}
-
-		/* Calculate CC6 storage area size */
-		if (interleaved)
-			qword = (uint64_t)0x1000000 * num_nodes;
-		else
-			qword = 0x1000000;
-
-		/* FIXME
-		 * The BKDG appears to be incorrect as to the location of the CC6 save region
-		 * lower boundary on non-interleaved systems, causing lockups on attempted write
-		 * to the CC6 save region.
-		 *
-		 * For now, work around by allocating the maximum possible CC6 save region size.
-		 *
-		 * Determine if this is a BKDG error or a setup problem and remove this warning!
-		 */
-		qword = (0x1 << 27);
-		max_range_limit = (((uint64_t)(pci_read_config32(pcidev_on_root(CONFIG_CDB + max_node, 1),
-		                                                 0x124) & 0x1fffff)) << 27) - 1;
-
-		printk(BIOS_INFO, "Reserving CC6 save segment base: %08llx size: %08llx\n", (max_range_limit + 1), qword);
-
-		/* Reserve the CC6 save segment */
-		reserved_ram_resource(dev, idx++, (max_range_limit + 1) >> 10, qword >> 10);
-	}
-}
-
-
-=======
 	reserve_cpu_cc6_storage_area(dev, idx);
 }
 
@@ -1383,7 +922,6 @@
 	}
 }
 
->>>>>>> 819edef4
 static struct device_operations pci_domain_ops = {
 	.read_resources	  = amdfam10_domain_read_resources,
 	.set_resources	  = pci_domain_set_resources,
@@ -1398,25 +936,6 @@
 #endif
 };
 
-<<<<<<< HEAD
-static DEVTREE_CONST struct device *dev_find_slot(unsigned int bus, unsigned int devfn)
-{
-	DEVTREE_CONST struct device *dev, *result;
-
-	result = 0;
-	for (dev = all_devices; dev; dev = dev->next) {
-		if ((dev->path.type == DEVICE_PATH_PCI) &&
-		    (dev->bus->secondary == bus) &&
-		    (dev->path.pci.devfn == devfn)) {
-			result = dev;
-			break;
-		}
-	}
-	return result;
-}
-
-=======
->>>>>>> 819edef4
 static void remap_nodes_0_to_31_to_bus_255(struct device *pci_domain)
 {
 	struct device *dev_mc;
@@ -1517,19 +1036,11 @@
 }
 
 static int get_num_cores(unsigned int busn, unsigned int devn, int *cores_found,
-<<<<<<< HEAD
-			 int *enable_node)
-{
-	int j;
-	struct device *cdb_dev;
-	unsigned int siblings = get_num_siblings();
-=======
 			 int *enable_node, unsigned int *siblings)
 {
 	int j;
 	struct device *cdb_dev;
 	*siblings = get_num_siblings();
->>>>>>> 819edef4
 
 	*cores_found = 0; // one core
 	if (is_fam15h())
@@ -1544,16 +1055,6 @@
 		} else {
 			j = pci_read_config32(cdb_dev, 0xe8);
 			*cores_found = (j >> 12) & 3; // dev is func 3
-<<<<<<< HEAD
-			if (siblings > 3)
-				*cores_found |= (j >> 13) & 4;
-		}
-		printk(BIOS_DEBUG, "  %s siblings=%d\n", dev_path(cdb_dev), *cores_found);
-	}
-
-	if (siblings > *cores_found)
-		siblings = *cores_found;
-=======
 			if (*siblings > 3)
 				*cores_found |= (j >> 13) & 4;
 		}
@@ -1562,7 +1063,6 @@
 
 	if (*siblings > *cores_found)
 		*siblings = *cores_found;
->>>>>>> 819edef4
 
 	return j;
 }
@@ -1584,19 +1084,11 @@
 	return dual_node;
 }
 
-<<<<<<< HEAD
-static u32 get_apic_id(int i, int j)
-=======
 static u32 get_apic_id(int i, int j, unsigned int siblings)
->>>>>>> 819edef4
 {
 	u32 apic_id;
 	uint8_t dual_node = check_dual_node_cap((u8)i);
 	uint8_t fam15h = is_fam15h();
-<<<<<<< HEAD
-	unsigned int siblings = get_num_siblings();
-=======
->>>>>>> 819edef4
 	// How can I get the nb_cfg_54 of every node's nb_cfg_54 in bsp???
 	unsigned int nb_cfg_54 = read_nb_cfg_54();
 
@@ -1650,11 +1142,8 @@
 	if (CONFIG_MAX_PHYSICAL_CPUS > 8)
 		sysconf.nodes += (((pci_read_config32(dev, 0x160)>>4) & 7)<<3);
 
-<<<<<<< HEAD
-=======
 	if (sysconf.nodes > NODE_NUMS)
 		die("Too many nodes detected\n");
->>>>>>> 819edef4
 
 	sysconf.enabled_apic_ext_id = 0;
 	sysconf.lift_bsp_apicid = 0;
@@ -1689,10 +1178,7 @@
 	int disable_siblings = !get_uint_option("multi_core", CONFIG(LOGICAL_CPUS));
 	uint8_t disable_cu_siblings = !get_uint_option("compute_unit_siblings", 1);
 	int enable_node;
-<<<<<<< HEAD
-=======
 	unsigned int siblings = 0;
->>>>>>> 819edef4
 
 	if (CONFIG_CBB)
 		remap_nodes_0_to_31_to_bus_255(pci_domain);
@@ -1730,11 +1216,7 @@
 		}
 
 		setup_cdb_links(busn, devn, pbus);
-<<<<<<< HEAD
-		j = get_num_cores(busn, devn, &cores_found, &enable_node);
-=======
 		j = get_num_cores(busn, devn, &cores_found, &enable_node, &siblings);
->>>>>>> 819edef4
 
 		if (disable_siblings)
 			jj = 0;
@@ -1742,12 +1224,11 @@
 			jj = cores_found;
 
 		for (j = 0; j <=jj; j++) {
-<<<<<<< HEAD
 
 			if (disable_cu_siblings && (j & 0x1))
 				continue;
 
-			struct device *cpu = add_cpu_device(cpu_bus, get_apic_id(i, j),
+			struct device *cpu = add_cpu_device(cpu_bus, get_apic_id(i, j, siblings),
 							    enable_node);
 			if (cpu)
 				amd_cpu_topology(cpu, i, j);
@@ -1829,94 +1310,6 @@
 	return pfmode;
 }
 
-=======
-
-			if (disable_cu_siblings && (j & 0x1))
-				continue;
-
-			struct device *cpu = add_cpu_device(cpu_bus, get_apic_id(i, j, siblings),
-							    enable_node);
-			if (cpu)
-				amd_cpu_topology(cpu, i, j);
-		}
-	}
-}
-
-static uint8_t probe_filter_prepare(uint32_t *f3x58, uint32_t *f3x5c)
-{
-	uint8_t i;
-	uint8_t pfmode = 0x0;
-	uint32_t dword;
-
-	/* Disable L3 and DRAM scrubbers and configure system for probe filter support */
-	for (i = 0; i < sysconf.nodes; i++) {
-		struct device *f2x_dev = pcidev_on_root(0x18 + i, 2);
-		struct device *f3x_dev = pcidev_on_root(0x18 + i, 3);
-
-		f3x58[i] = pci_read_config32(f3x_dev, 0x58);
-		f3x5c[i] = pci_read_config32(f3x_dev, 0x5c);
-		pci_write_config32(f3x_dev, 0x58, f3x58[i] & ~((0x1f << 24) | 0x1f));
-		pci_write_config32(f3x_dev, 0x5c, f3x5c[i] & ~0x1);
-
-		dword = pci_read_config32(f2x_dev, 0x1b0);
-		dword &= ~(0x7 << 8);	/* CohPrefPrbLmt = 0x0 */
-		pci_write_config32(f2x_dev, 0x1b0, dword);
-
-		msr_t msr = rdmsr_amd(BU_CFG2_MSR);
-		msr.hi |= 1 << (42 - 32);
-		wrmsr_amd(BU_CFG2_MSR, msr);
-
-		if (is_fam15h()) {
-			uint8_t subcache_size = 0x0;
-			uint8_t pref_so_repl = 0x0;
-			uint32_t f3x1c4 = pci_read_config32(f3x_dev, 0x1c4);
-			if ((f3x1c4 & 0xffff) == 0xcccc) {
-				subcache_size = 0x1;
-				pref_so_repl = 0x2;
-				pfmode = 0x3;
-			} else {
-				pfmode = 0x2;
-			}
-
-			dword = pci_read_config32(f3x_dev, 0x1d4);
-			dword |= 0x1 << 29;	/* PFLoIndexHashEn = 0x1 */
-			dword &= ~(0x3 << 20);	/* PFPreferredSORepl = pref_so_repl */
-			dword |= (pref_so_repl & 0x3) << 20;
-			dword |= 0x1 << 17;	/* PFWayHashEn = 0x1 */
-			dword |= 0xf << 12;	/* PFSubCacheEn = 0xf */
-			dword &= ~(0x3 << 10);	/* PFSubCacheSize3 = subcache_size */
-			dword |= (subcache_size & 0x3) << 10;
-			dword &= ~(0x3 << 8);	/* PFSubCacheSize2 = subcache_size */
-			dword |= (subcache_size & 0x3) << 8;
-			dword &= ~(0x3 << 6);	/* PFSubCacheSize1 = subcache_size */
-			dword |= (subcache_size & 0x3) << 6;
-			dword &= ~(0x3 << 4);	/* PFSubCacheSize0 = subcache_size */
-			dword |= (subcache_size & 0x3) << 4;
-			dword &= ~(0x3 << 2);	/* PFWayNum = 0x2 */
-			dword |= 0x2 << 2;
-			pci_write_config32(f3x_dev, 0x1d4, dword);
-		} else {
-			pfmode = 0x2;
-
-			dword = pci_read_config32(f3x_dev, 0x1d4);
-			dword |= 0x1 << 29;	/* PFLoIndexHashEn = 0x1 */
-			dword &= ~(0x3 << 20);	/* PFPreferredSORepl = 0x2 */
-			dword |= 0x2 << 20;
-			dword |= 0xf << 12;	/* PFSubCacheEn = 0xf */
-			dword &= ~(0x3 << 10);	/* PFSubCacheSize3 = 0x0 */
-			dword &= ~(0x3 << 8);	/* PFSubCacheSize2 = 0x0 */
-			dword &= ~(0x3 << 6);	/* PFSubCacheSize1 = 0x0 */
-			dword &= ~(0x3 << 4);	/* PFSubCacheSize0 = 0x0 */
-			dword &= ~(0x3 << 2);	/* PFWayNum = 0x2 */
-			dword |= 0x2 << 2;
-			pci_write_config32(f3x_dev, 0x1d4, dword);
-		}
-	}
-
-	return pfmode;
-}
-
->>>>>>> 819edef4
 static void probe_filter_enable(uint8_t pfmode)
 {
 	uint8_t i;
@@ -1942,7 +1335,6 @@
 }
 
 static void enable_atm_mode(void)
-<<<<<<< HEAD
 {
 	uint32_t dword;
 	uint8_t i;
@@ -1966,31 +1358,6 @@
 
 static void detect_and_enable_probe_filter(struct device *dev)
 {
-=======
-{
-	uint32_t dword;
-	uint8_t i;
-
-	printk(BIOS_DEBUG, "Enabling ATM mode\n");
-
-	/* Enable ATM mode */
-	for (i = 0; i < sysconf.nodes; i++) {
-		struct device *f0x_dev = pcidev_on_root(0x18 + i, 0);
-		struct device *f3x_dev = pcidev_on_root(0x18 + i, 3);
-
-		dword = pci_read_config32(f0x_dev, 0x68);
-		dword |= (0x1 << 12);	/* ATMModeEn = 1 */
-		pci_write_config32(f0x_dev, 0x68, dword);
-
-		dword = pci_read_config32(f3x_dev, 0x1b8);
-		dword |= (0x1 << 27);	/* L3ATMModeEn = 1 */
-		pci_write_config32(f3x_dev, 0x1b8, dword);
-	}
-}
-
-static void detect_and_enable_probe_filter(struct device *dev)
-{
->>>>>>> 819edef4
 	uint8_t rev_gte_d = is_gt_rev_d();
 	uint8_t pfmode = 0;
 	uint8_t i;
@@ -2018,7 +1385,6 @@
 		}
 
 		enable_cache();
-<<<<<<< HEAD
 
 		/* Reenable L3 and DRAM scrubbers */
 		for (i = 0; i < sysconf.nodes; i++) {
@@ -2045,34 +1411,6 @@
 		uint8_t cu_enabled;
 		uint8_t compute_unit_count = 0;
 
-=======
-
-		/* Reenable L3 and DRAM scrubbers */
-		for (i = 0; i < sysconf.nodes; i++) {
-			struct device *f3x_dev = pcidev_on_root(0x18 + i, 3);
-
-			pci_write_config32(f3x_dev, 0x58, f3x58[i]);
-			pci_write_config32(f3x_dev, 0x5c, f3x5c[i]);
-		}
-	}
-}
-
-static void detect_and_enable_cache_partitioning(struct device *dev)
-{
-	uint8_t i;
-	uint32_t dword;
-
-	if (!get_uint_option("l3_cache_partitioning", 0))
-		return;
-
-	if (is_fam15h()) {
-		printk(BIOS_DEBUG, "Enabling L3 cache partitioning\n");
-
-		uint32_t f5x80;
-		uint8_t cu_enabled;
-		uint8_t compute_unit_count = 0;
-
->>>>>>> 819edef4
 		for (i = 0; i < sysconf.nodes; i++) {
 			struct device *f3x_dev = pcidev_on_root(0x18 + i, 3);
 			struct device *f4x_dev = pcidev_on_root(0x18 + i, 4);
