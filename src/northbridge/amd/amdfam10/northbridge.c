--- conflicted
+++ resolved
@@ -490,210 +490,6 @@
 	}
 }
 
-<<<<<<< HEAD
-=======
-static u32 get_io_addr_index(u32 nodeid, u32 linkn)
-{
-	u32 index;
-
-	for (index = 0; index < 256; index++) {
-
-		if (index + 4 >= ARRAY_SIZE(sysconf.conf_io_addrx))
-			die("Error! Out of bounds read in %s:%s\n", __FILE__, __func__);
-
-		if (sysconf.conf_io_addrx[index+4] == 0) {
-			sysconf.conf_io_addr[index+4] =  (nodeid & 0x3f);
-			sysconf.conf_io_addrx[index+4] = 1 | ((linkn & 0x7)<<4);
-			return index;
-		 }
-	 }
-
-	 return	 0;
-}
-
-static u32 get_mmio_addr_index(u32 nodeid, u32 linkn)
-{
-	u32 index;
-
-	for (index = 0; index < 64; index++) {
-
-		if (index + 8 >= ARRAY_SIZE(sysconf.conf_mmio_addrx))
-			die("Error! Out of bounds read in %s:%s\n", __FILE__, __func__);
-
-		if (sysconf.conf_mmio_addrx[index+8] == 0) {
-			sysconf.conf_mmio_addr[index+8] = (nodeid & 0x3f);
-			sysconf.conf_mmio_addrx[index+8] = 1 | ((linkn & 0x7)<<4);
-			return index;
-		}
-	}
-
-	return 0;
-}
-
-static void store_conf_io_addr(u32 nodeid, u32 linkn, u32 reg, u32 index,
-				u32 io_min, u32 io_max)
-{
-	u32 val;
-
-	/* io range allocation */
-	index = (reg-0xc0)>>3;
-
-	val = (nodeid & 0x3f); // 6 bits used
-	sysconf.conf_io_addr[index] = val | ((io_max<<8) & 0xfffff000); //limit : with nodeid
-	val = 3 | ((linkn & 0x7)<<4); // 8 bits used
-	sysconf.conf_io_addrx[index] = val | ((io_min<<8) & 0xfffff000); // base : with enable bit
-
-	if (sysconf.io_addr_num < (index+1))
-		sysconf.io_addr_num = index+1;
-}
-
-
-static void store_conf_mmio_addr(u32 nodeid, u32 linkn, u32 reg, u32 index,
-					u32 mmio_min, u32 mmio_max)
-{
-	u32 val;
-
-	/* io range allocation */
-	index = (reg-0x80)>>3;
-
-	val = (nodeid & 0x3f); // 6 bits used
-	sysconf.conf_mmio_addr[index] = val | (mmio_max & 0xffffff00); //limit : with nodeid and linkn
-	val = 3 | ((linkn & 0x7)<<4); // 8 bits used
-	sysconf.conf_mmio_addrx[index] = val | (mmio_min & 0xffffff00); // base : with enable bit
-
-	if (sysconf.mmio_addr_num<(index+1))
-		sysconf.mmio_addr_num = index+1;
-}
-
-
-static void set_io_addr_reg(struct device *dev, u32 nodeid, u32 linkn, u32 reg,
-		     u32 io_min, u32 io_max)
-{
-	u32 i;
-	u32 tempreg;
-
-	/* io range allocation */
-	tempreg = (nodeid&0xf) | ((nodeid & 0x30)<<(8-4)) | (linkn<<4) |  ((io_max&0xf0)<<(12-4)); //limit
-	for (i = 0; i < sysconf.nodes; i++)
-		pci_write_config32(__f1_dev[i], reg+4, tempreg);
-
-	tempreg = 3 /*| (3<<4)*/ | ((io_min&0xf0)<<(12-4));	      //base :ISA and VGA ?
-	for (i = 0; i < sysconf.nodes; i++)
-		pci_write_config32(__f1_dev[i], reg, tempreg);
-}
-
-static void set_mmio_addr_reg(u32 nodeid, u32 linkn, u32 reg, u32 index, u32 mmio_min, u32 mmio_max, u32 nodes)
-{
-	u32 i;
-	u32 tempreg;
-
-	/* io range allocation */
-	tempreg = (nodeid&0xf) | (linkn<<4) |	 (mmio_max&0xffffff00); //limit
-	for (i = 0; i < nodes; i++)
-		pci_write_config32(__f1_dev[i], reg+4, tempreg);
-	tempreg = 3 | (nodeid & 0x30) | (mmio_min&0xffffff00);
-	for (i = 0; i < sysconf.nodes; i++)
-		pci_write_config32(__f1_dev[i], reg, tempreg);
-}
-
-static int reg_useable(unsigned int reg, struct device *goal_dev, unsigned int goal_nodeid,
-			unsigned int goal_link)
-{
-	struct resource *res;
-	unsigned int nodeid, link = 0;
-	int result;
-	res = 0;
-	for (nodeid = 0; !res && (nodeid < fx_devs); nodeid++) {
-		struct device *dev;
-		dev = __f0_dev[nodeid];
-		if (!dev)
-			continue;
-		for (link = 0; !res && (link < 8); link++) {
-			res = probe_resource(dev, IOINDEX(0x1000 + reg, link));
-		}
-	}
-	result = 2;
-	if (res) {
-		result = 0;
-		if (	(goal_link == (link - 1)) &&
-			(goal_nodeid == (nodeid - 1)) &&
-			(res->flags <= 1)) {
-			result = 1;
-		}
-	}
-	return result;
-}
-
-static struct resource *amdfam10_find_iopair(struct device *dev, unsigned int nodeid, unsigned int link)
-{
-	struct resource *resource;
-	u32 free_reg, reg;
-	resource = 0;
-	free_reg = 0;
-	for (reg = 0xc0; reg <= 0xd8; reg += 0x8) {
-		int result;
-		result = reg_useable(reg, dev, nodeid, link);
-		if (result == 1) {
-			/* I have been allocated this one */
-			break;
-		} else if (result > 1) {
-			/* I have a free register pair */
-			free_reg = reg;
-		}
-	}
-	if (reg > 0xd8) {
-		reg = free_reg; // if no free, the free_reg still be 0
-	}
-
-	//Ext conf space
-	if (!reg) {
-		//because of Extend conf space, we will never run out of reg,
-		// but we need one index to differ them. so same node and
-		// same link can have multi range
-		u32 index = get_io_addr_index(nodeid, link);
-		reg = 0x110 + (index<<24) + (4<<20); // index could be 0, 255
-	}
-
-	resource = new_resource(dev, IOINDEX(0x1000 + reg, link));
-
-	return resource;
-}
-
-static struct resource *amdfam10_find_mempair(struct device *dev, u32 nodeid, u32 link)
-{
-	struct resource *resource;
-	u32 free_reg, reg;
-	resource = 0;
-	free_reg = 0;
-	for (reg = 0x80; reg <= 0xb8; reg += 0x8) {
-		int result;
-		result = reg_useable(reg, dev, nodeid, link);
-		if (result == 1) {
-			/* I have been allocated this one */
-			break;
-		} else if (result > 1) {
-			/* I have a free register pair */
-			free_reg = reg;
-		}
-	}
-	if (reg > 0xb8) {
-		reg = free_reg;
-	}
-
-	//Ext conf space
-	if (!reg) {
-		//because of Extend conf space, we will never run out of reg,
-		// but we need one index to differ them. so same node and
-		// same link can have multi range
-		u32 index = get_mmio_addr_index(nodeid, link);
-		reg = 0x110 + (index<<24) + (6<<20); // index could be 0, 63
-
-	}
-	resource = new_resource(dev, IOINDEX(0x1000 + reg, link));
-	return resource;
-}
-
->>>>>>> 776b5a33
 static void amdfam10_link_read_bases(struct device *dev, u32 nodeid, u32 link)
 {
 	struct resource *resource;
