ifeq ($(CONFIG_NORTHBRIDGE_AMD_AMDFAM10),y)

bootblock-y += bootblock.c

romstage-y += debug.c
romstage-y += pci.c
romstage-y += reset_test.c
romstage-y += romstage.c
romstage-y += raminit_amdmct.c
romstage-y += raminit_sysinfo.c
romstage-y += setup_resource_map.c

ramstage-y += northbridge.c
<<<<<<< HEAD
ramstage-y += misc_control.c
=======
ramstage-y += link_control.c
ramstage-y += nb_control.c
>>>>>>> 2f7eedfc

endif<|MERGE_RESOLUTION|>--- conflicted
+++ resolved
@@ -11,11 +11,8 @@
 romstage-y += setup_resource_map.c
 
 ramstage-y += northbridge.c
-<<<<<<< HEAD
 ramstage-y += misc_control.c
-=======
 ramstage-y += link_control.c
 ramstage-y += nb_control.c
->>>>>>> 2f7eedfc
 
 endif