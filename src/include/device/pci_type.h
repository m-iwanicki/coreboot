/*
 * This file is part of the coreboot project.
 *
 * This program is free software; you can redistribute it and/or modify
 * it under the terms of the GNU General Public License as published by
 * the Free Software Foundation; version 2 of the License.
 *
 * This program is distributed in the hope that it will be useful,
 * but WITHOUT ANY WARRANTY; without even the implied warranty of
 * MERCHANTABILITY or FITNESS FOR A PARTICULAR PURPOSE.  See the
 * GNU General Public License for more details.
 */

#ifndef DEVICE_PCI_TYPE_H
#define DEVICE_PCI_TYPE_H

#include <stdint.h>

typedef u32 pci_devfn_t;

#define PCI_DEV(SEGBUS, DEV, FN) ( \
	(((SEGBUS) & 0xFFF) << 20) | \
	(((DEV) & 0x1F) << 15) | \
	(((FN)  & 0x07) << 12))

#define PCI_DEV_INVALID (0xffffffffU)
<<<<<<< HEAD
=======

#if 1
/* FIXME: For most of the time in ramstage, we get valid device pointer
 * from calling the driver entry points. The assert should only be used
 * with searches like pcidev_behind(), and only if caller does not make
 * the check themselves.
 */
#define PCI_BDF(dev) pcidev_assert((dev))
#else
#define PCI_BDF(dev) pcidev_bdf((dev))
#endif
>>>>>>> 28def8b5

#endif /* DEVICE_PCI_TYPE_H */<|MERGE_RESOLUTION|>--- conflicted
+++ resolved
@@ -24,8 +24,6 @@
 	(((FN)  & 0x07) << 12))
 
 #define PCI_DEV_INVALID (0xffffffffU)
-<<<<<<< HEAD
-=======
 
 #if 1
 /* FIXME: For most of the time in ramstage, we get valid device pointer
@@ -37,6 +35,5 @@
 #else
 #define PCI_BDF(dev) pcidev_bdf((dev))
 #endif
->>>>>>> 28def8b5
 
 #endif /* DEVICE_PCI_TYPE_H */