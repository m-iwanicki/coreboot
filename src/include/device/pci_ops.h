/*
 * This file is part of the coreboot project.
 *
 * Copyright (C) 2004 Linux Networx
 * (Written by Eric Biederman <ebiederman@lnxi.com> for Linux Networx)
 * Copyright (C) 2009 coresystems GmbH
 *
 * This program is free software; you can redistribute it and/or modify
 * it under the terms of the GNU General Public License as published by
 * the Free Software Foundation; version 2 of the License.
 *
 * This program is distributed in the hope that it will be useful,
 * but WITHOUT ANY WARRANTY; without even the implied warranty of
 * MERCHANTABILITY or FITNESS FOR A PARTICULAR PURPOSE.  See the
 * GNU General Public License for more details.
 */

#ifndef PCI_OPS_H
#define PCI_OPS_H

#include <stdint.h>
#include <device/device.h>
#include <device/pci_type.h>
#include <arch/pci_ops.h>

#ifdef __SIMPLE_DEVICE__

/* Avoid name collisions as different stages have different signature
 * for these functions. The _s_ stands for simple, fundamental IO or
 * MMIO variant.
 */
#define pci_read_config8 pci_s_read_config8
#define pci_read_config16 pci_s_read_config16
#define pci_read_config32 pci_s_read_config32
#define pci_write_config8 pci_s_write_config8
#define pci_write_config16 pci_s_write_config16
#define pci_write_config32 pci_s_write_config32
#else

#include <device/pci.h>

<<<<<<< HEAD
const struct pci_bus_operations *pci_bus_default_ops(void);

static __always_inline const struct pci_bus_operations *pci_bus_ops(void)
{
	return pci_bus_default_ops();
}

void __noreturn pcidev_die(void);

static __always_inline void pcidev_assert(const struct device *dev)
{
	if (!dev)
		pcidev_die();
}

static __always_inline
u8 pci_read_config8(struct device *dev, unsigned int where)
{
	pcidev_assert(dev);
	return pci_bus_ops()->read8(dev, where);
}

static __always_inline
u16 pci_read_config16(struct device *dev, unsigned int where)
{
	pcidev_assert(dev);
	return pci_bus_ops()->read16(dev, where);
}

static __always_inline
u32 pci_read_config32(struct device *dev, unsigned int where)
{
	pcidev_assert(dev);
	return pci_bus_ops()->read32(dev, where);
}

static __always_inline
void pci_write_config8(struct device *dev, unsigned int where, u8 val)
{
	pcidev_assert(dev);
	pci_bus_ops()->write8(dev, where, val);
}

static __always_inline
void pci_write_config16(struct device *dev, unsigned int where, u16 val)
{
	pcidev_assert(dev);
	pci_bus_ops()->write16(dev, where, val);
}

static __always_inline
void pci_write_config32(struct device *dev, unsigned int where, u32 val)
{
	pcidev_assert(dev);
	pci_bus_ops()->write32(dev, where, val);
=======
void __noreturn pcidev_die(void);

static __always_inline pci_devfn_t pcidev_bdf(const struct device *dev)
{
	return (dev->path.pci.devfn << 12) | (dev->bus->secondary << 20);
}

static __always_inline pci_devfn_t pcidev_assert(const struct device *dev)
{
	if (!dev)
		pcidev_die();
	return pcidev_bdf(dev);
}

static __always_inline
u8 pci_read_config8(const struct device *dev, u16 reg)
{
	return pci_s_read_config8(PCI_BDF(dev), reg);
}

static __always_inline
u16 pci_read_config16(const struct device *dev, u16 reg)
{
	return pci_s_read_config16(PCI_BDF(dev), reg);
}

static __always_inline
u32 pci_read_config32(const struct device *dev, u16 reg)
{
	return pci_s_read_config32(PCI_BDF(dev), reg);
}

static __always_inline
void pci_write_config8(const struct device *dev, u16 reg, u8 val)
{
	pci_s_write_config8(PCI_BDF(dev), reg, val);
}

static __always_inline
void pci_write_config16(const struct device *dev, u16 reg, u16 val)
{
	pci_s_write_config16(PCI_BDF(dev), reg, val);
}

static __always_inline
void pci_write_config32(const struct device *dev, u16 reg, u32 val)
{
	pci_s_write_config32(PCI_BDF(dev), reg, val);
>>>>>>> 28def8b5
}

#endif

#ifdef __SIMPLE_DEVICE__
static __always_inline
void pci_or_config8(pci_devfn_t dev, u16 reg, u8 ormask)
#else
static __always_inline
void pci_or_config8(const struct device *dev, u16 reg, u8 ormask)
#endif
{
	u8 value = pci_read_config8(dev, reg);
	pci_write_config8(dev, reg, value | ormask);
}

#ifdef __SIMPLE_DEVICE__
static __always_inline
void pci_or_config16(pci_devfn_t dev, u16 reg, u16 ormask)
#else
static __always_inline
void pci_or_config16(const struct device *dev, u16 reg, u16 ormask)
#endif
{
	u16 value = pci_read_config16(dev, reg);
	pci_write_config16(dev, reg, value | ormask);
}

#ifdef __SIMPLE_DEVICE__
static __always_inline
void pci_or_config32(pci_devfn_t dev, u16 reg, u32 ormask)
#else
static __always_inline
void pci_or_config32(const struct device *dev, u16 reg, u32 ormask)
#endif
{
	u32 value = pci_read_config32(dev, reg);
	pci_write_config32(dev, reg, value | ormask);
}

#ifdef __SIMPLE_DEVICE__
static __always_inline
void pci_update_config8(pci_devfn_t dev, u16 reg, u8 mask, u8 or)
#else
static __always_inline
void pci_update_config8(const struct device *dev, u16 reg, u8 mask, u8 or)
#endif
{
	u8 reg8;

	reg8 = pci_read_config8(dev, reg);
	reg8 &= mask;
	reg8 |= or;
	pci_write_config8(dev, reg, reg8);
}

#ifdef __SIMPLE_DEVICE__
static __always_inline
void pci_update_config16(pci_devfn_t dev, u16 reg, u16 mask, u16 or)
#else
static __always_inline
void pci_update_config16(const struct device *dev, u16 reg, u16 mask, u16 or)
#endif
{
	u16 reg16;

	reg16 = pci_read_config16(dev, reg);
	reg16 &= mask;
	reg16 |= or;
	pci_write_config16(dev, reg, reg16);
}

#ifdef __SIMPLE_DEVICE__
static __always_inline
void pci_update_config32(pci_devfn_t dev, u16 reg, u32 mask, u32 or)
#else
static __always_inline
void pci_update_config32(const struct device *dev, u16 reg, u32 mask, u32 or)
#endif
{
	u32 reg32;

	reg32 = pci_read_config32(dev, reg);
	reg32 &= mask;
	reg32 |= or;
	pci_write_config32(dev, reg, reg32);
}

#endif /* PCI_OPS_H */<|MERGE_RESOLUTION|>--- conflicted
+++ resolved
@@ -39,63 +39,6 @@
 
 #include <device/pci.h>
 
-<<<<<<< HEAD
-const struct pci_bus_operations *pci_bus_default_ops(void);
-
-static __always_inline const struct pci_bus_operations *pci_bus_ops(void)
-{
-	return pci_bus_default_ops();
-}
-
-void __noreturn pcidev_die(void);
-
-static __always_inline void pcidev_assert(const struct device *dev)
-{
-	if (!dev)
-		pcidev_die();
-}
-
-static __always_inline
-u8 pci_read_config8(struct device *dev, unsigned int where)
-{
-	pcidev_assert(dev);
-	return pci_bus_ops()->read8(dev, where);
-}
-
-static __always_inline
-u16 pci_read_config16(struct device *dev, unsigned int where)
-{
-	pcidev_assert(dev);
-	return pci_bus_ops()->read16(dev, where);
-}
-
-static __always_inline
-u32 pci_read_config32(struct device *dev, unsigned int where)
-{
-	pcidev_assert(dev);
-	return pci_bus_ops()->read32(dev, where);
-}
-
-static __always_inline
-void pci_write_config8(struct device *dev, unsigned int where, u8 val)
-{
-	pcidev_assert(dev);
-	pci_bus_ops()->write8(dev, where, val);
-}
-
-static __always_inline
-void pci_write_config16(struct device *dev, unsigned int where, u16 val)
-{
-	pcidev_assert(dev);
-	pci_bus_ops()->write16(dev, where, val);
-}
-
-static __always_inline
-void pci_write_config32(struct device *dev, unsigned int where, u32 val)
-{
-	pcidev_assert(dev);
-	pci_bus_ops()->write32(dev, where, val);
-=======
 void __noreturn pcidev_die(void);
 
 static __always_inline pci_devfn_t pcidev_bdf(const struct device *dev)
@@ -144,7 +87,6 @@
 void pci_write_config32(const struct device *dev, u16 reg, u32 val)
 {
 	pci_s_write_config32(PCI_BDF(dev), reg, val);
->>>>>>> 28def8b5
 }
 
 #endif
