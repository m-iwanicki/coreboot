/*
 * Interface to SPI flash
 *
 * Copyright (C) 2008 Atmel Corporation
 *
 * This program is free software; you can redistribute it and/or
 * modify it under the terms of the GNU General Public License
 * version 2 as published by the Free Software Foundation.
 *
 * This program is distributed in the hope that it will be useful,
 * but WITHOUT ANY WARRANTY; without even the implied warranty of
 * MERCHANTABILITY or FITNESS FOR A PARTICULAR PURPOSE.  See the
 * GNU General Public License for more details.
 */
#ifndef _SPI_FLASH_H_
#define _SPI_FLASH_H_

#include <stdint.h>
#include <stddef.h>
#include <spi-generic.h>
#include <boot/coreboot_tables.h>

/* SPI Flash opcodes */
#define SPI_OPCODE_WREN 0x06
#define SPI_OPCODE_FAST_READ 0x0b

struct spi_flash;

/*
 * SPI write protection is enforced by locking the status register.
 * The following modes are known. It depends on the flash chip if the
 * mode is actually supported.
 *
 * PRESERVE : Keep the previous status register lock-down setting (noop)
 * NONE     : Status register isn't locked
 * PIN      : Status register is locked as long as the ~WP pin is active
 * REBOOT   : Status register is locked until power failure
 * PERMANENT: Status register is permanently locked
 */
enum spi_flash_status_reg_lockdown {
	SPI_WRITE_PROTECTION_PRESERVE = -1,
	SPI_WRITE_PROTECTION_NONE = 0,
	SPI_WRITE_PROTECTION_PIN,
	SPI_WRITE_PROTECTION_REBOOT,
	SPI_WRITE_PROTECTION_PERMANENT
};

/*
 * Representation of SPI flash operations:
 * read:	Flash read operation.
 * write:	Flash write operation.
 * erase:	Flash erase operation.
 * status:	Read flash status register.
 */
struct spi_flash_ops {
	int (*read)(const struct spi_flash *flash, u32 offset, size_t len,
			void *buf);
	int (*write)(const struct spi_flash *flash, u32 offset, size_t len,
			const void *buf);
	int (*erase)(const struct spi_flash *flash, u32 offset, size_t len);
	int (*status)(const struct spi_flash *flash, u8 *reg);
<<<<<<< HEAD
	int (*read_sec)(const struct spi_flash *flash, u32 offset, size_t len,
			void *buf);
=======
};

/* Current code assumes all callbacks are supplied in this object. */
struct spi_flash_protection_ops {
>>>>>>> 98eeb961
	/*
	 * Returns 1 if the whole region is software write protected.
	 * Hardware write protection mechanism aren't accounted.
	 * If the write protection could be changed, due to unlocked status
	 * register for example, 0 should be returned.
	 * Returns 0 on success.
	 */
	int (*get_write)(const struct spi_flash *flash,
				    const struct region *region);
	/*
	 * Enable the status register write protection, if supported on the
	 * requested region, and optionally enable status register lock-down.
	 * Returns 0 if the whole region was software write protected.
	 * Hardware write protection mechanism aren't accounted.
	 * If the status register is locked and the requested configuration
	 * doesn't match the selected one, return an error.
	 * Only a single region is supported !
	 *
	 * @return 0 on success
	 */
	int
	(*set_write)(const struct spi_flash *flash,
				const struct region *region,
				const bool non_volatile,
				const enum spi_flash_status_reg_lockdown mode);

};

struct spi_flash_part_id;

struct spi_flash {
	struct spi_slave spi;
	u8 vendor;
	union {
		u8 raw;
		struct {
			u8 dual_spi	: 1;
			u8 _reserved	: 7;
		};
	} flags;
	u16 model;
	const char *name;
	u32 size;
	u32 sector_size;
	u32 page_size;
	u8 erase_cmd;
	u8 status_cmd;
	u8 pp_cmd; /* Page program command. */
	u8 wren_cmd; /* Write Enable command. */
	const struct spi_flash_ops *ops;
	/* If !NULL all protection callbacks exist. */
	const struct spi_flash_protection_ops *prot_ops;
	const struct spi_flash_part_id *part;
};

void lb_spi_flash(struct lb_header *header);

/* SPI Flash Driver Public API */

/*
 * Probe for SPI flash chip on given SPI bus and chip select and fill info in
 * spi_flash structure.
 *
 * Params:
 * bus   = SPI Bus # for the flash chip
 * cs    = Chip select # for the flash chip
 * flash = Pointer to spi flash structure that needs to be filled
 *
 * Return value:
 * 0 = success
 * non-zero = error
 */
int spi_flash_probe(unsigned int bus, unsigned int cs, struct spi_flash *flash);

/*
 * Generic probing for SPI flash chip based on the different flashes provided.
 *
 * Params:
 * spi   = Pointer to spi_slave structure
 * flash = Pointer to spi_flash structure that needs to be filled.
 *
 * Return value:
 * 0        = success
 * non-zero = error
 */
int spi_flash_generic_probe(const struct spi_slave *slave,
				struct spi_flash *flash);

/* All the following functions return 0 on success and non-zero on error. */
int spi_flash_read(const struct spi_flash *flash, u32 offset, size_t len,
		   void *buf);
int spi_flash_write(const struct spi_flash *flash, u32 offset, size_t len,
		    const void *buf);
int spi_flash_erase(const struct spi_flash *flash, u32 offset, size_t len);
int spi_flash_status(const struct spi_flash *flash, u8 *reg);
int spi_flash_read_sec(const struct spi_flash * flash, u32 offset, size_t len,
		       void *buf);

/*
 * Return the vendor dependent SPI flash write protection state.
 * @param flash : A SPI flash device
 * @param region: A subregion of the device's region
 *
 * Returns:
 *  -1   on error
 *   0   if the device doesn't support block protection
 *   0   if the device doesn't enable block protection
 *   0   if given range isn't covered by block protection
 *   1   if given range is covered by block protection
 */
int spi_flash_is_write_protected(const struct spi_flash *flash,
				 const struct region *region);

/*
 * Enable the vendor dependent SPI flash write protection. The region not
 * covered by write-protection will be set to write-able state.
 * Only a single write-protected region is supported.
 * Some flash ICs require the region to be aligned in the block size, sector
 * size or page size.
 * Some flash ICs require the region to start at TOP or BOTTOM.
 *
 * @param flash : A SPI flash device
 * @param region: A subregion of the device's region
 * @param non_volatile: Write status register non-volatile
 * @param mode: Optional lock-down of status register

 * @return 0 on success
 */
int
spi_flash_set_write_protected(const struct spi_flash *flash,
			      const struct region *region,
			      const bool non_volatile,
			      const enum spi_flash_status_reg_lockdown mode);

/*
 * Some SPI controllers require exclusive access to SPI flash when volatile
 * operations like erase or write are being performed. In such cases,
 * volatile_group_begin will gain exclusive access to SPI flash if not already
 * acquired and volatile_group_end will end exclusive access if this was the
 * last request in the group. spi_flash_{write,erase} operations call
 * volatile_group_begin at the start of function and volatile_group_end after
 * erase/write operation is performed. These functions can also be used by any
 * components that wish to club multiple volatile operations into a single
 * group.
 */
int spi_flash_volatile_group_begin(const struct spi_flash *flash);
int spi_flash_volatile_group_end(const struct spi_flash *flash);

/*
 * These are callbacks for marking the start and end of volatile group as
 * handled by the chipset. Not every chipset requires this special handling. So,
 * these functions are expected to be implemented in Kconfig option for volatile
 * group is enabled (SPI_FLASH_HAS_VOLATILE_GROUP).
 */
int chipset_volatile_group_begin(const struct spi_flash *flash);
int chipset_volatile_group_end(const struct spi_flash *flash);

/* Return spi_flash object reference for the boot device. This is only valid
 * if CONFIG_BOOT_DEVICE_SPI_FLASH is enabled. */
const struct spi_flash *boot_device_spi_flash(void);

/* Protect a region of spi flash using its controller, if available. Returns
 * < 0 on error, else 0 on success. */
int spi_flash_ctrlr_protect_region(const struct spi_flash *flash,
				   const struct region *region,
				   const enum ctrlr_prot_type type);

/*
 * This function is provided to support spi flash command-response transactions.
 * Only 2 vectors are supported and the 'func' is called with appropriate
 * write and read buffers together. This can be used for chipsets that
 * have specific spi flash controllers that don't conform to the normal
 * spi xfer API because they are specialized controllers and not generic.
 *
 * Returns 0 on success and non-zero on failure.
 */
int spi_flash_vector_helper(const struct spi_slave *slave,
	struct spi_op vectors[], size_t count,
	int (*func)(const struct spi_slave *slave, const void *dout,
		    size_t bytesout, void *din, size_t bytesin));

#endif /* _SPI_FLASH_H_ */<|MERGE_RESOLUTION|>--- conflicted
+++ resolved
@@ -59,15 +59,12 @@
 			const void *buf);
 	int (*erase)(const struct spi_flash *flash, u32 offset, size_t len);
 	int (*status)(const struct spi_flash *flash, u8 *reg);
-<<<<<<< HEAD
 	int (*read_sec)(const struct spi_flash *flash, u32 offset, size_t len,
 			void *buf);
-=======
 };
 
 /* Current code assumes all callbacks are supplied in this object. */
 struct spi_flash_protection_ops {
->>>>>>> 98eeb961
 	/*
 	 * Returns 1 if the whole region is software write protected.
 	 * Hardware write protection mechanism aren't accounted.
