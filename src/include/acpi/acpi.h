--- conflicted
+++ resolved
@@ -72,11 +72,7 @@
 enum acpi_tables {
 	/* Tables defined by ACPI and used by coreboot */
 	BERT, DBG2, DMAR, DSDT, FACS, FADT, HEST, HPET, IVRS, MADT, MCFG,
-<<<<<<< HEAD
-	RSDP, RSDT, SLIT, SRAT, SSDT, TCPA, TPM2, XSDT, ECDT, DRTM,
-=======
-	RSDP, RSDT, SLIT, SRAT, SSDT, TCPA, TPM2, XSDT, ECDT, LPIT,
->>>>>>> 5e6e5c11
+	RSDP, RSDT, SLIT, SRAT, SSDT, TCPA, TPM2, XSDT, ECDT, LPIT, DRTM,
 	/* Additional proprietary tables used by coreboot */
 	VFCT, NHLT, SPMI, CRAT
 };
