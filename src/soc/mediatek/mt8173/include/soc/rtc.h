/*
 * This file is part of the coreboot project.
 *
 * Copyright 2015 MediaTek Inc.
 *
 * This program is free software; you can redistribute it and/or modify
 * it under the terms of the GNU General Public License as published by
 * the Free Software Foundation; version 2 of the License.
 *
 * This program is distributed in the hope that it will be useful,
 * but WITHOUT ANY WARRANTY; without even the implied warranty of
 * MERCHANTABILITY or FITNESS FOR A PARTICULAR PURPOSE.  See the
 * GNU General Public License for more details.
 */

#ifndef SOC_MEDIATEK_MT8173_RTC_H
#define SOC_MEDIATEK_MT8173_RTC_H

#include <soc/rtc_common.h>
#include <stdint.h>
#include "mt6391.h"

/* RTC registers */
enum {
	RTC_BBPU = 0xE000,
	RTC_IRQ_STA = 0xE002,
	RTC_IRQ_EN = 0xE004,
	RTC_CII_EN = 0xE006
};

enum {
	RTC_TC_SEC = 0xE00A,
	RTC_TC_MIN = 0xE00C,
	RTC_TC_HOU = 0xE00E,
	RTC_TC_DOM = 0xE010,
	RTC_TC_DOW = 0xE012,
	RTC_TC_MTH = 0xE014,
	RTC_TC_YEA = 0xE016
};

enum {
	RTC_AL_SEC = 0xE018,
	RTC_AL_MIN = 0xE01A,
	RTC_AL_HOU = 0xE01C,
	RTC_AL_DOM = 0xE01E,
	RTC_AL_DOW = 0xE020,
	RTC_AL_MTH = 0xE022,
	RTC_AL_YEA = 0xE024,
	RTC_AL_MASK = 0xE008
};

enum {
	RTC_OSC32CON = 0xE026,
	RTC_CON = 0xE03E,
	RTC_WRTGR = 0xE03C
};

enum {
	RTC_POWERKEY1 = 0xE028,
	RTC_POWERKEY2 = 0xE02A
};

enum {
	RTC_PDN1 = 0xE02C,
	RTC_PDN2 = 0xE02E,
	RTC_SPAR0 = 0xE030,
	RTC_SPAR1 = 0xE032,
	RTC_PROT = 0xE036,
	RTC_DIFF = 0xE038,
	RTC_CALI = 0xE03A
};

enum {
	RTC_BBPU_PWREN	= 1U << 0,
	RTC_BBPU_BBPU	= 1U << 2,
	RTC_BBPU_AUTO	= 1U << 3,
	RTC_BBPU_CLRPKY	= 1U << 4,
	RTC_BBPU_RELOAD	= 1U << 5,
	RTC_BBPU_CBUSY	= 1U << 6,

<<<<<<< HEAD
	RTC_CBUSY_TIMEOUT_US = 800
=======
	RTC_CBUSY_TIMEOUT_US = 8000
>>>>>>> 28def8b5
};

enum {
	RTC_OSC32CON_AMPEN	= 1U << 8,
	RTC_OSC32CON_LNBUFEN	= 1U << 11
};

enum {
	RTC_CON_LPEN		= 1U << 2,
	RTC_CON_LPRST		= 1U << 3,
	RTC_CON_CDBO		= 1U << 4,
	RTC_CON_F32KOB		= 1U << 5,
	RTC_CON_GPO		= 1U << 6,
	RTC_CON_GOE		= 1U << 7,
	RTC_CON_GSR		= 1U << 8,
	RTC_CON_GSMT		= 1U << 9,
	RTC_CON_GPEN		= 1U << 10,
	RTC_CON_GPU		= 1U << 11,
	RTC_CON_GE4		= 1U << 12,
	RTC_CON_GE8		= 1U << 13,
	RTC_CON_GPI		= 1U << 14,
	RTC_CON_LPSTA_RAW	= 1U << 15
};

enum {
	RTC_CALI_BBPU_2SEC_EN		= 1U << 8,
	RTC_CALI_BBPU_2SEC_MODE_SHIFT	= 9,
	RTC_CALI_BBPU_2SEC_MODE_MSK	= 3U << RTC_CALI_BBPU_2SEC_MODE_SHIFT,
	RTC_CALI_BBPU_2SEC_STAT		= 1U << 11
};

/* external API */
void rtc_osc_init(void);
int rtc_init(u8 recover);
void rtc_boot(void);

#endif /* SOC_MEDIATEK_MT8173_RTC_H */<|MERGE_RESOLUTION|>--- conflicted
+++ resolved
@@ -78,11 +78,7 @@
 	RTC_BBPU_RELOAD	= 1U << 5,
 	RTC_BBPU_CBUSY	= 1U << 6,
 
-<<<<<<< HEAD
-	RTC_CBUSY_TIMEOUT_US = 800
-=======
 	RTC_CBUSY_TIMEOUT_US = 8000
->>>>>>> 28def8b5
 };
 
 enum {
