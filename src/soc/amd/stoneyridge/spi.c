/*
 * This file is part of the coreboot project.
 *
 * Copyright (C) 2012 Advanced Micro Devices, Inc.
 *
 * This program is free software; you can redistribute it and/or modify
 * it under the terms of the GNU General Public License as published by
 * the Free Software Foundation; version 2 of the License.
 *
 * This program is distributed in the hope that it will be useful,
 * but WITHOUT ANY WARRANTY; without even the implied warranty of
 * MERCHANTABILITY or FITNESS FOR A PARTICULAR PURPOSE.  See the
 * GNU General Public License for more details.
 */

#include <stdint.h>
#include <stdlib.h>
<<<<<<< HEAD
#include <string.h>
=======
>>>>>>> 28def8b5
#include <device/mmio.h>
#include <lib.h>
#include <timer.h>
#include <console/console.h>
#include <commonlib/helpers.h>
#include <spi_flash.h>
#include <spi-generic.h>
#include <device/device.h>
#include <device/pci.h>
#include <device/pci_ops.h>
#include <soc/southbridge.h>
#include <soc/pci_devs.h>

#define SPI_DEBUG_DRIVER CONFIG(DEBUG_SPI_FLASH)

static uintptr_t spibar;

static void set_spibar(uintptr_t base)
{
	spibar = base;
}

static inline uint8_t spi_read8(uint8_t reg)
{
	return read8((void *)(spibar + reg));
}

static inline uint32_t spi_read32(uint8_t reg)
{
	return read32((void *)(spibar + reg));
}

static inline void spi_write8(uint8_t reg, uint8_t val)
{
	write8((void *)(spibar + reg), val);
}

static inline void spi_write32(uint8_t reg, uint32_t val)
{
	write32((void *)(spibar + reg), val);
}

static void dump_state(const char *str)
{
	if (!SPI_DEBUG_DRIVER)
		return;

	printk(BIOS_DEBUG, "SPI: %s\n", str);
	printk(BIOS_DEBUG, "Cntrl0: %x\n", spi_read32(SPI_CNTRL0));
	printk(BIOS_DEBUG, "Status: %x\n", spi_read32(SPI_STATUS));
	printk(BIOS_DEBUG, "TxByteCount: %x\n", spi_read8(SPI_TX_BYTE_COUNT));
	printk(BIOS_DEBUG, "RxByteCount: %x\n", spi_read8(SPI_RX_BYTE_COUNT));
	printk(BIOS_DEBUG, "CmdCode: %x\n", spi_read8(SPI_CMD_CODE));
	hexdump((void *)(spibar + SPI_FIFO), SPI_FIFO_DEPTH);
}

static int wait_for_ready(void)
{
	const uint32_t timeout_ms = 500;
	struct stopwatch sw;

	stopwatch_init_msecs_expire(&sw, timeout_ms);

	do {
		if (!(spi_read32(SPI_STATUS) & SPI_BUSY))
			return 0;
	} while (!stopwatch_expired(&sw));

	return -1;
}

static int execute_command(void)
{
	dump_state("Before Execute");

	spi_write8(SPI_CMD_TRIGGER, SPI_CMD_TRIGGER_EXECUTE);

	if (wait_for_ready())
		printk(BIOS_DEBUG,
			"FCH SPI Error: Timeout executing command\n");

	dump_state("Transaction finished");

	return 0;
}

void spi_init(void)
{
	uintptr_t bar;

	bar = pci_read_config32(SOC_LPC_DEV, SPIROM_BASE_ADDRESS_REGISTER);
	bar = ALIGN_DOWN(bar, 64);
	set_spibar(bar);
}

static int spi_ctrlr_xfer(const struct spi_slave *slave, const void *dout,
		size_t bytesout, void *din, size_t bytesin)
{
	size_t count;
	uint8_t cmd;
	uint8_t *bufin = din;
	const uint8_t *bufout = dout;

	if (SPI_DEBUG_DRIVER)
		printk(BIOS_DEBUG, "%s(%zx, %zx)\n", __func__, bytesout,
			bytesin);

	/* First byte is cmd which cannot be sent through FIFO */
	cmd = bufout[0];
	bufout++;
	bytesout--;

	/*
	 * Check if this is a write command attempting to transfer more bytes
	 * than the controller can handle.  Iterations for writes are not
	 * supported here because each SPI write command needs to be preceded
	 * and followed by other SPI commands, and this sequence is controlled
	 * by the SPI chip driver.
	 */
	if (bytesout + bytesin > SPI_FIFO_DEPTH) {
		printk(BIOS_DEBUG, "FCH SPI: Too much to write. Does your SPI"
				" chip driver use spi_crop_chunk()?\n");
		return -1;
	}

	if (wait_for_ready())
		return -1;

	spi_write8(SPI_CMD_CODE, cmd);
	spi_write8(SPI_TX_BYTE_COUNT, bytesout);
	spi_write8(SPI_RX_BYTE_COUNT, bytesin);

	for (count = 0; count < bytesout; count++)
		spi_write8(SPI_FIFO + count, bufout[count]);

	if (execute_command())
		return -1;

	for (count = 0; count < bytesin; count++)
		bufin[count] = spi_read8(SPI_FIFO + count + bytesout);

	return 0;
}

int chipset_volatile_group_begin(const struct spi_flash *flash)
{
	return 0;
}

int chipset_volatile_group_end(const struct spi_flash *flash)
{
	return 0;
}

static int xfer_vectors(const struct spi_slave *slave,
			struct spi_op vectors[], size_t count)
{
	return spi_flash_vector_helper(slave, vectors, count, spi_ctrlr_xfer);
}

static const struct spi_ctrlr spi_ctrlr = {
	.xfer_vector = xfer_vectors,
	.max_xfer_size = SPI_FIFO_DEPTH,
	.flags = SPI_CNTRLR_DEDUCT_CMD_LEN | SPI_CNTRLR_DEDUCT_OPCODE_LEN,
};

const struct spi_ctrlr_buses spi_ctrlr_bus_map[] = {
	{
		.ctrlr = &spi_ctrlr,
		.bus_start = 0,
		.bus_end = 0,
	},
};

const size_t spi_ctrlr_bus_map_count = ARRAY_SIZE(spi_ctrlr_bus_map);<|MERGE_RESOLUTION|>--- conflicted
+++ resolved
@@ -15,10 +15,6 @@
 
 #include <stdint.h>
 #include <stdlib.h>
-<<<<<<< HEAD
-#include <string.h>
-=======
->>>>>>> 28def8b5
 #include <device/mmio.h>
 #include <lib.h>
 #include <timer.h>
