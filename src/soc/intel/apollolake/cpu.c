/*
 * This file is part of the coreboot project.
 *
 * Copyright (C) 2015-2017 Intel Corp.
 * Copyright (C) 2017-2019 Siemens AG
 * (Written by Andrey Petrov <andrey.petrov@intel.com> for Intel Corp.)
 * (Written by Alexandru Gagniuc <alexandrux.gagniuc@intel.com> for Intel Corp.)
 *
 * This program is free software; you can redistribute it and/or modify
 * it under the terms of the GNU General Public License as published by
 * the Free Software Foundation; either version 2 of the License, or
 * (at your option) any later version.
 *
 * This program is distributed in the hope that it will be useful,
 * but WITHOUT ANY WARRANTY; without even the implied warranty of
 * MERCHANTABILITY or FITNESS FOR A PARTICULAR PURPOSE.  See the
 * GNU General Public License for more details.
 */

#include <arch/acpi.h>
#include <assert.h>
#include <console/console.h>
#include "chip.h"
#include <cpu/cpu.h>
#include <cpu/x86/cache.h>
#include <cpu/x86/lapic.h>
#include <cpu/x86/mp.h>
#include <cpu/intel/microcode.h>
#include <cpu/intel/turbo.h>
#include <cpu/x86/msr.h>
#include <cpu/x86/mtrr.h>
#include <device/device.h>
#include <device/pci.h>
#include <fsp/api.h>
#include <fsp/memmap.h>
#include <intelblocks/cpulib.h>
#include <intelblocks/fast_spi.h>
#include <intelblocks/mp_init.h>
#include <intelblocks/msr.h>
#include <intelblocks/sgx.h>
#include <intelblocks/smm.h>
#include <reg_script.h>
#include <romstage_handoff.h>
#include <soc/cpu.h>
#include <soc/iomap.h>
#include <soc/pci_devs.h>
#include <soc/pm.h>

static const struct reg_script core_msr_script[] = {
#if !CONFIG(SOC_INTEL_GLK)
	/* Enable C-state and IO/MWAIT redirect */
	REG_MSR_WRITE(MSR_PKG_CST_CONFIG_CONTROL,
		(PKG_C_STATE_LIMIT_C2_MASK | CORE_C_STATE_LIMIT_C10_MASK
		| IO_MWAIT_REDIRECT_MASK | CST_CFG_LOCK_MASK)),
	/* Power Management I/O base address for I/O trapping to C-states */
	REG_MSR_WRITE(MSR_PMG_IO_CAPTURE_BASE,
		(ACPI_PMIO_CST_REG | (PMG_IO_BASE_CST_RNG_BLK_SIZE << 16))),
	/* Disable support for MONITOR and MWAIT instructions */
	REG_MSR_RMW(IA32_MISC_ENABLE, ~MONITOR_MWAIT_DIS_MASK, 0),
#endif
	/* Disable C1E */
	REG_MSR_RMW(MSR_POWER_CTL, ~POWER_CTL_C1E_MASK, 0),
	/*
	 * Enable and Lock the Advanced Encryption Standard (AES-NI)
	 * feature register
	 */
	REG_MSR_RMW(MSR_FEATURE_CONFIG, ~FEATURE_CONFIG_RESERVED_MASK,
		FEATURE_CONFIG_LOCK),
	REG_SCRIPT_END
};

void soc_core_init(struct device *cpu)
{
	/* Clear out pending MCEs */
	/* TODO(adurbin): Some of these banks are core vs package
			  scope. For now every CPU clears every bank. */
<<<<<<< HEAD
	if (IS_ENABLED(CONFIG_SOC_INTEL_COMMON_BLOCK_SGX) ||
=======
	if (CONFIG(SOC_INTEL_COMMON_BLOCK_SGX) ||
>>>>>>> 28def8b5
	    acpi_get_sleep_type() == ACPI_S5)
		mca_configure(NULL);

	/* Set core MSRs */
	reg_script_run(core_msr_script);
	/*
	 * Enable ACPI PM timer emulation, which also lets microcode know
	 * location of ACPI_BASE_ADDRESS. This also enables other features
	 * implemented in microcode.
	*/
	enable_pm_timer_emulation();

	/* Configure Core PRMRR for SGX. */
	if (CONFIG(SOC_INTEL_COMMON_BLOCK_SGX))
		prmrr_core_configure();

	/* Set Max Non-Turbo ratio if RAPL is disabled. */
	if (CONFIG(APL_SKIP_SET_POWER_LIMITS)) {
		cpu_set_p_state_to_max_non_turbo_ratio();
		cpu_disable_eist();
	} else if (CONFIG(APL_SET_MIN_CLOCK_RATIO)) {
		cpu_set_p_state_to_min_clock_ratio();
		cpu_disable_eist();
	}
}

#if !CONFIG(SOC_INTEL_COMMON_BLOCK_CPU_MPINIT)
static void soc_init_core(struct device *cpu)
{
	soc_core_init(cpu);
}

static struct device_operations cpu_dev_ops = {
	.init = soc_init_core,
};

static const struct cpu_device_id cpu_table[] = {
	{ X86_VENDOR_INTEL, CPUID_APOLLOLAKE_A0 },
	{ X86_VENDOR_INTEL, CPUID_APOLLOLAKE_B0 },
	{ X86_VENDOR_INTEL, CPUID_APOLLOLAKE_E0 },
	{ X86_VENDOR_INTEL, CPUID_GLK_A0 },
	{ X86_VENDOR_INTEL, CPUID_GLK_B0 },
	{ 0, 0 },
};

static const struct cpu_driver driver __cpu_driver = {
	.ops      = &cpu_dev_ops,
	.id_table = cpu_table,
};
#endif

/*
 * MP and SMM loading initialization.
 */
struct smm_relocation_attrs {
	uint32_t smbase;
	uint32_t smrr_base;
	uint32_t smrr_mask;
};

static struct smm_relocation_attrs relo_attrs;

/*
 * Do essential initialization tasks before APs can be fired up.
 *
 * IF (CONFIG(SOC_INTEL_COMMON_BLOCK_CPU_MPINIT)) -
 * Skip Pre MP init MTRR programming, as MTRRs are mirrored from BSP,
 * that are set prior to ramstage.
 * Real MTRRs are programmed after resource allocation.
 *
 * Do FSP loading before MP Init to ensure that the FSP component stored in
 * external stage cache in TSEG does not flush off due to SMM relocation
 * during MP Init stage.
 *
 * ELSE -
 * Enable MTRRs on the BSP. This creates the MTRR solution that the
 * APs will use. Otherwise APs will try to apply the incomplete solution
 * as the BSP is calculating it.
 */
static void pre_mp_init(void)
{
	if (CONFIG(SOC_INTEL_COMMON_BLOCK_CPU_MPINIT)) {
		fsps_load(romstage_handoff_is_resume());
		return;
	}
	x86_setup_mtrrs_with_detect();
	x86_mtrr_check();

	/* Enable the local CPU apics */
	setup_lapic();
}

#if !CONFIG(SOC_INTEL_COMMON_BLOCK_CPU_MPINIT)
static void read_cpu_topology(unsigned int *num_phys, unsigned int *num_virt)
{
	msr_t msr;
	msr = rdmsr(MSR_CORE_THREAD_COUNT);
	*num_virt = (msr.lo >> 0) & 0xffff;
	*num_phys = (msr.lo >> 16) & 0xffff;
}

/* Find CPU topology */
int get_cpu_count(void)
{
	unsigned int num_virt_cores, num_phys_cores;

	read_cpu_topology(&num_phys_cores, &num_virt_cores);

	printk(BIOS_DEBUG, "Detected %u core, %u thread CPU.\n",
	       num_phys_cores, num_virt_cores);

	return num_virt_cores;
}

void get_microcode_info(const void **microcode, int *parallel)
{
	*microcode = intel_microcode_find();
	*parallel = 1;

	/* Make sure BSP is using the microcode from cbfs */
	intel_microcode_load_unlocked(*microcode);
}
#endif

static void get_smm_info(uintptr_t *perm_smbase, size_t *perm_smsize,
				size_t *smm_save_state_size)
{
	void *smm_base;
	size_t smm_size;
	void *handler_base;
	size_t handler_size;

	/* All range registers are aligned to 4KiB */
	const uint32_t rmask = ~((1 << 12) - 1);

	/* Initialize global tracking state. */
	smm_region_info(&smm_base, &smm_size);
	smm_subregion(SMM_SUBREGION_HANDLER, &handler_base, &handler_size);

	relo_attrs.smbase = (uint32_t)smm_base;
	relo_attrs.smrr_base = relo_attrs.smbase | MTRR_TYPE_WRBACK;
	relo_attrs.smrr_mask = ~(smm_size - 1) & rmask;
	relo_attrs.smrr_mask |= MTRR_PHYS_MASK_VALID;

	*perm_smbase = (uintptr_t)handler_base;
	*perm_smsize = handler_size;
	*smm_save_state_size = sizeof(em64t100_smm_state_save_area_t);
}

static void relocation_handler(int cpu, uintptr_t curr_smbase,
				uintptr_t staggered_smbase)
{
	msr_t smrr;
	em64t100_smm_state_save_area_t *smm_state;
	/* Set up SMRR. */
	smrr.lo = relo_attrs.smrr_base;
	smrr.hi = 0;
	wrmsr(IA32_SMRR_PHYS_BASE, smrr);
	smrr.lo = relo_attrs.smrr_mask;
	smrr.hi = 0;
	wrmsr(IA32_SMRR_PHYS_MASK, smrr);
	smm_state = (void *)(SMM_EM64T100_SAVE_STATE_OFFSET + curr_smbase);
	smm_state->smbase = staggered_smbase;
}
/*
 * CPU initialization recipe
 *
 * Note that no microcode update is passed to the init function. CSE updates
 * the microcode on all cores before releasing them from reset. That means that
 * the BSP and all APs will come up with the same microcode revision.
 */

static void post_mp_init(void)
{
	smm_southbridge_enable(PWRBTN_EN | GBL_EN);

	if (CONFIG(SOC_INTEL_COMMON_BLOCK_SGX))
		mp_run_on_all_cpus(sgx_configure, NULL, 2000);
}

static const struct mp_ops mp_ops = {
	.pre_mp_init = pre_mp_init,
	.get_cpu_count = get_cpu_count,
	.get_smm_info = get_smm_info,
	.get_microcode_info = get_microcode_info,
	.pre_mp_smm_init = smm_southbridge_clear_state,
	.relocation_handler = relocation_handler,
	.post_mp_init = post_mp_init,
};

void soc_init_cpus(struct bus *cpu_bus)
{
	/* Clear for take-off */
	if (mp_init_with_smm(cpu_bus, &mp_ops))
		printk(BIOS_ERR, "MP initialization failure.\n");
}

void apollolake_init_cpus(struct device *dev)
{
	if (CONFIG(SOC_INTEL_COMMON_BLOCK_CPU_MPINIT))
		return;
	soc_init_cpus(dev->link_list);

	/* Temporarily cache the memory-mapped boot media. */
	if (CONFIG(BOOT_DEVICE_MEMORY_MAPPED) &&
		CONFIG(BOOT_DEVICE_SPI_FLASH))
		fast_spi_cache_bios_region();
}

void cpu_lock_sgx_memory(void)
{
	/* Do nothing because MCHECK while loading microcode and enabling
	 * IA untrusted mode takes care of necessary locking */
}

int soc_fill_sgx_param(struct sgx_param *sgx_param)
{
	struct device *dev = SA_DEV_ROOT;
	assert(dev != NULL);
	config_t *conf = dev->chip_info;

	if (!conf) {
		printk(BIOS_ERR, "Failed to get chip_info for SGX param\n");
		return -1;
	}

	sgx_param->enable = conf->sgx_enable;
	return 0;
}<|MERGE_RESOLUTION|>--- conflicted
+++ resolved
@@ -74,11 +74,7 @@
 	/* Clear out pending MCEs */
 	/* TODO(adurbin): Some of these banks are core vs package
 			  scope. For now every CPU clears every bank. */
-<<<<<<< HEAD
-	if (IS_ENABLED(CONFIG_SOC_INTEL_COMMON_BLOCK_SGX) ||
-=======
 	if (CONFIG(SOC_INTEL_COMMON_BLOCK_SGX) ||
->>>>>>> 28def8b5
 	    acpi_get_sleep_type() == ACPI_S5)
 		mca_configure(NULL);
 
