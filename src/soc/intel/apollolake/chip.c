/*
 * This file is part of the coreboot project.
 *
 * Copyright (C) 2015 - 2017 Intel Corp.
 * Copyright (C) 2017 - 2019 Siemens AG
 * (Written by Alexandru Gagniuc <alexandrux.gagniuc@intel.com> for Intel Corp.)
 * (Written by Andrey Petrov <andrey.petrov@intel.com> for Intel Corp.)
 *
 * This program is free software; you can redistribute it and/or modify
 * it under the terms of the GNU General Public License as published by
 * the Free Software Foundation; either version 2 of the License, or
 * (at your option) any later version.
 *
 * This program is distributed in the hope that it will be useful,
 * but WITHOUT ANY WARRANTY; without even the implied warranty of
 * MERCHANTABILITY or FITNESS FOR A PARTICULAR PURPOSE.  See the
 * GNU General Public License for more details.
 */

#include <arch/acpi.h>
#include <bootstate.h>
#include <cbmem.h>
#include <console/console.h>
#include <cpu/x86/mp.h>
#include <cpu/x86/msr.h>
#include <device/mmio.h>
#include <device/device.h>
#include <device/pci.h>
#include <device/pci_ops.h>
#include <intelblocks/acpi.h>
#include <intelblocks/chip.h>
#include <intelblocks/fast_spi.h>
#include <intelblocks/msr.h>
#include <intelblocks/p2sb.h>
#include <intelblocks/xdci.h>
#include <fsp/api.h>
#include <fsp/util.h>
#include <intelblocks/cpulib.h>
#include <intelblocks/itss.h>
#include <intelblocks/pmclib.h>
#include <romstage_handoff.h>
#include <soc/cpu.h>
#include <soc/heci.h>
#include <soc/intel/common/vbt.h>
#include <soc/iomap.h>
#include <soc/itss.h>
#include <soc/nvs.h>
#include <soc/pci_devs.h>
#include <soc/pm.h>
#include <soc/systemagent.h>
#include <spi-generic.h>
#include <timer.h>

#include "chip.h"

#define DUAL_ROLE_CFG0          0x80d8
#define SW_VBUS_VALID_MASK      (1 << 24)
#define SW_IDPIN_EN_MASK        (1 << 21)
#define SW_IDPIN_MASK           (1 << 20)
#define SW_IDPIN_HOST           (0 << 20)
#define DUAL_ROLE_CFG1          0x80dc
#define DRD_MODE_MASK           (1 << 29)
#define DRD_MODE_HOST           (1 << 29)

#define CFG_XHCLKGTEN		0x8650
/* Naking USB2.0 EPs for Backbone Clock Gating and PLL Shutdown */
#define NUEFBCGPS		(1 << 28)
/* SRAM Power Gate Enable */
#define SRAMPGTEN		(1 << 27)
/* SS Link PLL Shutdown Enable */
#define SSLSE			(1 << 26)
/* USB2 PLL Shutdown Enable */
#define USB2PLLSE		(1 << 25)
/* IOSF Sideband Trunk Clock Gating Enable */
#define IOSFSTCGE		(1 << 24)
/* BIT[23:20] HS Backbone PXP Trunk Clock Gate Enable */
#define HSTCGE			(1 << 23 | 1 << 22)
/* BIT[19:16] SS Backbone PXP Trunk Clock Gate Enable */
#define SSTCGE			(1 << 19 | 1 << 18 | 1 << 17)
/* XHC Ignore_EU3S */
#define XHCIGEU3S		(1 << 15)
/* XHC Frame Timer Clock Shutdown Enable */
#define XHCFTCLKSE		(1 << 14)
/* XHC Backbone PXP Trunk Clock Gate In Presence of ISOCH EP */
#define XHCBBTCGIPISO		(1 << 13)
/* XHC HS Backbone PXP Trunk Clock Gate U2 non RWE */
#define XHCHSTCGU2NRWE		(1 << 12)
/* BIT[11:10] XHC USB2 PLL Shutdown Lx Enable */
#define XHCUSB2PLLSDLE		(1 << 11 | 1 << 10)
/* BIT[9:8] HS Backbone PXP PLL Shutdown Ux Enable */
#define HSUXDMIPLLSE		(1 << 9)
/* BIT[7:5] SS Backbone PXP PLL shutdown Ux Enable */
#define SSPLLSUE		(1 << 6)
/* XHC Backbone Local Clock Gating Enable */
#define XHCBLCGE		(1 << 4)
/* HS Link Trunk Clock Gating Enable */
#define HSLTCGE			(1 << 3)
/* SS Link Trunk Clock Gating Enable */
#define SSLTCGE			(1 << 2)
/* IOSF Backbone Trunk Clock Gating Enable */
#define IOSFBTCGE		(1 << 1)
/* IOSF Gasket Backbone Local Clock Gating Enable */
#define IOSFGBLCGE		(1 << 0)

const char *soc_acpi_name(const struct device *dev)
{
	if (dev->path.type == DEVICE_PATH_DOMAIN)
		return "PCI0";

	if (dev->path.type == DEVICE_PATH_USB) {
		switch (dev->path.usb.port_type) {
		case 0:
			/* Root Hub */
			return "RHUB";
		case 2:
			/* USB2 ports */
			switch (dev->path.usb.port_id) {
			case 0: return "HS01";
			case 1: return "HS02";
			case 2: return "HS03";
			case 3: return "HS04";
			case 4: return "HS05";
			case 5: return "HS06";
			case 6: return "HS07";
			case 7: return "HS08";
			case 8:
<<<<<<< HEAD
				if (IS_ENABLED(CONFIG_SOC_INTEL_GLK))
=======
				if (CONFIG(SOC_INTEL_GLK))
>>>>>>> 28def8b5
					return "HS09";
			}
			break;
		case 3:
			/* USB3 ports */
			switch (dev->path.usb.port_id) {
			case 0: return "SS01";
			case 1: return "SS02";
			case 2: return "SS03";
			case 3: return "SS04";
			case 4: return "SS05";
			case 5: return "SS06";
			}
			break;
		}
		return NULL;
	}

	if (dev->path.type != DEVICE_PATH_PCI)
		return NULL;

	switch (dev->path.pci.devfn) {
	/* DSDT: acpi/northbridge.asl */
	case SA_DEVFN_ROOT:
		return "MCHC";
	/* DSDT: acpi/lpc.asl */
	case PCH_DEVFN_LPC:
		return "LPCB";
	/* DSDT: acpi/xhci.asl */
	case PCH_DEVFN_XHCI:
		return "XHCI";
	/* DSDT: acpi/pch_hda.asl */
	case PCH_DEVFN_HDA:
		return "HDAS";
	/* DSDT: acpi/lpss.asl */
	case PCH_DEVFN_UART0:
		return "URT1";
	case PCH_DEVFN_UART1:
		return "URT2";
	case PCH_DEVFN_UART2:
		return "URT3";
	case PCH_DEVFN_UART3:
		return "URT4";
	case PCH_DEVFN_SPI0:
		return "SPI1";
	case PCH_DEVFN_SPI1:
		return "SPI2";
	case PCH_DEVFN_SPI2:
		return "SPI3";
	case PCH_DEVFN_PWM:
		return "PWM";
	case PCH_DEVFN_I2C0:
		return "I2C0";
	case PCH_DEVFN_I2C1:
		return "I2C1";
	case PCH_DEVFN_I2C2:
		return "I2C2";
	case PCH_DEVFN_I2C3:
		return "I2C3";
	case PCH_DEVFN_I2C4:
		return "I2C4";
	case PCH_DEVFN_I2C5:
		return "I2C5";
	case PCH_DEVFN_I2C6:
		return "I2C6";
	case PCH_DEVFN_I2C7:
		return "I2C7";
	/* Storage */
	case PCH_DEVFN_SDCARD:
		return "SDCD";
	case PCH_DEVFN_EMMC:
		return "EMMC";
	case PCH_DEVFN_SDIO:
		return "SDIO";
	/* PCIe */
	case PCH_DEVFN_PCIE1:
		return "RP03";
	case PCH_DEVFN_PCIE5:
		return "RP01";
	}

	return NULL;
}

static void pci_domain_set_resources(struct device *dev)
{
	assign_resources(dev->link_list);
}

static struct device_operations pci_domain_ops = {
	.read_resources = pci_domain_read_resources,
	.set_resources = pci_domain_set_resources,
	.enable_resources = NULL,
	.init = NULL,
	.scan_bus = pci_domain_scan_bus,
	.acpi_name = &soc_acpi_name,
};

static struct device_operations cpu_bus_ops = {
	.read_resources = DEVICE_NOOP,
	.set_resources = DEVICE_NOOP,
	.enable_resources = DEVICE_NOOP,
	.init = apollolake_init_cpus,
	.scan_bus = NULL,
	.acpi_fill_ssdt_generator = generate_cpu_entries,
};

static void enable_dev(struct device *dev)
{
	/* Set the operations if it is a special bus type */
	if (dev->path.type == DEVICE_PATH_DOMAIN)
		dev->ops = &pci_domain_ops;
	else if (dev->path.type == DEVICE_PATH_CPU_CLUSTER)
		dev->ops = &cpu_bus_ops;
}

/*
 * If the PCIe root port at function 0 is disabled,
 * the PCIe root ports might be coalesced after FSP silicon init.
 * The below function will swap the devfn of the first enabled device
 * in devicetree and function 0 resides a pci device
 * so that it won't confuse coreboot.
 */
static void pcie_update_device_tree(unsigned int devfn0, int num_funcs)
{
	struct device *func0;
	unsigned int devfn;
	int i;
	unsigned int inc = PCI_DEVFN(0, 1);

	func0 = dev_find_slot(0, devfn0);
	if (func0 == NULL)
		return;

	/* No more functions if function 0 is disabled. */
	if (pci_read_config32(func0, PCI_VENDOR_ID) == 0xffffffff)
		return;

	devfn = devfn0 + inc;

	/*
	 * Increase funtion by 1.
	 * Then find first enabled device to replace func0
	 * as that port was move to func0.
	 */
	for (i = 1; i < num_funcs; i++, devfn += inc) {
		struct device *dev = dev_find_slot(0, devfn);
		if (dev == NULL)
			continue;

		if (!dev->enabled)
			continue;
		/* Found the first enabled device in given dev number */
		func0->path.pci.devfn = dev->path.pci.devfn;
		dev->path.pci.devfn = devfn0;
		break;
	}
}

static void pcie_override_devicetree_after_silicon_init(void)
{
	pcie_update_device_tree(PCH_DEVFN_PCIE1, 4);
	pcie_update_device_tree(PCH_DEVFN_PCIE5, 2);
}

/* Configure package power limits */
static void set_power_limits(void)
{
	static struct soc_intel_apollolake_config *cfg;
	struct device *dev = SA_DEV_ROOT;
	msr_t rapl_msr_reg, limit;
	uint32_t power_unit;
	uint32_t tdp, min_power, max_power;
	uint32_t pl2_val;

	if (CONFIG(APL_SKIP_SET_POWER_LIMITS)) {
		printk(BIOS_INFO, "Skip the RAPL settings.\n");
		return;
	}

	if (!dev || !dev->chip_info) {
		printk(BIOS_ERR, "BUG! Could not find SOC devicetree config\n");
		return;
	}

	cfg = dev->chip_info;

	/* Get units */
	rapl_msr_reg = rdmsr(MSR_PKG_POWER_SKU_UNIT);
	power_unit = 1 << (rapl_msr_reg.lo & 0xf);

	/* Get power defaults for this SKU */
	rapl_msr_reg = rdmsr(MSR_PKG_POWER_SKU);
	tdp = rapl_msr_reg.lo & PKG_POWER_LIMIT_MASK;
	pl2_val = rapl_msr_reg.hi & PKG_POWER_LIMIT_MASK;
	min_power = (rapl_msr_reg.lo >> 16) & PKG_POWER_LIMIT_MASK;
	max_power = rapl_msr_reg.hi & PKG_POWER_LIMIT_MASK;

	if (min_power > 0 && tdp < min_power)
		tdp = min_power;

	if (max_power > 0 && tdp > max_power)
		tdp = max_power;

	/* Set PL1 override value */
	tdp = (cfg->tdp_pl1_override_mw == 0) ?
		tdp : (cfg->tdp_pl1_override_mw * power_unit) / 1000;
	/* Set PL2 override value */
	pl2_val = (cfg->tdp_pl2_override_mw == 0) ?
		pl2_val : (cfg->tdp_pl2_override_mw * power_unit) / 1000;

	/* Set long term power limit to TDP */
	limit.lo = tdp & PKG_POWER_LIMIT_MASK;
	/* Set PL1 Pkg Power clamp bit */
	limit.lo |= PKG_POWER_LIMIT_CLAMP;

	limit.lo |= PKG_POWER_LIMIT_EN;
	limit.lo |= (MB_POWER_LIMIT1_TIME_DEFAULT &
		PKG_POWER_LIMIT_TIME_MASK) << PKG_POWER_LIMIT_TIME_SHIFT;

	/* Set short term power limit PL2 */
	limit.hi = pl2_val & PKG_POWER_LIMIT_MASK;
	limit.hi |= PKG_POWER_LIMIT_EN;

	/* Program package power limits in RAPL MSR */
	wrmsr(MSR_PKG_POWER_LIMIT, limit);
	printk(BIOS_INFO, "RAPL PL1 %d.%dW\n", tdp / power_unit,
				100 * (tdp % power_unit) / power_unit);
	printk(BIOS_INFO, "RAPL PL2 %d.%dW\n", pl2_val / power_unit,
				100 * (pl2_val % power_unit) / power_unit);

	/* Setting RAPL MMIO register for Power limits.
	* RAPL driver is using MSR instead of MMIO.
	* So, disabled LIMIT_EN bit for MMIO. */
	MCHBAR32(MCHBAR_RAPL_PPL) = limit.lo & ~PKG_POWER_LIMIT_EN;
	MCHBAR32(MCHBAR_RAPL_PPL + 4) =  limit.hi & ~PKG_POWER_LIMIT_EN;
}

/* Overwrites the SCI IRQ if another IRQ number is given by device tree. */
static void set_sci_irq(void)
{
	static struct soc_intel_apollolake_config *cfg;
	struct device *dev = SA_DEV_ROOT;
	uint32_t scis;

	if (!dev || !dev->chip_info) {
		printk(BIOS_ERR, "BUG! Could not find SOC devicetree config\n");
		return;
	}

	cfg = dev->chip_info;

	/* Change only if a device tree entry exists. */
	if (cfg->sci_irq) {
		scis = soc_read_sci_irq_select();
		scis &= ~SCI_IRQ_SEL;
		scis |= (cfg->sci_irq << SCI_IRQ_ADJUST) & SCI_IRQ_SEL;
		soc_write_sci_irq_select(scis);
	}
}

static void soc_init(void *data)
{
	struct global_nvs_t *gnvs;

	/* Snapshot the current GPIO IRQ polarities. FSP is setting a
	 * default policy that doesn't honor boards' requirements. */
	itss_snapshot_irq_polarities(GPIO_IRQ_START, GPIO_IRQ_END);

	fsp_silicon_init(romstage_handoff_is_resume());

	/* Restore GPIO IRQ polarities back to previous settings. */
	itss_restore_irq_polarities(GPIO_IRQ_START, GPIO_IRQ_END);

	/* override 'enabled' setting in device tree if needed */
	pcie_override_devicetree_after_silicon_init();

	/*
	 * Keep the P2SB device visible so it and the other devices are
	 * visible in coreboot for driver support and PCI resource allocation.
	 * There is a UPD setting for this, but it's more consistent to use
	 * hide and unhide symmetrically.
	 */
	p2sb_unhide();

	/* Allocate ACPI NVS in CBMEM */
	gnvs = cbmem_add(CBMEM_ID_ACPI_GNVS, sizeof(*gnvs));

	/* Set RAPL MSR for Package power limits*/
	set_power_limits();

	/*
	* FSP-S routes SCI to IRQ 9. With the help of this function you can
	* select another IRQ for SCI.
	*/
	set_sci_irq();
}

static void soc_final(void *data)
{
	/* Disable global reset, just in case */
	pmc_global_reset_enable(0);
	/* Make sure payload/OS can't trigger global reset */
	pmc_global_reset_lock();
}

static void disable_dev(struct device *dev, FSP_S_CONFIG *silconfig)
{
	switch (dev->path.pci.devfn) {
	case PCH_DEVFN_ISH:
		silconfig->IshEnable = 0;
		break;
	case PCH_DEVFN_SATA:
		silconfig->EnableSata = 0;
		break;
	case PCH_DEVFN_PCIE5:
		silconfig->PcieRootPortEn[0] = 0;
		silconfig->PcieRpHotPlug[0] = 0;
		break;
	case PCH_DEVFN_PCIE6:
		silconfig->PcieRootPortEn[1] = 0;
		silconfig->PcieRpHotPlug[1] = 0;
		break;
	case PCH_DEVFN_PCIE1:
		silconfig->PcieRootPortEn[2] = 0;
		silconfig->PcieRpHotPlug[2] = 0;
		break;
	case PCH_DEVFN_PCIE2:
		silconfig->PcieRootPortEn[3] = 0;
		silconfig->PcieRpHotPlug[3] = 0;
		break;
	case PCH_DEVFN_PCIE3:
		silconfig->PcieRootPortEn[4] = 0;
		silconfig->PcieRpHotPlug[4] = 0;
		break;
	case PCH_DEVFN_PCIE4:
		silconfig->PcieRootPortEn[5] = 0;
		silconfig->PcieRpHotPlug[5] = 0;
		break;
	case PCH_DEVFN_XHCI:
		silconfig->Usb30Mode = 0;
		break;
	case PCH_DEVFN_XDCI:
		silconfig->UsbOtg = 0;
		break;
	case PCH_DEVFN_I2C0:
		silconfig->I2c0Enable = 0;
		break;
	case PCH_DEVFN_I2C1:
		silconfig->I2c1Enable = 0;
		break;
	case PCH_DEVFN_I2C2:
		silconfig->I2c2Enable = 0;
		break;
	case PCH_DEVFN_I2C3:
		silconfig->I2c3Enable = 0;
		break;
	case PCH_DEVFN_I2C4:
		silconfig->I2c4Enable = 0;
		break;
	case PCH_DEVFN_I2C5:
		silconfig->I2c5Enable = 0;
		break;
	case PCH_DEVFN_I2C6:
		silconfig->I2c6Enable = 0;
		break;
	case PCH_DEVFN_I2C7:
		silconfig->I2c7Enable = 0;
		break;
	case PCH_DEVFN_UART0:
		silconfig->Hsuart0Enable = 0;
		break;
	case PCH_DEVFN_UART1:
		silconfig->Hsuart1Enable = 0;
		break;
	case PCH_DEVFN_UART2:
		silconfig->Hsuart2Enable = 0;
		break;
	case PCH_DEVFN_UART3:
		silconfig->Hsuart3Enable = 0;
		break;
	case PCH_DEVFN_SPI0:
		silconfig->Spi0Enable = 0;
		break;
	case PCH_DEVFN_SPI1:
		silconfig->Spi1Enable = 0;
		break;
	case PCH_DEVFN_SPI2:
		silconfig->Spi2Enable = 0;
		break;
	case PCH_DEVFN_SDCARD:
		silconfig->SdcardEnabled = 0;
		break;
	case PCH_DEVFN_EMMC:
		silconfig->eMMCEnabled = 0;
		break;
	case PCH_DEVFN_SDIO:
		silconfig->SdioEnabled = 0;
		break;
	case PCH_DEVFN_SMBUS:
		silconfig->SmbusEnable = 0;
		break;
#if !CONFIG(SOC_INTEL_GLK)
	case SA_DEVFN_IPU:
		silconfig->IpuEn = 0;
		break;
#endif
	case PCH_DEVFN_HDA:
		silconfig->HdaEnable = 0;
		break;
	default:
		printk(BIOS_WARNING, "PCI:%02x.%01x: Could not disable the device\n",
			PCI_SLOT(dev->path.pci.devfn),
			PCI_FUNC(dev->path.pci.devfn));
		break;
	}
}

static void parse_devicetree(FSP_S_CONFIG *silconfig)
{
	struct device *dev = SA_DEV_ROOT;

	if (!dev) {
		printk(BIOS_ERR, "Could not find root device\n");
		return;
	}
	/* Only disable bus 0 devices. */
	for (dev = dev->bus->children; dev; dev = dev->sibling) {
		if (!dev->enabled)
			disable_dev(dev, silconfig);
	}
}

static void apl_fsp_silicon_init_params_cb(struct soc_intel_apollolake_config
	*cfg, FSP_S_CONFIG *silconfig)
{
#if !CONFIG(SOC_INTEL_GLK) /* GLK FSP does not have these
					 fields in FspsUpd.h yet */
	uint8_t port;

	for (port = 0; port < APOLLOLAKE_USB2_PORT_MAX; port++) {
		if (cfg->usb2eye[port].Usb20PerPortTxPeHalf != 0)
			silconfig->PortUsb20PerPortTxPeHalf[port] =
				cfg->usb2eye[port].Usb20PerPortTxPeHalf;

		if (cfg->usb2eye[port].Usb20PerPortPeTxiSet != 0)
			silconfig->PortUsb20PerPortPeTxiSet[port] =
				cfg->usb2eye[port].Usb20PerPortPeTxiSet;

		if (cfg->usb2eye[port].Usb20PerPortTxiSet != 0)
			silconfig->PortUsb20PerPortTxiSet[port] =
				cfg->usb2eye[port].Usb20PerPortTxiSet;

		if (cfg->usb2eye[port].Usb20HsSkewSel != 0)
			silconfig->PortUsb20HsSkewSel[port] =
				cfg->usb2eye[port].Usb20HsSkewSel;

		if (cfg->usb2eye[port].Usb20IUsbTxEmphasisEn != 0)
			silconfig->PortUsb20IUsbTxEmphasisEn[port] =
				cfg->usb2eye[port].Usb20IUsbTxEmphasisEn;

		if (cfg->usb2eye[port].Usb20PerPortRXISet != 0)
			silconfig->PortUsb20PerPortRXISet[port] =
				cfg->usb2eye[port].Usb20PerPortRXISet;

		if (cfg->usb2eye[port].Usb20HsNpreDrvSel != 0)
			silconfig->PortUsb20HsNpreDrvSel[port] =
				cfg->usb2eye[port].Usb20HsNpreDrvSel;
	}
#endif
}

static void glk_fsp_silicon_init_params_cb(
	struct soc_intel_apollolake_config *cfg, FSP_S_CONFIG *silconfig)
{
#if CONFIG(SOC_INTEL_GLK)
	uint8_t port;

	for (port = 0; port < APOLLOLAKE_USB2_PORT_MAX; port++) {
		if (!cfg->usb2eye[port].Usb20OverrideEn)
			continue;

		silconfig->Usb2AfePehalfbit[port] =
			cfg->usb2eye[port].Usb20PerPortTxPeHalf;
		silconfig->Usb2AfePetxiset[port] =
			cfg->usb2eye[port].Usb20PerPortPeTxiSet;
		silconfig->Usb2AfeTxiset[port] =
			cfg->usb2eye[port].Usb20PerPortTxiSet;
		silconfig->Usb2AfePredeemp[port] =
			cfg->usb2eye[port].Usb20IUsbTxEmphasisEn;
	}

	silconfig->Gmm = 0;

	/* On Geminilake, we need to override the default FSP PCIe de-emphasis
	 * settings using the device tree settings. This is because PCIe
	 * de-emphasis is enabled by default and Thunderpeak PCIe WiFi detection
	 * requires de-emphasis disabled. If we make this change common to both
	 * Apollolake and Geminilake, then we need to add mainboard device tree
	 * de-emphasis settings of 1 to Apollolake systems.
	 */
	memcpy(silconfig->PcieRpSelectableDeemphasis,
		cfg->pcie_rp_deemphasis_enable,
		sizeof(silconfig->PcieRpSelectableDeemphasis));
	/*
	 * FSP does not know what the clock requirements are for the
	 * device on SPI bus, hence it should not modify what coreboot
	 * has set up. Hence skipping in FSP.
	 */
	silconfig->SkipSpiPCP = 1;

	/*
	 * FSP provides UPD interface to execute IPC command. In order to
	 * improve boot performance, configure PmicPmcIpcCtrl for PMC to program
	 * PMIC PCH_PWROK delay.
	 */
	silconfig->PmicPmcIpcCtrl = cfg->PmicPmcIpcCtrl;

	/*
	 * Options to disable XHCI Link Compliance Mode.
	 */
	silconfig->DisableComplianceMode = cfg->DisableComplianceMode;

	/*
	 * Options to change USB3 ModPhy setting for Integrated Filter value.
	 */
	silconfig->ModPhyIfValue = cfg->ModPhyIfValue;

	/*
	 * Options to bump USB3 LDO voltage with 40mv.
	 */
	silconfig->ModPhyVoltageBump = cfg->ModPhyVoltageBump;

	/*
	 * Options to adjust PMIC Vdd2 voltage.
	 */
	silconfig->PmicVdd2Voltage = cfg->PmicVdd2Voltage;
#endif
}

void __weak mainboard_devtree_update(struct device *dev)
{
	/* Override dev tree settings per board */
}

void platform_fsp_silicon_init_params_cb(FSPS_UPD *silupd)
{
	FSP_S_CONFIG *silconfig = &silupd->FspsConfig;
	static struct soc_intel_apollolake_config *cfg;

	/* Load VBT before devicetree-specific config. */
	silconfig->GraphicsConfigPtr = (uintptr_t)vbt_get();

	struct device *dev = SA_DEV_ROOT;

	if (!dev || !dev->chip_info) {
		printk(BIOS_ERR, "BUG! Could not find SOC devicetree config\n");
		return;
	}

	mainboard_devtree_update(dev);

	cfg = dev->chip_info;

	/* Parse device tree and disable unused device*/
	parse_devicetree(silconfig);

	memcpy(silconfig->PcieRpClkReqNumber, cfg->pcie_rp_clkreq_pin,
	       sizeof(silconfig->PcieRpClkReqNumber));

	memcpy(silconfig->PcieRpHotPlug, cfg->pcie_rp_hotplug_enable,
	       sizeof(silconfig->PcieRpHotPlug));

	switch (cfg->serirq_mode) {
	case SERIRQ_QUIET:
		silconfig->SirqEnable = 1;
		silconfig->SirqMode = 0;
		break;
	case SERIRQ_CONTINUOUS:
		silconfig->SirqEnable = 1;
		silconfig->SirqMode = 1;
		break;
	case SERIRQ_OFF:
	default:
		silconfig->SirqEnable = 0;
		break;
	}

	if (cfg->emmc_tx_cmd_cntl != 0)
		silconfig->EmmcTxCmdCntl = cfg->emmc_tx_cmd_cntl;
	if (cfg->emmc_tx_data_cntl1 != 0)
		silconfig->EmmcTxDataCntl1 = cfg->emmc_tx_data_cntl1;
	if (cfg->emmc_tx_data_cntl2 != 0)
		silconfig->EmmcTxDataCntl2 = cfg->emmc_tx_data_cntl2;
	if (cfg->emmc_rx_cmd_data_cntl1 != 0)
		silconfig->EmmcRxCmdDataCntl1 = cfg->emmc_rx_cmd_data_cntl1;
	if (cfg->emmc_rx_strobe_cntl != 0)
		silconfig->EmmcRxStrobeCntl = cfg->emmc_rx_strobe_cntl;
	if (cfg->emmc_rx_cmd_data_cntl2 != 0)
		silconfig->EmmcRxCmdDataCntl2 = cfg->emmc_rx_cmd_data_cntl2;
	if (cfg->emmc_host_max_speed != 0)
		silconfig->eMMCHostMaxSpeed = cfg->emmc_host_max_speed;

	silconfig->LPSS_S0ixEnable = cfg->lpss_s0ix_enable;

	/* Disable monitor mwait since it is broken due to a hardware bug
	 * without a fix. Specific to Apollolake.
	 */
	if (!CONFIG(SOC_INTEL_GLK))
		silconfig->MonitorMwaitEnable = 0;

	silconfig->SkipMpInit = !CONFIG_USE_INTEL_FSP_MP_INIT;

	/* Disable setting of EISS bit in FSP. */
	silconfig->SpiEiss = 0;

	/* Disable FSP from locking access to the RTC NVRAM */
	silconfig->RtcLock = 0;

	/* Enable Audio clk gate and power gate */
	silconfig->HDAudioClkGate = cfg->hdaudio_clk_gate_enable;
	silconfig->HDAudioPwrGate = cfg->hdaudio_pwr_gate_enable;
	/* Bios config lockdown Audio clk and power gate */
	silconfig->BiosCfgLockDown = cfg->hdaudio_bios_config_lockdown;
	if (CONFIG(SOC_INTEL_GLK))
		glk_fsp_silicon_init_params_cb(cfg, silconfig);
	else
		apl_fsp_silicon_init_params_cb(cfg, silconfig);

	/* Enable xDCI controller if enabled in devicetree and allowed */
	dev = dev_find_slot(0, PCH_DEVFN_XDCI);
	if (!xdci_can_enable())
		dev->enabled = 0;
	silconfig->UsbOtg = dev->enabled;

	/* Set VTD feature according to devicetree */
	silconfig->VtdEnable = cfg->enable_vtd;
}

struct chip_operations soc_intel_apollolake_ops = {
	CHIP_NAME("Intel Apollolake SOC")
	.enable_dev = &enable_dev,
	.init = &soc_init,
	.final = &soc_final
};

static void drop_privilege_all(void)
{
	/* Drop privilege level on all the CPUs */
	if (mp_run_on_all_cpus(&cpu_enable_untrusted_mode, NULL, 1000) < 0)
		printk(BIOS_ERR, "failed to enable untrusted mode\n");
}

static void configure_xhci_host_mode_port0(void)
{
	uint32_t *cfg0;
	uint32_t *cfg1;
	const struct resource *res;
	uint32_t reg;
	struct stopwatch sw;
	struct device *xhci_dev = PCH_DEV_XHCI;

	printk(BIOS_INFO, "Putting xHCI port 0 into host mode.\n");
	res = find_resource(xhci_dev, PCI_BASE_ADDRESS_0);
	cfg0 = (void *)(uintptr_t)(res->base + DUAL_ROLE_CFG0);
	cfg1 = (void *)(uintptr_t)(res->base + DUAL_ROLE_CFG1);
	reg = read32(cfg0);
	if (!(reg & SW_IDPIN_EN_MASK))
		return;

	reg &= ~(SW_IDPIN_MASK | SW_VBUS_VALID_MASK);
	write32(cfg0, reg);

	stopwatch_init_msecs_expire(&sw, 10);
	/* Wait for the host mode status bit. */
	while ((read32(cfg1) & DRD_MODE_MASK) != DRD_MODE_HOST) {
		if (stopwatch_expired(&sw)) {
			printk(BIOS_ERR, "Timed out waiting for host mode.\n");
			return;
		}
	}

	printk(BIOS_INFO, "xHCI port 0 host switch over took %lu ms\n",
		stopwatch_duration_msecs(&sw));
}

static int check_xdci_enable(void)
{
	struct device *dev = PCH_DEV_XDCI;

	return !!dev->enabled;
}

void platform_fsp_notify_status(enum fsp_notify_phase phase)
{
	if (phase == END_OF_FIRMWARE) {

		/*
		 * Before hiding P2SB device and dropping privilege level,
		 * dump CSE status and disable HECI1 interface.
		 */
		heci_cse_lockdown();

		/* Hide the P2SB device to align with previous behavior. */
		p2sb_hide();

		/*
		 * As per guidelines BIOS is recommended to drop CPU privilege
		 * level to IA_UNTRUSTED. After that certain device registers
		 * and MSRs become inaccessible supposedly increasing system
		 * security.
		 */
		drop_privilege_all();

		/*
		 * When USB OTG is set, GLK FSP enables xHCI SW ID pin and
		 * configures USB-C as device mode. Force USB-C into host mode.
		 */
		if (check_xdci_enable())
			configure_xhci_host_mode_port0();

		/*
		 * Override GLK xhci clock gating register(XHCLKGTEN) to
		 * mitigate usb device suspend and resume failure.
		 */
		if (CONFIG(SOC_INTEL_GLK)) {
			uint32_t *cfg;
			const struct resource *res;
			uint32_t reg;
			struct device *xhci_dev = PCH_DEV_XHCI;

			res = find_resource(xhci_dev, PCI_BASE_ADDRESS_0);
			cfg = (void *)(uintptr_t)(res->base + CFG_XHCLKGTEN);
			reg = SRAMPGTEN | SSLSE | USB2PLLSE | IOSFSTCGE |
				HSTCGE | HSUXDMIPLLSE | SSTCGE | XHCFTCLKSE |
				XHCBBTCGIPISO | XHCUSB2PLLSDLE | SSPLLSUE |
				XHCBLCGE | HSLTCGE | SSLTCGE | IOSFBTCGE |
				IOSFGBLCGE;
			write32(cfg, reg);
		}
	}
}

/*
 * spi_flash init() needs to run unconditionally on every boot (including
 * resume) to allow write protect to be disabled for eventlog and nvram
 * updates. This needs to be done as early as possible in ramstage. Thus, add a
 * callback for entry into BS_PRE_DEVICE.
 */
static void spi_flash_init_cb(void *unused)
{
	fast_spi_init();
}

BOOT_STATE_INIT_ENTRY(BS_PRE_DEVICE, BS_ON_ENTRY, spi_flash_init_cb, NULL);<|MERGE_RESOLUTION|>--- conflicted
+++ resolved
@@ -124,11 +124,7 @@
 			case 6: return "HS07";
 			case 7: return "HS08";
 			case 8:
-<<<<<<< HEAD
-				if (IS_ENABLED(CONFIG_SOC_INTEL_GLK))
-=======
 				if (CONFIG(SOC_INTEL_GLK))
->>>>>>> 28def8b5
 					return "HS09";
 			}
 			break;
