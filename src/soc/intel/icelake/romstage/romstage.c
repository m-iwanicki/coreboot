/*
 * This file is part of the coreboot project.
 *
 * Copyright (C) 2018 Intel Corp.
 *
 * This program is free software; you can redistribute it and/or modify
 * it under the terms of the GNU General Public License as published by
 * the Free Software Foundation; version 2 of the License.
 *
 * This program is distributed in the hope that it will be useful,
 * but WITHOUT ANY WARRANTY; without even the implied warranty of
 * MERCHANTABILITY or FITNESS FOR A PARTICULAR PURPOSE.  See the
 * GNU General Public License for more details.
 */

#include <assert.h>
#include <chip.h>
#include <cpu/x86/mtrr.h>
#include <cbmem.h>
#include <console/console.h>
#include <fsp/util.h>
#include <intelblocks/chip.h>
#include <intelblocks/cse.h>
#include <intelblocks/pmclib.h>
#include <memory_info.h>
#include <soc/intel/common/smbios.h>
#include <soc/iomap.h>
#include <soc/pci_devs.h>
#include <soc/pm.h>
#include <soc/romstage.h>
#include <string.h>
#include <timestamp.h>

<<<<<<< HEAD
static struct chipset_power_state power_state;

=======
>>>>>>> 28def8b5
#define FSP_SMBIOS_MEMORY_INFO_GUID	\
{	\
	0xd4, 0x71, 0x20, 0x9b, 0x54, 0xb0, 0x0c, 0x4e,	\
	0x8d, 0x09, 0x11, 0xcf, 0x8b, 0x9f, 0x03, 0x23	\
}

/* Save the DIMM information for SMBIOS table 17 */
static void save_dimm_info(void)
{
	int channel, dimm, dimm_max, index;
	size_t hob_size;
	const CONTROLLER_INFO *ctrlr_info;
	const CHANNEL_INFO *channel_info;
	const DIMM_INFO *src_dimm;
	struct dimm_info *dest_dimm;
	struct memory_info *mem_info;
	const MEMORY_INFO_DATA_HOB *memory_info_hob;
	const uint8_t smbios_memory_info_guid[16] =
			FSP_SMBIOS_MEMORY_INFO_GUID;

	/* Locate the memory info HOB, presence validated by raminit */
	memory_info_hob = fsp_find_extension_hob_by_guid(
						smbios_memory_info_guid,
						&hob_size);
	if (memory_info_hob == NULL || hob_size == 0) {
		printk(BIOS_ERR, "SMBIOS MEMORY_INFO_DATA_HOB not found\n");
		return;
	}

	/*
	 * Allocate CBMEM area for DIMM information used to populate SMBIOS
	 * table 17
	 */
	mem_info = cbmem_add(CBMEM_ID_MEMINFO, sizeof(*mem_info));
	if (mem_info == NULL) {
		printk(BIOS_ERR, "CBMEM entry for DIMM info missing\n");
		return;
	}
	memset(mem_info, 0, sizeof(*mem_info));

	/* Describe the first N DIMMs in the system */
	index = 0;
	dimm_max = ARRAY_SIZE(mem_info->dimm);
	ctrlr_info = &memory_info_hob->Controller[0];
	for (channel = 0; channel < MAX_CH && index < dimm_max; channel++) {
		channel_info = &ctrlr_info->ChannelInfo[channel];
		if (channel_info->Status != CHANNEL_PRESENT)
			continue;
		for (dimm = 0; dimm < MAX_DIMM && index < dimm_max; dimm++) {
			src_dimm = &channel_info->DimmInfo[dimm];
			dest_dimm = &mem_info->dimm[index];

			if (src_dimm->Status != DIMM_PRESENT)
				continue;

			/* Populate the DIMM information */
			dimm_info_fill(dest_dimm,
				src_dimm->DimmCapacity,
				memory_info_hob->MemoryType,
				memory_info_hob->ConfiguredMemoryClockSpeed,
				src_dimm->RankInDimm,
				channel_info->ChannelId,
				src_dimm->DimmId,
				(const char *)src_dimm->ModulePartNum,
				sizeof(src_dimm->ModulePartNum),
				memory_info_hob->DataWidth);
			index++;
		}
	}
	mem_info->dimm_cnt = index;
	printk(BIOS_DEBUG, "%d DIMMs found\n", mem_info->dimm_cnt);
}

asmlinkage void car_stage_entry(void)
{
	bool s3wake;
	struct postcar_frame pcf;
	uintptr_t top_of_ram;
<<<<<<< HEAD
	struct chipset_power_state *ps = &power_state;
=======
	struct chipset_power_state *ps = pmc_get_power_state();
>>>>>>> 28def8b5

	console_init();

	/* Program MCHBAR, DMIBAR, GDXBAR and EDRAMBAR */
	systemagent_early_init();
	/* initialize Heci interface */
	heci_init(HECI1_BASE_ADDRESS);

	timestamp_add_now(TS_START_ROMSTAGE);
	s3wake = pmc_fill_power_state(ps) == ACPI_S3;
	fsp_memory_init(s3wake);
	pmc_set_disb();
	if (!s3wake)
		save_dimm_info();
	if (postcar_frame_init(&pcf, 1 * KiB))
		die("Unable to initialize postcar frame.\n");

	/*
	 * We need to make sure ramstage will be run cached. At this
	 * point exact location of ramstage in cbmem is not known.
	 * Instruct postcar to cache 16 megs under cbmem top which is
	 * a safe bet to cover ramstage.
	 */
	top_of_ram = (uintptr_t) cbmem_top();
	printk(BIOS_DEBUG, "top_of_ram = 0x%lx\n", top_of_ram);
	top_of_ram -= 16*MiB;
	postcar_frame_add_mtrr(&pcf, top_of_ram, 16*MiB, MTRR_TYPE_WRBACK);

	/* Cache the ROM as WP just below 4GiB. */
	postcar_frame_add_romcache(&pcf, MTRR_TYPE_WRPROT);

	run_postcar_phase(&pcf);
}<|MERGE_RESOLUTION|>--- conflicted
+++ resolved
@@ -31,11 +31,6 @@
 #include <string.h>
 #include <timestamp.h>
 
-<<<<<<< HEAD
-static struct chipset_power_state power_state;
-
-=======
->>>>>>> 28def8b5
 #define FSP_SMBIOS_MEMORY_INFO_GUID	\
 {	\
 	0xd4, 0x71, 0x20, 0x9b, 0x54, 0xb0, 0x0c, 0x4e,	\
@@ -114,11 +109,7 @@
 	bool s3wake;
 	struct postcar_frame pcf;
 	uintptr_t top_of_ram;
-<<<<<<< HEAD
-	struct chipset_power_state *ps = &power_state;
-=======
 	struct chipset_power_state *ps = pmc_get_power_state();
->>>>>>> 28def8b5
 
 	console_init();
 
