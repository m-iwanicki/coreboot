/*
 * This file is part of the coreboot project.
 *
 * Copyright (C) 2017 Intel Corp.
 *
 * This program is free software; you can redistribute it and/or modify
 * it under the terms of the GNU General Public License as published by
 * the Free Software Foundation; either version 2 of the License, or
 * (at your option) any later version.
 *
 * This program is distributed in the hope that it will be useful,
 * but WITHOUT ANY WARRANTY; without even the implied warranty of
 * MERCHANTABILITY or FITNESS FOR A PARTICULAR PURPOSE.  See the
 * GNU General Public License for more details.
 */
#include <assert.h>
#include <intelblocks/gpio.h>
#include <gpio.h>
#include <intelblocks/itss.h>
#include <intelblocks/pcr.h>
#include <soc/pm.h>
#include <types.h>

#define GPIO_DWx_SIZE(x)	(sizeof(uint32_t) * (x))
#define PAD_CFG_OFFSET(x, dw_num)	((x) + GPIO_DWx_SIZE(dw_num))
#define PAD_CFG0_OFFSET(x)	PAD_CFG_OFFSET(x, 0)
#define PAD_CFG1_OFFSET(x)	PAD_CFG_OFFSET(x, 1)
#define PAD_CFG2_OFFSET(x)	PAD_CFG_OFFSET(x, 2)
#define PAD_CFG3_OFFSET(x)	PAD_CFG_OFFSET(x, 3)

#define PAD_DW0_MASK	(PAD_CFG0_TX_STATE |				\
	PAD_CFG0_TX_DISABLE | PAD_CFG0_RX_DISABLE | PAD_CFG0_MODE_MASK |\
	PAD_CFG0_ROUTE_MASK | PAD_CFG0_RXTENCFG_MASK |			\
	PAD_CFG0_RXINV_MASK | PAD_CFG0_PREGFRXSEL |			\
	PAD_CFG0_TRIG_MASK | PAD_CFG0_RXRAW1_MASK |			\
	PAD_CFG0_RXPADSTSEL_MASK | PAD_CFG0_RESET_MASK)

#if CONFIG(SOC_INTEL_COMMON_BLOCK_GPIO_PADCFG_PADTOL)
#define PAD_DW1_MASK	(PAD_CFG1_IOSTERM_MASK |			\
			PAD_CFG1_PULL_MASK |				\
			PAD_CFG1_TOL_MASK |				\
			PAD_CFG1_IOSSTATE_MASK)
#else
#define PAD_DW1_MASK	(PAD_CFG1_IOSTERM_MASK |			\
			PAD_CFG1_PULL_MASK |				\
			PAD_CFG1_IOSSTATE_MASK)
#endif

#define PAD_DW2_MASK	(PAD_CFG2_DEBOUNCE_MASK)
#define PAD_DW3_MASK	(0)

#define MISCCFG_GPE0_DW0_SHIFT 8
#define MISCCFG_GPE0_DW0_MASK (0xf << MISCCFG_GPE0_DW0_SHIFT)
#define MISCCFG_GPE0_DW1_SHIFT 12
#define MISCCFG_GPE0_DW1_MASK (0xf << MISCCFG_GPE0_DW1_SHIFT)
#define MISCCFG_GPE0_DW2_SHIFT 16
#define MISCCFG_GPE0_DW2_MASK (0xf << MISCCFG_GPE0_DW2_SHIFT)

#define GPI_SMI_STS_OFFSET(comm, group) ((comm)->gpi_smi_sts_reg_0 +	\
				((group) * sizeof(uint32_t)))
#define GPI_SMI_EN_OFFSET(comm, group) ((comm)->gpi_smi_en_reg_0 +	\
				((group) * sizeof(uint32_t)))

static inline size_t relative_pad_in_comm(const struct pad_community *comm,
						gpio_t gpio)
{
	return gpio - comm->first_pad;
}

/* find the group within the community that the pad is a part of */
static inline size_t gpio_group_index(const struct pad_community *comm,
					unsigned int relative_pad)
{
	size_t i;

	if (!comm->groups)
		die("Failed to get comm->groups.");

	/* find the base pad number for this pad's group */
	for (i = 0; i < comm->num_groups; i++) {
		if (relative_pad >= comm->groups[i].first_pad &&
			relative_pad < comm->groups[i].first_pad +
			comm->groups[i].size) {
			return i;
		}
	}

	assert(0);

	return i;
}

static inline size_t gpio_group_index_scaled(const struct pad_community *comm,
					unsigned int relative_pad, size_t scale)
{
	return gpio_group_index(comm, relative_pad) * scale;
}

static inline size_t gpio_within_group(const struct pad_community *comm,
						unsigned int relative_pad)
{
	size_t i;

	i = gpio_group_index(comm, relative_pad);

	return relative_pad - comm->groups[i].first_pad;
}

static inline uint32_t gpio_bitmask_within_group(
					const struct pad_community *comm,
					unsigned int relative_pad)
{
	return 1U << gpio_within_group(comm, relative_pad);
}

static const struct pad_community *gpio_get_community(gpio_t pad)
{
	size_t gpio_communities;
	size_t i;
	const struct pad_community *comm;
	comm = soc_gpio_get_community(&gpio_communities);
	for (i = 0; i < gpio_communities; i++, comm++) {
		if (pad >= comm->first_pad && pad <= comm->last_pad)
			return comm;
	}
	printk(BIOS_ERR, "%s pad %d not found\n", __func__, pad);
	die("Invalid GPIO pad number\n");
	return NULL;
}

static void gpio_configure_owner(const struct pad_config *cfg,
				const struct pad_community *comm)
{
	uint32_t hostsw_own;
	uint16_t hostsw_own_offset;
	int pin;

	pin = relative_pad_in_comm(comm, cfg->pad);

	/* Based on the gpio pin number configure the corresponding bit in
	 * HOSTSW_OWN register. Value of 0x1 indicates GPIO Driver onwership.
	 */
	hostsw_own_offset = comm->host_own_reg_0;
	hostsw_own_offset += gpio_group_index_scaled(comm, pin,
		sizeof(uint32_t));

	hostsw_own = pcr_read32(comm->port, hostsw_own_offset);

	/* The 4th bit in pad_config 1 (RO) is used to indicate if the pad
	 * needs GPIO driver ownership.  Set the bit if GPIO driver ownership
	 * requested, otherwise clear the bit.
	 */
	if (cfg->pad_config[1] & PAD_CFG1_GPIO_DRIVER)
		hostsw_own |= gpio_bitmask_within_group(comm, pin);
	else
		hostsw_own &= ~gpio_bitmask_within_group(comm, pin);

	pcr_write32(comm->port, hostsw_own_offset, hostsw_own);
}

static void gpi_enable_smi(const struct pad_config *cfg,
				const struct pad_community *comm)
{
	uint32_t value;
	uint16_t sts_reg;
	uint16_t en_reg;
	int group;
	int pin;

	if (((cfg->pad_config[0]) & PAD_CFG0_ROUTE_SMI) != PAD_CFG0_ROUTE_SMI)
		return;

	pin = relative_pad_in_comm(comm, cfg->pad);
	group = gpio_group_index(comm, pin);

	sts_reg = GPI_SMI_STS_OFFSET(comm, group);
	value = pcr_read32(comm->port, sts_reg);
	/* Write back 1 to reset the sts bits */
	pcr_write32(comm->port, sts_reg, value);

	/* Set enable bits */
	en_reg = GPI_SMI_EN_OFFSET(comm, group);
	pcr_or32(comm->port, en_reg, gpio_bitmask_within_group(comm, pin));
}

static void gpio_configure_itss(const struct pad_config *cfg, uint16_t port,
	uint16_t  pad_cfg_offset)
{
	/* No ITSS configuration in SMM. */
	if (ENV_SMM)
		return;

	if (!CONFIG(SOC_INTEL_COMMON_BLOCK_GPIO_ITSS_POL_CFG))
		return;

	int irq;

	/* Set up ITSS polarity if pad is routed to APIC.
	 *
	 * The ITSS takes only active high interrupt signals. Therefore,
	 * if the pad configuration indicates an inversion assume the
	 * intent is for the ITSS polarity. Before forwarding on the
	 * request to the APIC there's an inversion setting for how the
	 * signal is forwarded to the APIC. Honor the inversion setting
	 * in the GPIO pad configuration so that a hardware active low
	 * signal looks that way to the APIC (double inversion).
	 */
	if (!(cfg->pad_config[0] & PAD_CFG0_ROUTE_IOAPIC))
		return;

	irq = pcr_read32(port, PAD_CFG1_OFFSET(pad_cfg_offset));
	irq &= PAD_CFG1_IRQ_MASK;
	if (!irq) {
		printk(BIOS_ERR, "GPIO %u doesn't support APIC routing,\n",
			cfg->pad);
		return;
	}
	itss_set_irq_polarity(irq, !!(cfg->pad_config[0] &
			PAD_CFG0_RX_POL_INVERT));
}

/* Number of DWx config registers can be different for different SOCs */
static uint16_t pad_config_offset(const struct pad_community *comm, gpio_t pad)
{
	size_t offset;

	offset = relative_pad_in_comm(comm, pad);
	offset *= GPIO_DWx_SIZE(GPIO_NUM_PAD_CFG_REGS);
	return offset + comm->pad_cfg_base;
}

static uint32_t gpio_pad_reset_config_override(const struct pad_community *comm,
	uint32_t config_value)
{
	const struct reset_mapping *rst_map = comm->reset_map;
	int i;

	if (rst_map == NULL || comm->num_reset_vals == 0)
		return config_value;/* Logical reset values equal chipset
					values */
	for (i = 0; i < comm->num_reset_vals; i++, rst_map++) {
		if ((config_value & PAD_CFG0_RESET_MASK) == rst_map->logical) {
			config_value &= ~PAD_CFG0_RESET_MASK;
			config_value |= rst_map->chipset;
			return config_value;
		}
	}
	printk(BIOS_ERR, "%s: Logical to Chipset mapping not found\n",
			__func__);
	return config_value;
}

static const int mask[4] = {
	PAD_DW0_MASK, PAD_DW1_MASK, PAD_DW2_MASK, PAD_DW3_MASK
};

static void gpio_configure_pad(const struct pad_config *cfg)
{
	const struct pad_community *comm = gpio_get_community(cfg->pad);
	uint16_t config_offset;
	uint32_t pad_conf, soc_pad_conf;
	int i;

	config_offset = pad_config_offset(comm, cfg->pad);
	for (i = 0; i < GPIO_NUM_PAD_CFG_REGS; i++) {
		pad_conf = pcr_read32(comm->port,
			PAD_CFG_OFFSET(config_offset, i));

		soc_pad_conf = cfg->pad_config[i];
		if (i == 0)
			soc_pad_conf = gpio_pad_reset_config_override(comm,
				soc_pad_conf);
		soc_pad_conf &= mask[i];
		soc_pad_conf |= pad_conf & ~mask[i];

		/* Patch GPIO settings for SoC specifically */
		soc_pad_conf = soc_gpio_pad_config_fixup(cfg, i, soc_pad_conf);

<<<<<<< HEAD
		if (IS_ENABLED(CONFIG_DEBUG_GPIO))
=======
		if (CONFIG(DEBUG_GPIO))
>>>>>>> 28def8b5
			printk(BIOS_DEBUG,
			"gpio_padcfg [0x%02x, %02zd] DW%d [0x%08x : 0x%08x"
			" : 0x%08x]\n",
			comm->port, relative_pad_in_comm(comm, cfg->pad), i,
			pad_conf,/* old value */
			cfg->pad_config[i],/* value passed from gpio table */
			soc_pad_conf);/*new value*/
		pcr_write32(comm->port, PAD_CFG_OFFSET(config_offset, i),
			soc_pad_conf);
	}
	gpio_configure_itss(cfg, comm->port, config_offset);
	gpio_configure_owner(cfg, comm);
	gpi_enable_smi(cfg, comm);
}

void gpio_configure_pads(const struct pad_config *cfg, size_t num_pads)
{
	size_t i;

	for (i = 0; i < num_pads; i++)
		gpio_configure_pad(cfg + i);
}

/*
 * This functions checks to see if there is an override config present for the
 * provided pad_config. If no override config is present, then the input config
 * is returned. Else, it returns the override config.
 */
static const struct pad_config *gpio_get_config(const struct pad_config *c,
				const struct pad_config *override_cfg_table,
				size_t num)
{
	size_t i;

	if (override_cfg_table == NULL)
		return c;

	for (i = 0; i < num; i++) {
		if (c->pad == override_cfg_table[i].pad)
			return override_cfg_table + i;
	}

	return c;
}

void gpio_configure_pads_with_override(const struct pad_config *base_cfg,
					size_t base_num_pads,
					const struct pad_config *override_cfg,
					size_t override_num_pads)
{
	size_t i;
	const struct pad_config *c;

	for (i = 0; i < base_num_pads; i++) {
		c = gpio_get_config(base_cfg + i, override_cfg,
				override_num_pads);
		gpio_configure_pad(c);
	}
}

void *gpio_dwx_address(const gpio_t pad)
{
	/* Calculate Address of DW0 register for given GPIO
	 * pad - GPIO number
	 * returns - address of GPIO
	 */
	const struct pad_community *comm = gpio_get_community(pad);
	uint16_t config_offset;

	config_offset = pad_config_offset(comm, pad);
	return pcr_reg_address(comm->port, config_offset);
}

uint8_t gpio_get_pad_portid(const gpio_t pad)
{
	/* Get the port id of given pad
	 * pad - GPIO number
	 * returns - given pad port id
	 */
	const struct pad_community *comm = gpio_get_community(pad);
	return comm->port;
}

void gpio_input_pulldown(gpio_t gpio)
{
	struct pad_config cfg = PAD_CFG_GPI(gpio, DN_20K, DEEP);
	gpio_configure_pad(&cfg);
}

void gpio_input_pullup(gpio_t gpio)
{
	struct pad_config cfg = PAD_CFG_GPI(gpio, UP_20K, DEEP);
	gpio_configure_pad(&cfg);
}

void gpio_input(gpio_t gpio)
{
	struct pad_config cfg = PAD_CFG_GPI(gpio, NONE, DEEP);
	gpio_configure_pad(&cfg);
}

void gpio_output(gpio_t gpio, int value)
{
	struct pad_config cfg = PAD_CFG_GPO(gpio, value, DEEP);
	gpio_configure_pad(&cfg);
}

int gpio_get(gpio_t gpio_num)
{
	const struct pad_community *comm = gpio_get_community(gpio_num);
	uint16_t config_offset;
	uint32_t reg;

	config_offset = pad_config_offset(comm, gpio_num);
	reg = pcr_read32(comm->port, config_offset);

	return !!(reg & PAD_CFG0_RX_STATE);
}

void gpio_set(gpio_t gpio_num, int value)
{
	const struct pad_community *comm = gpio_get_community(gpio_num);
	uint16_t config_offset;

	config_offset = pad_config_offset(comm, gpio_num);
	pcr_rmw32(comm->port, config_offset,
		~PAD_CFG0_TX_STATE, (!!value & PAD_CFG0_TX_STATE));
}

uint16_t gpio_acpi_pin(gpio_t gpio_num)
{
	const struct pad_community *comm;
	size_t group, pin;

	if (CONFIG(SOC_INTEL_COMMON_BLOCK_GPIO_MULTI_ACPI_DEVICES))
		return relative_pad_in_comm(gpio_get_community(gpio_num),
					    gpio_num);

	comm = gpio_get_community(gpio_num);
	pin = relative_pad_in_comm(comm, gpio_num);
	group = gpio_group_index(comm, pin);

	/* If pad base is not set then use GPIO number as ACPI pin number. */
	if (comm->groups[group].acpi_pad_base == PAD_BASE_NONE)
		return gpio_num;

	/*
	 * If this group has a non-zero pad base then compute the ACPI pin
	 * number from the pad base and the relative pad in the group.
	 */
	return comm->groups[group].acpi_pad_base + gpio_within_group(comm, pin);
}

static void print_gpi_status(const struct gpi_status *sts)
{
	int i;
	int group;
	int index;
	int bit_set;
	int num_groups;
	int abs_bit;
	size_t gpio_communities;
	const struct pad_community *comm;

	comm = soc_gpio_get_community(&gpio_communities);
	for (i = 0; i < gpio_communities; i++) {
		num_groups = comm->num_gpi_regs;
		index = comm->gpi_status_offset;
		for (group = 0; group < num_groups; group++, index++) {
			for (bit_set = comm->max_pads_per_group - 1;
				bit_set >= 0; bit_set--) {
				if (!(sts->grp[index] & (1 << bit_set)))
					continue;

				abs_bit = bit_set;
				abs_bit += group * comm->max_pads_per_group;
				printk(BIOS_DEBUG, "%s %d\n", comm->name,
								abs_bit);
			}
		}
		comm++;
	}
}

void gpi_clear_get_smi_status(struct gpi_status *sts)
{
	int i;
	int group;
	int index;
	uint32_t sts_value;
	uint32_t en_value;
	size_t gpio_communities;
	int num_groups;
	const struct pad_community *comm;

	comm = soc_gpio_get_community(&gpio_communities);
	for (i = 0; i < gpio_communities; i++) {
		num_groups = comm->num_gpi_regs;
		index = comm->gpi_status_offset;
		for (group = 0; group < num_groups; group++, index++) {
			sts_value = pcr_read32(comm->port,
					GPI_SMI_STS_OFFSET(comm, group));
			en_value = pcr_read32(comm->port,
					GPI_SMI_EN_OFFSET(comm, group));
			sts->grp[index] = sts_value & en_value;
			/* Clear the set status bits. */
			pcr_write32(comm->port, GPI_SMI_STS_OFFSET(comm,
				group), sts->grp[index]);
		}
		comm++;
	}

	if (CONFIG(DEBUG_SMI))
		print_gpi_status(sts);

}

int gpi_status_get(const struct gpi_status *sts, gpio_t pad)
{
	uint8_t sts_index;
	const struct pad_community *comm = gpio_get_community(pad);

	pad = relative_pad_in_comm(comm, pad);
	sts_index = comm->gpi_status_offset;
	sts_index += gpio_group_index(comm, pad);

	return !!(sts->grp[sts_index] & gpio_bitmask_within_group(comm, pad));
}

static int gpio_route_pmc_gpio_gpe(int pmc_gpe_num)
{
	size_t num_routes;
	const struct pmc_to_gpio_route *routes;
	int i;

	routes = soc_pmc_gpio_routes(&num_routes);
	assert (routes != NULL);
	for (i = 0; i < num_routes; i++, routes++) {
		if (pmc_gpe_num == routes->pmc)
			return routes->gpio;
	}
	return -1;
}

void gpio_route_gpe(uint8_t gpe0b, uint8_t gpe0c, uint8_t gpe0d)
{
	int i;
	uint32_t misccfg_mask;
	uint32_t misccfg_value;
	int ret;
	size_t gpio_communities;
	const struct pad_community *comm;

	/* Get the group here for community specific MISCCFG register.
	 * If any of these returns -1 then there is some error in devicetree
	 * where the group is probably hardcoded and does not comply with the
	 * PMC group defines. So we return from here and MISCFG is set to
	 * default.
	 */
	ret = gpio_route_pmc_gpio_gpe(gpe0b);
	if (ret == -1)
		return;
	gpe0b = ret;

	ret = gpio_route_pmc_gpio_gpe(gpe0c);
	if (ret == -1)
		return;
	gpe0c = ret;

	ret = gpio_route_pmc_gpio_gpe(gpe0d);
	if (ret == -1)
		return;
	gpe0d = ret;

	misccfg_value = gpe0b << MISCCFG_GPE0_DW0_SHIFT;
	misccfg_value |= gpe0c << MISCCFG_GPE0_DW1_SHIFT;
	misccfg_value |= gpe0d << MISCCFG_GPE0_DW2_SHIFT;

	/* Program GPIO_MISCCFG */
	misccfg_mask = ~(MISCCFG_GPE0_DW2_MASK |
			MISCCFG_GPE0_DW1_MASK |
			MISCCFG_GPE0_DW0_MASK);

	if (CONFIG(DEBUG_GPIO))
		printk(BIOS_DEBUG, "misccfg_mask:%x misccfg_value:%x\n",
			misccfg_mask, misccfg_value);
	comm = soc_gpio_get_community(&gpio_communities);
	for (i = 0; i < gpio_communities; i++, comm++)
		pcr_rmw32(comm->port, GPIO_MISCCFG,
				misccfg_mask, misccfg_value);
}

const char *gpio_acpi_path(gpio_t gpio_num)
{
	const struct pad_community *comm = gpio_get_community(gpio_num);
	return comm->acpi_path;
}

uint32_t __weak soc_gpio_pad_config_fixup(const struct pad_config *cfg,
						int dw_reg, uint32_t reg_val)
{
	return reg_val;
}<|MERGE_RESOLUTION|>--- conflicted
+++ resolved
@@ -276,11 +276,7 @@
 		/* Patch GPIO settings for SoC specifically */
 		soc_pad_conf = soc_gpio_pad_config_fixup(cfg, i, soc_pad_conf);
 
-<<<<<<< HEAD
-		if (IS_ENABLED(CONFIG_DEBUG_GPIO))
-=======
 		if (CONFIG(DEBUG_GPIO))
->>>>>>> 28def8b5
 			printk(BIOS_DEBUG,
 			"gpio_padcfg [0x%02x, %02zd] DW%d [0x%08x : 0x%08x"
 			" : 0x%08x]\n",
