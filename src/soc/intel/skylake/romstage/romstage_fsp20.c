--- conflicted
+++ resolved
@@ -225,11 +225,7 @@
 	m_cfg->RMT = config->Rmt;
 	m_cfg->CmdTriStateDis = config->CmdTriStateDis;
 	m_cfg->DdrFreqLimit = config->DdrFreqLimit;
-<<<<<<< HEAD
-	m_cfg->VmxEnable = IS_ENABLED(CONFIG_ENABLE_VMX);
-=======
 	m_cfg->VmxEnable = CONFIG(ENABLE_VMX);
->>>>>>> 28def8b5
 	m_cfg->PrmrrSize = config->PrmrrSize;
 	for (i = 0; i < ARRAY_SIZE(config->PcieRpEnable); i++) {
 		if (config->PcieRpEnable[i])
