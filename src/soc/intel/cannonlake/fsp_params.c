--- conflicted
+++ resolved
@@ -295,11 +295,7 @@
 	} else {
 		params->ScsSdCardEnabled = dev->enabled;
 		params->SdCardPowerEnableActiveHigh =
-<<<<<<< HEAD
-			IS_ENABLED(CONFIG_MB_HAS_ACTIVE_HIGH_SD_PWR_ENABLE);
-=======
 			CONFIG(MB_HAS_ACTIVE_HIGH_SD_PWR_ENABLE);
->>>>>>> 28def8b5
 	}
 
 	dev = dev_find_slot(0, PCH_DEVFN_UFS);
