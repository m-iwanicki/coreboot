/*
 * This file is part of the coreboot project.
 *
 * Copyright (C) 2007-2008 coresystems GmbH
 * Copyright (C) 2014 Google Inc.
 * Copyright (C) 2017-2019 Intel Corporation.
 *
 * This program is free software; you can redistribute it and/or modify
 * it under the terms of the GNU General Public License as published by
 * the Free Software Foundation; version 2 of the License.
 *
 * This program is distributed in the hope that it will be useful,
 * but WITHOUT ANY WARRANTY; without even the implied warranty of
 * MERCHANTABILITY or FITNESS FOR A PARTICULAR PURPOSE.  See the
 * GNU General Public License for more details.
 */

#ifndef _SOC_CHIP_H_
#define _SOC_CHIP_H_

#include <intelblocks/chip.h>
#include <drivers/i2c/designware/dw_i2c.h>
#include <intelblocks/gspi.h>
#include <stdint.h>
#include <soc/gpio.h>
#include <soc/pch.h>
#include <soc/pci_devs.h>
#include <soc/pm.h>
#include <soc/pmc.h>
#include <soc/serialio.h>
#include <soc/usb.h>
#include <soc/vr_config.h>
#if CONFIG(SOC_INTEL_CANNONLAKE_PCH_H)
#include <soc/gpio_defs_cnp_h.h>
#else
#include <soc/gpio_defs.h>
#endif

<<<<<<< HEAD
=======
#define SOC_INTEL_CML_UART_DEV_MAX 3

>>>>>>> 28def8b5
struct soc_intel_cannonlake_config {

	/* Common struct containing soc config data required by common code */
	struct soc_intel_common_config common_soc_config;

	/* GPE configuration */
	uint32_t gpe0_en_1; /* GPE0_EN_31_0 */
	uint32_t gpe0_en_2; /* GPE0_EN_63_32 */
	uint32_t gpe0_en_3; /* GPE0_EN_95_64 */
	uint32_t gpe0_en_4; /* GPE0_EN_127_96 / GPE_STD */

	/* Gpio group routed to each dword of the GPE0 block. Values are
	 * of the form GPP_[A:G] or GPD. */
	uint8_t gpe0_dw0; /* GPE0_31_0 STS/EN */
	uint8_t gpe0_dw1; /* GPE0_63_32 STS/EN */
	uint8_t gpe0_dw2; /* GPE0_95_64 STS/EN */

	/* Generic IO decode ranges */
	uint32_t gen1_dec;
	uint32_t gen2_dec;
	uint32_t gen3_dec;
	uint32_t gen4_dec;

	/* Enable S0iX support */
	int s0ix_enable;
	/* Enable DPTF support */
	int dptf_enable;

	/* Deep SX enable for both AC and DC */
	int deep_s3_enable_ac;
	int deep_s3_enable_dc;
	int deep_s5_enable_ac;
	int deep_s5_enable_dc;

	/* Deep Sx Configuration
	 *  DSX_EN_WAKE_PIN       - Enable WAKE# pin
	 *  DSX_EN_LAN_WAKE_PIN   - Enable LAN_WAKE# pin
	 *  DSX_DIS_AC_PRESENT_PD - Disable pull-down on AC_PRESENT pin */
	uint32_t deep_sx_config;

	/* TCC activation offset */
	uint32_t tcc_offset;

	uint64_t PlatformMemorySize;
	uint8_t SmramMask;
	uint8_t MrcFastBoot;
	uint32_t TsegSize;
	uint16_t MmioSize;

	/* DDR Frequency Limit. Maximum Memory Frequency Selections in Mhz.
	 * Options : 1067, 1333, 1600, 1867, 2133, 2400, 2667, 2933, 0(Auto) */
	uint16_t DdrFreqLimit;

	/* SAGV Low Frequency Selections in Mhz.
	 * Options : 1067, 1333, 1600, 1867, 2133, 2400, 2667, 2933, 0(Auto) */
	uint16_t FreqSaGvLow;

	/* SAGV Mid Frequency Selections in Mhz.
	 * Options : 1067, 1333, 1600, 1867, 2133, 2400, 2667, 2933, 0(Auto) */
	uint16_t FreqSaGvMid;

	/* System Agent dynamic frequency support. Only effects ULX/ULT CPUs.
	 * For CNL, options are as following
	 * When enabled, memory will be training at three different frequencies.
	 * 0:Disabled, 1:FixedLow, 2:FixedMid, 3:FixedHigh, 4:Enabled
	 * For WHL/CFL/CML options are as following
	 * When enabled, memory will be training at two different frequencies.
	 * 0:Disabled, 1:FixedLow, 2:FixedHigh, 3:Enabled*/
	enum {
		SaGv_Disabled,
		SaGv_FixedLow,
<<<<<<< HEAD
#if !IS_ENABLED(CONFIG_SOC_INTEL_COMMON_CANNONLAKE_BASE)
=======
#if !CONFIG(SOC_INTEL_COMMON_CANNONLAKE_BASE)
>>>>>>> 28def8b5
		SaGv_FixedMid,
#endif
		SaGv_FixedHigh,
		SaGv_Enabled,
	} SaGv;


	/* Rank Margin Tool. 1:Enable, 0:Disable */
	uint8_t RMT;

	/* USB related */
	struct usb2_port_config usb2_ports[16];
	struct usb3_port_config usb3_ports[10];
	uint8_t SsicPortEnable;
	/* Wake Enable Bitmap for USB2 ports */
	uint16_t usb2_wake_enable_bitmap;
	/* Wake Enable Bitmap for USB3 ports */
	uint16_t usb3_wake_enable_bitmap;

	/* SATA related */
	enum {
		Sata_AHCI,
		Sata_RAID,
	} SataMode;
	uint8_t SataSalpSupport;
	uint8_t SataPortsEnable[8];
	uint8_t SataPortsDevSlp[8];

	/* Enable/Disable SLP_S0 with GBE Support. 0: disable, 1: enable */
	uint8_t SlpS0WithGbeSupport;
	/* SLP_S0 Voltage Margining Policy. 0: disable, 1: enable */
	uint8_t PchPmSlpS0VmRuntimeControl;
	/* SLP_S0 Voltage Margining  0.70V Policy. 0: disable, 1: enable */
	uint8_t PchPmSlpS0Vm070VSupport;
	/* SLP_S0 Voltage Margining  0.75V Policy. 0: disable, 1: enable */
	uint8_t PchPmSlpS0Vm075VSupport;

	/* Audio related */
	uint8_t PchHdaDspEnable;

	/* Enable/Disable HD Audio Link. Muxed with SSP0/SSP1/SNDW1 */
	uint8_t PchHdaAudioLinkHda;
	uint8_t PchHdaAudioLinkDmic0;
	uint8_t PchHdaAudioLinkDmic1;
	uint8_t PchHdaAudioLinkSsp0;
	uint8_t PchHdaAudioLinkSsp1;
	uint8_t PchHdaAudioLinkSsp2;
	uint8_t PchHdaAudioLinkSndw1;
	uint8_t PchHdaAudioLinkSndw2;
	uint8_t PchHdaAudioLinkSndw3;
	uint8_t PchHdaAudioLinkSndw4;

	/* PCIe Root Ports */
	uint8_t PcieRpEnable[CONFIG_MAX_ROOT_PORTS];
	/* PCIe output clocks type to Pcie devices.
	 * 0-23: PCH rootport, 0x70: LAN, 0x80: unspecified but in use,
	 * 0xFF: not used */
	uint8_t PcieClkSrcUsage[CONFIG_MAX_ROOT_PORTS];
	/* PCIe ClkReq-to-ClkSrc mapping, number of clkreq signal assigned to
	 * clksrc. */
	uint8_t PcieClkSrcClkReq[CONFIG_MAX_ROOT_PORTS];
	/* PCIe LTR(Latency Tolerance Reporting) mechanism */
	uint8_t PcieRpLtrEnable[CONFIG_MAX_ROOT_PORTS];
	/* Enable/Disable HotPlug support for Root Port */
	uint8_t PcieRpHotPlug[CONFIG_MAX_ROOT_PORTS];

	/* eMMC and SD */
	uint8_t ScsEmmcHs400Enabled;
	/* Need to update DLL setting to get Emmc running at HS400 speed */
	uint8_t EmmcHs400DllNeed;
	/* 0-39: number of active delay for RX strobe, unit is 125 psec */
	uint8_t EmmcHs400RxStrobeDll1;
	/* 0-78: number of active delay for TX data, unit is 125 psec */
	uint8_t EmmcHs400TxDataDll;

	/* Integrated Sensor */
	uint8_t PchIshEnable;

	/* Heci related */
	uint8_t Heci3Enabled;

	/* Gfx related */
	uint8_t IgdDvmt50PreAlloc;
	uint8_t InternalGfx;
	uint8_t SkipExtGfxScan;

	uint32_t GraphicsConfigPtr;
	uint8_t Device4Enable;

	/* GPIO IRQ Select. The valid value is 14 or 15 */
	uint8_t GpioIrqRoute;
	/* SCI IRQ Select. The valid value is 9, 10, 11, 20, 21, 22, 23 */
	uint8_t SciIrqSelect;
	/* TCO IRQ Select. The valid value is 9, 10, 11, 20, 21, 22, 23 */
	uint8_t TcoIrqSelect;
	uint8_t TcoIrqEnable;

	/* VrConfig Settings for 5 domains
	 * 0 = System Agent, 1 = IA Core, 2 = Ring,
	 * 3 = GT unsliced,  4 = GT sliced */
	struct vr_config domain_vr_config[NUM_VR_DOMAINS];
	/* HeciEnabled decides the state of Heci1 at end of boot
	 * Setting to 0 (default) disables Heci1 and hides the device from OS */
	uint8_t HeciEnabled;

	/* PL1 Override value in Watts */
	uint32_t tdp_pl1_override;
	/* PL2 Override value in Watts */
	uint32_t tdp_pl2_override;
	/* SysPL2 Value in Watts */
	uint32_t tdp_psyspl2;
	/* SysPL3 Value in Watts */
	uint32_t tdp_psyspl3;
	/* SysPL3 window size */
	uint32_t tdp_psyspl3_time;
	/* SysPL3 duty cycle */
	uint32_t tdp_psyspl3_dutycycle;
	/* PL4 Value in Watts */
	uint32_t tdp_pl4;
	/* Estimated maximum platform power in Watts */
	uint16_t psys_pmax;

	/* Intel Speed Shift Technology */
	uint8_t speed_shift_enable;
	/* Enable VR specific mailbox command
	 * 00b - no VR specific cmd sent
	 * 01b - VR mailbox cmd specifically for the MPS IMPV8 VR will be sent
	 * 10b - VR specific cmd sent for PS4 exit issue
	 * 11b - Reserved */
	uint8_t SendVrMbxCmd;

	/* Enable/Disable EIST. 1b:Enabled, 0b:Disabled */
	uint8_t eist_enable;

	/* Statically clock gate 8254 PIT. */
	uint8_t clock_gate_8254;
	/* Enable C6 DRAM */
	uint8_t enable_c6dram;
	/*
	 * PRMRR size setting with below options
	 * 0x00100000 - 1MiB
	 * 0x02000000 - 32MiB and beyond
	 */
	uint32_t PrmrrSize;
	uint8_t PmTimerDisabled;

	/*
	 * SLP_S3 Minimum Assertion Width Policy
	 *  1 = 60us
	 *  2 = 1ms (default)
	 *  3 = 50ms
	 *  4 = 2s
	 */
	uint8_t PchPmSlpS3MinAssert;

	/*
	 * SLP_S4 Minimum Assertion Width Policy
	 *  1 = 1s
	 *  2 = 2s
	 *  3 = 3s
	 *  4 = 4s (default)
	 */
	uint8_t PchPmSlpS4MinAssert;

	/*
	 * SLP_SUS Minimum Assertion Width Policy
	 *  1 = 0ms
	 *  2 = 500ms
	 *  3 = 1s (default)
	 *  4 = 4s
	 */
	uint8_t PchPmSlpSusMinAssert;

	/*
	 * SLP_A Minimum Assertion Width Policy
	 *  1 = 0ms
	 *  2 = 4s
	 *  3 = 98ms (default)
	 *  4 = 2s
	 */
	uint8_t PchPmSlpAMinAssert;

	/* Desired platform debug type. */
	enum {
		DebugConsent_Disabled,
		DebugConsent_DCI_DBC,
		DebugConsent_DCI,
		DebugConsent_USB3_DBC,
		DebugConsent_XDP, /* XDP/Mipi60 */
		DebugConsent_USB2_DBC,
	} DebugConsent;
	/*
	 * SerialIO device mode selection:
	 *
	 * Device index:
	 * PchSerialIoIndexI2C0
	 * PchSerialIoIndexI2C1
	 * PchSerialIoIndexI2C2
	 * PchSerialIoIndexI2C3
	 * PchSerialIoIndexI2C4
	 * PchSerialIoIndexI2C5
	 * PchSerialIoIndexSPI0
	 * PchSerialIoIndexSPI1
	 * PchSerialIoIndexSPI2
	 * PchSerialIoIndexUART0
	 * PchSerialIoIndexUART1
	 * PchSerialIoIndexUART2
	 *
	 * Mode select:
	 * For Cannonlake PCH following values are supported:
	 * PchSerialIoNotInitialized
	 * PchSerialIoDisabled
	 * PchSerialIoPci
	 * PchSerialIoAcpi
	 * PchSerialIoHidden
	 * PchSerialIoMax
	 *
	 * For Cometlake following values are supported:
	 * PchSerialIoNotInitialized
	 * PchSerialIoDisabled,
	 * PchSerialIoPci,
	 * PchSerialIoHidden,
	 * PchSerialIoLegacyUart,
	 * PchSerialIoSkipInit,
	 * PchSerialIoMax
	 *
	 * NOTE:
	 * PchSerialIoNotInitialized is not an option provided by FSP, this
	 * option is default selected in case devicetree doesn't fill this param
	 * In case PchSerialIoNotInitialized is selected or an invalid value is
	 * provided from devicetree, coreboot will configure device into PCI
	 * mode by default.
	 *
	 */
	uint8_t SerialIoDevMode[PchSerialIoIndexMAX];

	/* GPIO SD card detect pin */
	unsigned int sdcard_cd_gpio;

	/* Enable Pch iSCLK */
	uint8_t pch_isclk;

	/* Intel VT configuration */
	uint8_t VtdDisable;
	uint8_t VmxEnable;

	/*
	 * Acoustic Noise Mitigation
	 * 0b - Disable
	 * 1b - Enable noise mitigation
	 */
	uint8_t AcousticNoiseMitigation;

	/*
	 * Disable Fast Package C-state ramping
	 * Need to set AcousticNoiseMitigation = '1' first
	 * 0b - Enabled
	 * 1b - Disabled
	 */
	uint8_t FastPkgCRampDisableIa;
	uint8_t FastPkgCRampDisableGt;
	uint8_t FastPkgCRampDisableSa;
	uint8_t FastPkgCRampDisableFivr;

	/*
	 * Adjust the VR slew rates
	 * Need to set AcousticNoiseMitigation = '1' first
	 * 000b - Fast/2
	 * 001b - Fast/4
	 * 010b - Fast/8
	 * 011b - Fast/16
	 */
	uint8_t SlowSlewRateForIa;
	uint8_t SlowSlewRateForGt;
	uint8_t SlowSlewRateForSa;
	uint8_t SlowSlewRateForFivr;

	/* DMI Power Optimizer */
	uint8_t dmipwroptimize;

	/* SATA Power Optimizer */
	uint8_t satapwroptimize;

	/* Enable or disable eDP device */
	uint8_t DdiPortEdp;

	/* Enable or disable HPD of DDI port B/C/D/F */
	uint8_t DdiPortBHpd;
	uint8_t DdiPortCHpd;
	uint8_t DdiPortDHpd;
	uint8_t DdiPortFHpd;

	/* Enable or disable DDC of DDI port B/C/D/F  */
	uint8_t DdiPortBDdc;
	uint8_t DdiPortCDdc;
	uint8_t DdiPortDDdc;
	uint8_t DdiPortFDdc;

	/* Unlock all GPIO Pads */
	uint8_t PchUnlockGpioPads;
};

typedef struct soc_intel_cannonlake_config config_t;

#endif<|MERGE_RESOLUTION|>--- conflicted
+++ resolved
@@ -36,11 +36,8 @@
 #include <soc/gpio_defs.h>
 #endif
 
-<<<<<<< HEAD
-=======
 #define SOC_INTEL_CML_UART_DEV_MAX 3
 
->>>>>>> 28def8b5
 struct soc_intel_cannonlake_config {
 
 	/* Common struct containing soc config data required by common code */
@@ -112,11 +109,7 @@
 	enum {
 		SaGv_Disabled,
 		SaGv_FixedLow,
-<<<<<<< HEAD
-#if !IS_ENABLED(CONFIG_SOC_INTEL_COMMON_CANNONLAKE_BASE)
-=======
 #if !CONFIG(SOC_INTEL_COMMON_CANNONLAKE_BASE)
->>>>>>> 28def8b5
 		SaGv_FixedMid,
 #endif
 		SaGv_FixedHigh,
