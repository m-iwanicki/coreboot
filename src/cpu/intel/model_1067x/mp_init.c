/*
 * This file is part of the coreboot project.
 *
 * Copyright (C) 2007-2009 coresystems GmbH
 *               2012 secunet Security Networks AG
 *
 * This program is free software; you can redistribute it and/or
 * modify it under the terms of the GNU General Public License as
 * published by the Free Software Foundation; version 2 of
 * the License.
 *
 * This program is distributed in the hope that it will be useful,
 * but WITHOUT ANY WARRANTY; without even the implied warranty of
 * MERCHANTABILITY or FITNESS FOR A PARTICULAR PURPOSE.  See the
 * GNU General Public License for more details.
 */

#include <console/console.h>
#include <cpu/x86/mtrr.h>
#include <cpu/x86/mp.h>
#include <cpu/intel/microcode.h>
#include <cpu/intel/smm/gen1/smi.h>
#include <cpu/intel/common/common.h>

/* Parallel MP initialization support. */
static const void *microcode_patch;

static void pre_mp_init(void)
{
	intel_microcode_load_unlocked(microcode_patch);

	/* Setup MTRRs based on physical address size. */
	x86_setup_mtrrs_with_detect();
	x86_mtrr_check();
}

static int get_cpu_count(void)
{
	const struct cpuid_result cpuid1 = cpuid(1);
	const char cores = (cpuid1.ebx >> 16) & 0xf;

	printk(BIOS_DEBUG, "CPU has %u cores.\n", cores);

	return cores;
}

static void get_microcode_info(const void **microcode, int *parallel)
{
	*microcode = microcode_patch;
	*parallel = 1;
}

/* the SMRR enable and lock bit need to be set in IA32_FEATURE_CONTROL
   to enable SMRR so configure IA32_FEATURE_CONTROL early on */
static void pre_mp_smm_init(void)
{
	smm_initialize();
}

#define SMRR_SUPPORTED (1 << 11)

static void per_cpu_smm_trigger(void)
{
	msr_t mtrr_cap = rdmsr(MTRR_CAP_MSR);
	if (cpu_has_alternative_smrr() && mtrr_cap.lo & SMRR_SUPPORTED) {
		set_feature_ctrl_vmx();
		msr_t ia32_ft_ctrl = rdmsr(IA32_FEATURE_CONTROL);
		/* We don't care if the lock is already setting
		   as our smm relocation handler is able to handle
		   setups where SMRR is not enabled here. */
		if (ia32_ft_ctrl.lo & (1 << 0)) {
			/* IA32_FEATURE_CONTROL locked. If we set it again we
			   get an illegal instruction. */
			printk(BIOS_DEBUG, "IA32_FEATURE_CONTROL already locked\n");
			printk(BIOS_DEBUG, "SMRR status: %senabled\n",
			       ia32_ft_ctrl.lo & (1 << 3) ? "" : "not ");
		} else {
<<<<<<< HEAD
			if (!IS_ENABLED(CONFIG_SET_IA32_FC_LOCK_BIT))
=======
			if (!CONFIG(SET_IA32_FC_LOCK_BIT))
>>>>>>> 28def8b5
				printk(BIOS_INFO,
				       "Overriding CONFIG_SET_IA32_FC_LOCK_BIT to enable SMRR\n");
			ia32_ft_ctrl.lo |= (1 << 3) | (1 << 0);
			wrmsr(IA32_FEATURE_CONTROL, ia32_ft_ctrl);
		}
	} else {
		set_vmx_and_lock();
	}

	/* Relocate the SMM handler. */
	smm_relocate();
}

static void post_mp_init(void)
{
	/* Now that all APs have been relocated as well as the BSP let SMIs
	 * start flowing. */
	southbridge_smm_init();

	/* Lock down the SMRAM space. */
	smm_lock();
}

static const struct mp_ops mp_ops = {
	.pre_mp_init = pre_mp_init,
	.get_cpu_count = get_cpu_count,
	.get_smm_info = smm_info,
	.get_microcode_info = get_microcode_info,
	.pre_mp_smm_init = pre_mp_smm_init,
	.per_cpu_smm_trigger = per_cpu_smm_trigger,
	.relocation_handler = smm_relocation_handler,
	.post_mp_init = post_mp_init,
};

void bsp_init_and_start_aps(struct bus *cpu_bus)
{
	microcode_patch = intel_microcode_find();

	if (mp_init_with_smm(cpu_bus, &mp_ops))
		printk(BIOS_ERR, "MP initialization failure.\n");
}<|MERGE_RESOLUTION|>--- conflicted
+++ resolved
@@ -75,11 +75,7 @@
 			printk(BIOS_DEBUG, "SMRR status: %senabled\n",
 			       ia32_ft_ctrl.lo & (1 << 3) ? "" : "not ");
 		} else {
-<<<<<<< HEAD
-			if (!IS_ENABLED(CONFIG_SET_IA32_FC_LOCK_BIT))
-=======
 			if (!CONFIG(SET_IA32_FC_LOCK_BIT))
->>>>>>> 28def8b5
 				printk(BIOS_INFO,
 				       "Overriding CONFIG_SET_IA32_FC_LOCK_BIT to enable SMRR\n");
 			ia32_ft_ctrl.lo |= (1 << 3) | (1 << 0);
