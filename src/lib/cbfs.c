--- conflicted
+++ resolved
@@ -85,18 +85,10 @@
 		return -1;
 	}
 
-<<<<<<< HEAD
-	int ret = cbfs_locate(fh, &rdev, name, type);
-	if (!ret)
-		if (vboot_measure_cbfs_hook(fh, name))
-			return -1;
-
-=======
 	ret = cbfs_locate(fh, &rdev, name, type);
 	if (!ret)
 		if (tspi_measure_cbfs_hook(fh, name))
 			return -1;
->>>>>>> d6f7ec5f
 	return ret;
 }
 
