/*
 * This file is part of the coreboot project.
 *
 * Copyright (c) 2013 The Chromium OS Authors. All rights reserved.
 * Copyright 2017 Facebook Inc.
 * Copyright 2018 Siemens AG
 *
 * This program is free software; you can redistribute it and/or modify
 * it under the terms of the GNU General Public License as published by
 * the Free Software Foundation; version 2 of the License.
 *
 * This program is distributed in the hope that it will be useful,
 * but WITHOUT ANY WARRANTY; without even the implied warranty of
 * MERCHANTABILITY or FITNESS FOR A PARTICULAR PURPOSE.  See the
 * GNU General Public License for more details.
 */

#include <console/cbmem_console.h>
#include <console/console.h>
#include <security/tpm/tspi.h>
#include <security/tpm/tss.h>
#include <stdlib.h>
#if CONFIG(VBOOT)
#include <vb2_api.h>
#include <assert.h>
#endif

#if CONFIG(TPM1)
static uint32_t tpm1_invoke_state_machine(void)
{
	uint8_t disabled;
	uint8_t deactivated;
	uint32_t result = TPM_SUCCESS;

	/* Check that the TPM is enabled and activated. */
	result = tlcl_get_flags(&disabled, &deactivated, NULL);
	if (result != TPM_SUCCESS) {
		printk(BIOS_ERR, "TPM: Can't read capabilities.\n");
		return result;
	}

	if (disabled) {
		printk(BIOS_INFO, "TPM: is disabled. Enabling...\n");

		result = tlcl_set_enable();
		if (result != TPM_SUCCESS) {
			printk(BIOS_ERR, "TPM: Can't set enabled state.\n");
			return result;
		}
	}

	if (!!deactivated != CONFIG(TPM_DEACTIVATE)) {
		printk(BIOS_INFO,
		       "TPM: Unexpected TPM deactivated state. Toggling...\n");
		result = tlcl_set_deactivated(!deactivated);
		if (result != TPM_SUCCESS) {
			printk(BIOS_ERR,
			       "TPM: Can't toggle deactivated state.\n");
			return result;
		}

		deactivated = !deactivated;
		result = TPM_E_MUST_REBOOT;
	}

	return result;
}
#endif

static uint32_t tpm_setup_s3_helper(void)
{
	uint32_t result;

	result = tlcl_resume();
	switch (result) {
	case TPM_SUCCESS:
		break;

	case TPM_E_INVALID_POSTINIT:
		/*
		 * We're on a platform where the TPM maintains power
		 * in S3, so it's already initialized.
		 */
		printk(BIOS_INFO, "TPM: Already initialized.\n");
		result = TPM_SUCCESS;
		break;

	default:
		printk(BIOS_ERR, "TPM: Resume failed (%#x).\n", result);
		break;
	}

	return result;
}

static uint32_t tpm_setup_epilogue(uint32_t result)
{
	if (result != TPM_SUCCESS)
		post_code(POST_TPM_FAILURE);
	else
		printk(BIOS_INFO, "TPM: setup succeeded\n");

	return result;
}

/*
 * tpm_setup starts the TPM and establishes the root of trust for the
 * anti-rollback mechanism.  tpm_setup can fail for three reasons.  1 A bug.
 * 2 a TPM hardware failure. 3 An unexpected TPM state due to some attack.  In
 * general we cannot easily distinguish the kind of failure, so our strategy is
 * to reboot in recovery mode in all cases.  The recovery mode calls tpm_setup
 * again, which executes (almost) the same sequence of operations.  There is a
 * good chance that, if recovery mode was entered because of a TPM failure, the
 * failure will repeat itself.  (In general this is impossible to guarantee
 * because we have no way of creating the exact TPM initial state at the
 * previous boot.)  In recovery mode, we ignore the failure and continue, thus
 * giving the recovery kernel a chance to fix things (that's why we don't set
 * bGlobalLock).  The choice is between a knowingly insecure device and a
 * bricked device.
 *
 * As a side note, observe that we go through considerable hoops to avoid using
 * the STCLEAR permissions for the index spaces.  We do this to avoid writing
 * to the TPM flashram at every reboot or wake-up, because of concerns about
 * the durability of the NVRAM.
 */
uint32_t tpm_setup(int s3flag)
{
	uint32_t result;

	result = tlcl_lib_init();
	if (result != TPM_SUCCESS) {
		printk(BIOS_ERR, "TPM: Can't initialize.\n");
		return tpm_setup_epilogue(result);
	}

	/* Handle special init for S3 resume path */
	if (s3flag) {
		printk(BIOS_INFO, "TPM: Handle S3 resume.\n");
		return tpm_setup_epilogue(tpm_setup_s3_helper());
	}

	result = tlcl_startup();
	if (result != TPM_SUCCESS) {
		printk(BIOS_ERR, "TPM: Can't run startup command.\n");
		return tpm_setup_epilogue(result);
	}

	result = tlcl_assert_physical_presence();
	if (result != TPM_SUCCESS) {
		/*
		 * It is possible that the TPM was delivered with the physical
		 * presence command disabled.  This tries enabling it, then
		 * tries asserting PP again.
		 */
		result = tlcl_physical_presence_cmd_enable();
		if (result != TPM_SUCCESS) {
			printk(BIOS_ERR, "TPM: Can't enable physical presence command.\n");
			return tpm_setup_epilogue(result);
		}

		result = tlcl_assert_physical_presence();
		if (result != TPM_SUCCESS) {
			printk(BIOS_ERR, "TPM: Can't assert physical presence.\n");
			return tpm_setup_epilogue(result);
		}
	}

#if CONFIG(TPM1)
	result = tpm1_invoke_state_machine();
#endif

	return tpm_setup_epilogue(result);
}

uint32_t tpm_clear_and_reenable(void)
{
	uint32_t result;

	printk(BIOS_INFO, "TPM: Clear and re-enable\n");
	result = tlcl_force_clear();
	if (result != TPM_SUCCESS) {
		printk(BIOS_ERR, "TPM: Can't initiate a force clear.\n");
		return result;
	}

#if CONFIG(TPM1)
	result = tlcl_set_enable();
	if (result != TPM_SUCCESS) {
		printk(BIOS_ERR, "TPM: Can't set enabled state.\n");
		return result;
	}

	result = tlcl_set_deactivated(0);
	if (result != TPM_SUCCESS) {
		printk(BIOS_ERR, "TPM: Can't set deactivated state.\n");
		return result;
	}
#endif

	return TPM_SUCCESS;
}

uint32_t tpm_extend_pcr(int pcr, enum vb2_hash_algorithm digest_algo,
			uint8_t *digest, size_t digest_len, const char *name)
{
	uint32_t result;

	if (!digest)
		return TPM_E_IOERROR;

	result = tlcl_extend(pcr, digest, NULL);
	if (result != TPM_SUCCESS)
		return result;

<<<<<<< HEAD
=======
	if (CONFIG(VBOOT_MEASURED_BOOT))
		tcpa_log_add_table_entry(name, pcr, digest_algo,
			digest, digest_len);

>>>>>>> 28def8b5
	return TPM_SUCCESS;
}

#if CONFIG(VBOOT)
uint32_t tpm_measure_region(const struct region_device *rdev, uint8_t pcr,
			    const char *rname)
{
	uint8_t digest[TPM_PCR_MAX_LEN], digest_len;
	uint8_t buf[HASH_DATA_CHUNK_SIZE];
	uint32_t result, offset;
	size_t len;
	struct vb2_digest_context ctx;
	enum vb2_hash_algorithm hash_alg;

	if (!rdev || !rname)
		return TPM_E_INVALID_ARG;
	result = tlcl_lib_init();
	if (result != TPM_SUCCESS) {
		printk(BIOS_ERR, "TPM: Can't initialize library.\n");
		return result;
	}
	if (CONFIG(TPM1)) {
		hash_alg = VB2_HASH_SHA1;
<<<<<<< HEAD
	else /* CONFIG_TPM2 */
=======
	} else { /* CONFIG_TPM2 */
>>>>>>> 28def8b5
		hash_alg = VB2_HASH_SHA256;
	}

	digest_len = vb2_digest_size(hash_alg);
	assert(digest_len <= sizeof(digest));
	if (vb2_digest_init(&ctx, hash_alg)) {
		printk(BIOS_ERR, "TPM: Error initializing hash.\n");
		return TPM_E_HASH_ERROR;
	}
	/*
	 * Though one can mmap the full needed region on x86 this is not the
	 * case for e.g. ARM. In order to make this code as universal as
	 * possible across different platforms read the data to hash in chunks.
	 */
	for (offset = 0; offset < region_device_sz(rdev); offset += len) {
		len = MIN(sizeof(buf), region_device_sz(rdev) - offset);
		if (rdev_readat(rdev, buf, offset, len) < 0) {
			printk(BIOS_ERR, "TPM: Not able to read region %s.\n",
			       rname);
			return TPM_E_READ_FAILURE;
		}
		if (vb2_digest_extend(&ctx, buf, len)) {
			printk(BIOS_ERR, "TPM: Error extending hash.\n");
			return TPM_E_HASH_ERROR;
		}
	}
	if (vb2_digest_finalize(&ctx, digest, digest_len)) {
		printk(BIOS_ERR, "TPM: Error finalizing hash.\n");
		return TPM_E_HASH_ERROR;
	}
	result = tpm_extend_pcr(pcr, hash_alg, digest, digest_len, rname);
	if (result != TPM_SUCCESS) {
		printk(BIOS_ERR, "TPM: Extending hash into PCR failed.\n");
		return result;
	}
	printk(BIOS_DEBUG, "TPM: Measured %s into PCR %d\n", rname, pcr);
	return TPM_SUCCESS;
}
#endif /* VBOOT */<|MERGE_RESOLUTION|>--- conflicted
+++ resolved
@@ -212,13 +212,10 @@
 	if (result != TPM_SUCCESS)
 		return result;
 
-<<<<<<< HEAD
-=======
 	if (CONFIG(VBOOT_MEASURED_BOOT))
 		tcpa_log_add_table_entry(name, pcr, digest_algo,
 			digest, digest_len);
 
->>>>>>> 28def8b5
 	return TPM_SUCCESS;
 }
 
@@ -242,11 +239,7 @@
 	}
 	if (CONFIG(TPM1)) {
 		hash_alg = VB2_HASH_SHA1;
-<<<<<<< HEAD
-	else /* CONFIG_TPM2 */
-=======
 	} else { /* CONFIG_TPM2 */
->>>>>>> 28def8b5
 		hash_alg = VB2_HASH_SHA256;
 	}
 
