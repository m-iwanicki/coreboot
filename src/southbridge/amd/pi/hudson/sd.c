--- conflicted
+++ resolved
@@ -42,13 +42,6 @@
 		pci_write_config32(dev, 0xB0, 0x01180C19);
 		pci_write_config32(dev, 0xD0, 0x0000058B);
 	}
-<<<<<<< HEAD
-	else {					/* Stepping >= A1 */
-		pci_write_config32(dev, 0xA4, 0x21FE32B2);
-		pci_write_config32(dev, 0xA8, 0x00000070);
-		pci_write_config32(dev, 0xB0, 0x01180C19);
-		pci_write_config32(dev, 0xD0, 0x0000078B);
-=======
 	else {				/* SD 2.0 mode */
 		if ((stepping & 0x0000000F) == 0) {	/* Stepping A0 */
 			pci_write_config32(dev, 0xA4, 0x31DE32B2);
@@ -61,7 +54,6 @@
 			pci_write_config32(dev, 0xB0, 0x01180C19);
 			pci_write_config32(dev, 0xD0, 0x0000078B);
 		}
->>>>>>> e73e81d0
 	}
 	//}
 }
