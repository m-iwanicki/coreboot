--- conflicted
+++ resolved
@@ -53,12 +53,8 @@
 	ignore = dirty
 [submodule "3rdparty/intel-sec-tools"]
 	path = 3rdparty/intel-sec-tools
-<<<<<<< HEAD
 	url = https://review.coreboot.org/9esec-security-tooling.git
-=======
-	url = ../9esec-security-tooling.git
 [submodule "3rdparty/stm"]
 	path = 3rdparty/stm
-	url = ../STM
-	branch = stmpe
->>>>>>> 06c2bf9c
+	url = https://review.coreboot.org/STM
+	branch = stmpe