--- conflicted
+++ resolved
@@ -44,15 +44,10 @@
 	ignore = dirty
 [submodule "3rdparty/cmocka"]
 	path = 3rdparty/cmocka
-<<<<<<< HEAD
 	url = https://review.coreboot.org/cmocka.git
-	update = none
-=======
-	url = ../cmocka.git
 	update = none
 [submodule "3rdparty/qc_blobs"]
 	path = 3rdparty/qc_blobs
 	url = ../qc_blobs.git
 	update = none
-	ignore = dirty
->>>>>>> 8d5cedf0
+	ignore = dirty