--- conflicted
+++ resolved
@@ -1,35 +1,10 @@
 [submodule "3rdparty/blobs"]
 	path = 3rdparty/blobs
-<<<<<<< HEAD
-	url =https://review.coreboot.org/blobs.git
-=======
 	url = https://review.coreboot.org/blobs.git
->>>>>>> 7f8137ff
 	update = none
 	ignore = dirty
 [submodule "util/nvidia-cbootimage"]
 	path = util/nvidia/cbootimage
-<<<<<<< HEAD
-	url =https://review.coreboot.org/nvidia-cbootimage.git
-[submodule "vboot"]
-	path = 3rdparty/vboot
-	url =https://review.coreboot.org/vboot.git
-[submodule "arm-trusted-firmware"]
-	path = 3rdparty/arm-trusted-firmware
-	url =https://review.coreboot.org/arm-trusted-firmware.git
-[submodule "3rdparty/chromeec"]
-	path = 3rdparty/chromeec
-	url =https://review.coreboot.org/chrome-ec.git
-[submodule "libhwbase"]
-	path = 3rdparty/libhwbase
-	url =https://review.coreboot.org/libhwbase.git
-[submodule "libgfxinit"]
-	path = 3rdparty/libgfxinit
-	url =https://review.coreboot.org/libgfxinit.git
-[submodule "3rdparty/fsp"]
-	path = 3rdparty/fsp
-	url =https://review.coreboot.org/fsp.git
-=======
 	url = https://review.coreboot.org/nvidia-cbootimage.git
 [submodule "vboot"]
 	path = 3rdparty/vboot
@@ -49,45 +24,26 @@
 [submodule "3rdparty/fsp"]
 	path = 3rdparty/fsp
 	url = https://review.coreboot.org/fsp.git
->>>>>>> 7f8137ff
 	update = none
 	ignore = dirty
 [submodule "opensbi"]
 	path = 3rdparty/opensbi
-<<<<<<< HEAD
-	url =https://review.coreboot.org/opensbi.git
-[submodule "intel-microcode"]
-	path = 3rdparty/intel-microcode
-	url =https://review.coreboot.org/intel-microcode.git
-=======
 	url = https://review.coreboot.org/opensbi.git
 [submodule "intel-microcode"]
 	path = 3rdparty/intel-microcode
 	url = https://review.coreboot.org/intel-microcode.git
->>>>>>> 7f8137ff
 	update = none
 	ignore = dirty
 [submodule "3rdparty/ffs"]
 	path = 3rdparty/ffs
-<<<<<<< HEAD
-	url =https://review.coreboot.org/ffs.git
-[submodule "3rdparty/amd_blobs"]
-	path = 3rdparty/amd_blobs
-	url =https://review.coreboot.org/amd_blobs
-=======
 	url = https://review.coreboot.org/ffs.git
 [submodule "3rdparty/amd_blobs"]
 	path = 3rdparty/amd_blobs
 	url = https://review.coreboot.org/amd_blobs
->>>>>>> 7f8137ff
 	update = none
 	ignore = dirty
 [submodule "3rdparty/cmocka"]
 	path = 3rdparty/cmocka
-<<<<<<< HEAD
-	url =https://review.coreboot.org/cmocka.git
-	update = none
-=======
 	url = https://review.coreboot.org/cmocka.git
 	update = none
 [submodule "3rdparty/qc_blobs"]
@@ -101,5 +57,4 @@
 [submodule "3rdparty/stm"]
 	path = 3rdparty/stm
 	url = https://review.coreboot.org/STM
-	branch = stmpe
->>>>>>> 7f8137ff
+	branch = stmpe