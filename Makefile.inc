--- conflicted
+++ resolved
@@ -1147,16 +1147,11 @@
 
 endif
 
-<<<<<<< HEAD
-endif
-
+endif # !CONFIG_UPDATE_IMAGE
+endif # CONFIG_CPU_INTEL_FIRMWARE_INTERFACE_TABLE
 ifeq ($(CONFIG_AGESA_UCODE_EXPERIMENTAL),y)
 	dd if=$(CONFIG_CPU_UCODE_BINARIES) of=$@.tmp bs=1 seek=6665692 count=3424 conv=notrunc 2> /dev/null
 endif
-=======
-endif # !CONFIG_UPDATE_IMAGE
-endif # CONFIG_CPU_INTEL_FIRMWARE_INTERFACE_TABLE
->>>>>>> 90557f4a
 	mv $@.tmp $@
 	@printf "    CBFSLAYOUT  $(subst $(obj)/,,$(@))\n\n"
 	$(CBFSTOOL) $@ layout
